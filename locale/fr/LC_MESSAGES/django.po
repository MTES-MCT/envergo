# SOME DESCRIPTIVE TITLE.
# Copyright (C) YEAR THE PACKAGE'S COPYRIGHT HOLDER
# This file is distributed under the same license as the PACKAGE package.
# FIRST AUTHOR <EMAIL@ADDRESS>, YEAR.
#
#, fuzzy
msgid ""
msgstr ""
"Project-Id-Version: PACKAGE VERSION\n"
"Report-Msgid-Bugs-To: \n"
<<<<<<< HEAD
"POT-Creation-Date: 2024-12-03 06:45+0100\n"
=======
"POT-Creation-Date: 2024-12-09 09:27+0100\n"
>>>>>>> f7476a45
"PO-Revision-Date: YEAR-MO-DA HO:MI+ZONE\n"
"Last-Translator: FULL NAME <EMAIL@ADDRESS>\n"
"Language-Team: LANGUAGE <LL@li.org>\n"
"Language: \n"
"MIME-Version: 1.0\n"
"Content-Type: text/plain; charset=UTF-8\n"
"Content-Transfer-Encoding: 8bit\n"
"Plural-Forms: nplurals=2; plural=(n > 1);\n"

#: config/urls.py:19
msgid "login/"
msgstr "connexion/"

#: config/urls.py:20
msgid "logout/"
msgstr "deconnexion/"

#: config/urls.py:22
msgid "password_change/"
msgstr "changement-mot-de-passe/"

#: config/urls.py:27
msgid "password_change/done/"
msgstr "changement-mot-de-passe/terminé/"

#: config/urls.py:32
msgid "password_reset/"
msgstr "raz-mot-de-passe/"

#: config/urls.py:41
msgid "password_reset/done/"
msgstr "raz-mot-de-passe/terminé/"

#: config/urls.py:46
msgid "reset/<uidb64>/<token>/"
msgstr "raz/<uidb64>/<token>/"

#: config/urls.py:51
msgid "reset/done/"
msgstr "raz/terminé/"

#: config/urls.py:60
msgid "accounts/"
msgstr "comptes/"

#: config/urls.py:61
msgid "users/"
msgstr "votre-espace/"

#: config/urls.py:62
msgid "analytics/"
msgstr "analytics/"

#: config/urls.py:63
msgid "feedback/"
msgstr "feedback/"

#: config/urls_amenagement.py:20 config/urls_haie.py:10
msgid "moulinette/"
msgstr "simulateur/"

#: config/urls_amenagement.py:21
msgid "geo/"
msgstr "geo/"

#: envergo/analytics/models.py:12
msgid "Category"
msgstr "Catégorie"

#: envergo/analytics/models.py:13 envergo/analytics/models.py:29
msgid "Event"
msgstr "Évent"

#: envergo/analytics/models.py:16
msgid "Session key"
msgstr "Clé de session"

#: envergo/analytics/models.py:19
msgid "Metadata"
msgstr "Métadonnées"

#: envergo/analytics/models.py:21 envergo/confs/models.py:73
#: envergo/evaluations/models.py:228 envergo/evaluations/models.py:372
#: envergo/evaluations/models.py:663 envergo/geodata/models.py:83
#: envergo/geodata/models.py:133 envergo/pages/models.py:14
<<<<<<< HEAD
#: envergo/petitions/models.py:54 envergo/urlmappings/models.py:13
=======
#: envergo/petitions/models.py:37 envergo/urlmappings/models.py:13
>>>>>>> f7476a45
msgid "Date created"
msgstr "Date de création"

#: envergo/analytics/models.py:30
msgid "Events"
msgstr "Évents"

#: envergo/confs/models.py:14 envergo/evaluations/models.py:382
msgid "Message"
msgstr "Message"

#: envergo/confs/models.py:15
msgid "Message (html)"
msgstr "Message (html)"

#: envergo/confs/models.py:16
msgid "Is active"
msgstr "Est actif"

#: envergo/confs/models.py:17
msgid "Updated at"
msgstr "Mis à jour le"

#: envergo/confs/models.py:51 envergo/confs/models.py:56
msgid "Setting"
msgstr "Paramètre"

#: envergo/confs/models.py:53
msgid "Value"
msgstr "Valeur"

#: envergo/confs/models.py:57
msgid "Settings"
msgstr "Paramètres"

#: envergo/confs/models.py:69 envergo/evaluations/models.py:752
#: envergo/geodata/models.py:51
#: venv/lib/python3.11/site-packages/django/db/models/fields/files.py:232
msgid "File"
msgstr "Fichier"

#: envergo/confs/models.py:70 envergo/evaluations/models.py:756
#: envergo/geodata/models.py:47 envergo/moulinette/models.py:644
msgid "Name"
msgstr "Nom"

#: envergo/confs/models.py:71 envergo/geodata/models.py:61
msgid "Description"
msgstr "Description"

#: envergo/confs/models.py:76
msgid "Hosted file"
msgstr "Fichier hébergé"

#: envergo/confs/models.py:77
msgid "Hosted files"
msgstr "Fichiers hébergés"

#: envergo/evaluations/admin.py:43 envergo/evaluations/models.py:171
#: envergo/evaluations/models.py:610
msgid "Address"
msgstr "Adresse"

#: envergo/evaluations/admin.py:53 envergo/evaluations/forms.py:168
#: envergo/evaluations/models.py:642
msgid "Urbanism department email address(es)"
msgstr "Adresse(s) e-mail du service urbanisme"

#: envergo/evaluations/admin.py:54 envergo/evaluations/admin.py:60
#: envergo/evaluations/forms.py:169 envergo/evaluations/forms.py:180
#: envergo/evaluations/forms.py:297
#, python-format
msgid "The %(nth)s address is invalid:"
msgstr "L'adresse n°%(nth)s est invalide :"

#: envergo/evaluations/admin.py:59 envergo/evaluations/models.py:213
msgid "Project owner email(s)"
msgstr "Adresse(s) email du porteur de projet"

#: envergo/evaluations/admin.py:64 envergo/evaluations/forms.py:82
#: envergo/evaluations/models.py:155 envergo/evaluations/models.py:615
msgid "Application number"
msgstr "Numéro de demande de permis"

#: envergo/evaluations/admin.py:66
msgid "A 15 chars value starting with \"P\""
msgstr "Une valeur à 15 caractères commençant par « PC » ou « PA »."

#: envergo/evaluations/admin.py:73 envergo/evaluations/models.py:140
<<<<<<< HEAD
#: envergo/evaluations/models.py:601 envergo/petitions/models.py:28
=======
#: envergo/evaluations/models.py:601 envergo/petitions/models.py:18
>>>>>>> f7476a45
msgid "Reference"
msgstr "Référence"

#: envergo/evaluations/admin.py:74
msgid "If you select an existing request, this value will be replaced."
msgstr ""
"Si vous associez cet avis réglementaire à une demande existante, cette "
"valeur sera synchronisée."

#: envergo/evaluations/admin.py:91
msgid "The moulinette url is invalid."
msgstr "L'url moulinette est invalide."

#: envergo/evaluations/admin.py:131 envergo/evaluations/admin.py:518
msgid "Project data"
msgstr "Données projet"

#: envergo/evaluations/admin.py:141 envergo/evaluations/admin.py:528
msgid "Contact info"
msgstr "Infos de contact"

#: envergo/evaluations/admin.py:159
msgid "Sent emails"
msgstr "E-mails envoyés"

#: envergo/evaluations/admin.py:163 envergo/evaluations/admin.py:470
msgid "Versions"
msgstr "Versions"

#: envergo/evaluations/admin.py:442
msgid "Sent history"
msgstr "E-mails envoyés"

#: envergo/evaluations/admin.py:540
msgid "Meta info"
msgstr "Infos meta"

#: envergo/evaluations/admin.py:561
msgid "Résumé"
msgstr "Résumé"

#: envergo/evaluations/admin.py:605
msgid "Create a regulatory notice from this request"
msgstr "Créer un avis réglementaire à partir de cette demande"

#: envergo/evaluations/admin.py:610
msgid "Please, select one and only one request for this action."
msgstr "Merci de sélectionner une et une seule demande pour cette action."

#: envergo/evaluations/admin.py:618
#, python-format
msgid "There was an error creating your evaluation: %(error)s"
msgstr "Une erreur a empêché la création de l'avis réglementaire : %(error)s"

#: envergo/evaluations/admin.py:627
#, python-format
msgid "<a href=\"%(admin_url)s\">The new evaluation has been created.</a>"
msgstr ""
"<a href=\"%(admin_url)s\">Le nouvel avis réglementaire a été créée.</a>"

#: envergo/evaluations/forms.py:59
msgid "EnvErgo reference"
msgstr "Référence EnvErgo"

#: envergo/evaluations/forms.py:60
msgid "The value you received when you requested a regulatory notice."
msgstr "La valeur reçue lorsque vous avez demandé un avis réglementaire."

#: envergo/evaluations/forms.py:68
msgid "Address of the project"
msgstr "Adresse du projet"

#: envergo/evaluations/forms.py:69 envergo/moulinette/forms/__init__.py:87
msgid "Type in a few characters to see suggestions"
msgstr "Saisissez quelques caractères pour voir des suggestions"

#: envergo/evaluations/forms.py:83
msgid "If an application number was already submitted."
msgstr ""
"Si une demande de permis de construire ou d'aménager a déjà été déposée"

#: envergo/evaluations/forms.py:87 envergo/evaluations/models.py:168
#: envergo/evaluations/models.py:621
msgid "Project description, comments"
msgstr "Bref descriptif du projet et commentaires"

#: envergo/evaluations/forms.py:110
msgid "15 caractères commençant par « PA », « PC », « DP » ou « CU »"
msgstr "15 caractères commençant par « PA », « PC », « DP » ou « CU »"

#: envergo/evaluations/forms.py:172 envergo/evaluations/models.py:208
#: envergo/evaluations/models.py:645
msgid "Urbanism department phone number"
msgstr "Téléphone de l'instructeur"

#: envergo/evaluations/forms.py:178
msgid "Project sponsor email address(es)"
msgstr "Adresse(s) e-mail du porteur de projet"

#: envergo/evaluations/forms.py:179
msgid "Petitioner, project manager…"
msgstr "Pétitionnaire, maître d'œuvre…"

#: envergo/evaluations/forms.py:183 envergo/evaluations/models.py:655
msgid "Project sponsor phone number"
msgstr "Téléphone du porteur de projet"

#: envergo/evaluations/forms.py:188 envergo/evaluations/models.py:225
#: envergo/evaluations/models.py:659
msgid "Send evaluation to project sponsor"
msgstr ""
"Je souhaite qu'EnvErgo envoie aussi l'avis réglementaire au porteur de "
"projet (recommandé)"

#: envergo/evaluations/forms.py:217 envergo/evaluations/forms.py:220
msgid "Provide one or several addresses separated by commas « , »"
msgstr "Saisissez une ou plusieurs adresses séparées par des virgules « , »"

#: envergo/evaluations/forms.py:262
msgid "Additional files you might deem useful for the evaluation"
msgstr ""
"Informations complémentaires utiles à l'analyse du projet (CERFA, plan de "
"masse, pièces complémentaires…)."

#: envergo/evaluations/forms.py:295
msgid "Select your recipient(s) email address(es)"
msgstr "Saisissez les adresses e-mail de vos destinataires"

#: envergo/evaluations/forms.py:296
msgid "Separate several addresses with a comma « , »"
msgstr "Saisissez une ou plusieurs adresses séparées par des virgules « , »"

#: envergo/evaluations/models.py:77
msgid "Unlikely"
msgstr "Peu probable"

#: envergo/evaluations/models.py:78
msgid "Possible"
msgstr "Possible"

#: envergo/evaluations/models.py:79
msgid "Likely"
msgstr "Probable"

#: envergo/evaluations/models.py:80
msgid "Very likely"
msgstr "Seuil franchi"

#: envergo/evaluations/models.py:161
msgid "Evaluation file"
msgstr "Fichier d'évaluation"

#: envergo/evaluations/models.py:173
msgid "Notice additional mention"
msgstr "Mention complémentaire dans l'avis"

#: envergo/evaluations/models.py:176
msgid ""
"Will be included in the notice page.\n"
"            Only simple markdown (*bold*, _italic_, [links](https://url), "
"newlines)."
msgstr ""
"Apparaîtra dans la page d'avis, sous le titre « Commentaires de l'équipe "
"Envergo ». Utilisez du markdown simple (**gras**, _italique_, [liens]"
"(https://url), retours à la ligne)."

#: envergo/evaluations/models.py:180
msgid "Details"
msgstr "Détails"

#: envergo/evaluations/models.py:182
msgid "Email additional mention"
msgstr "Mention complémentaire dans l'email"

#: envergo/evaluations/models.py:185
msgid ""
"Will be included in the RR email.\n"
"            Only simple markdown (*bold*, _italic_, [links](https://url), "
"newlines)."
msgstr ""
"Apparaîtra dans l'e-mail d'avis. Utilisez du markdown simple (**gras**, "
"_italique_, [liens](https://url), retours à la ligne)."

#: envergo/evaluations/models.py:189
msgid "Regulatory reminder mention"
msgstr "Mention libre de l'avis réglementaire"

#: envergo/evaluations/models.py:191 envergo/evaluations/models.py:611
<<<<<<< HEAD
#: envergo/petitions/models.py:35
=======
#: envergo/petitions/models.py:25
>>>>>>> f7476a45
msgid "Moulinette url"
msgstr "Url simulateur"

#: envergo/evaluations/models.py:192
msgid "Moulinette metadata"
msgstr "Métadonnées simulateur"

#: envergo/evaluations/models.py:199 envergo/evaluations/models.py:636
msgid "Who are you?"
msgstr "Êtes-vous ?"

#: envergo/evaluations/models.py:218
msgid "Project owner phone"
msgstr "Téléphone du porteur de projet"

#: envergo/evaluations/models.py:221
msgid "Project owner company"
msgstr "Société du porteur de projet"

#: envergo/evaluations/models.py:223 envergo/evaluations/models.py:657
msgid "Other contacts"
msgstr "Autres contacts"

#: envergo/evaluations/models.py:227
msgid "Is ICPE?"
msgstr "Projet soumis à ICPE ?"

#: envergo/evaluations/models.py:229
msgid "Date updated"
msgstr "Date de mise à jour"

#: envergo/evaluations/models.py:369
msgid "Evaluation"
msgstr "Évaluation"

#: envergo/evaluations/models.py:376
msgid "Created by"
msgstr "Créé par"

#: envergo/evaluations/models.py:379 envergo/moulinette/models.py:971
#: envergo/pages/models.py:12
msgid "Content"
msgstr "Contenu"

#: envergo/evaluations/models.py:380
msgid "Is published?"
msgstr "Publié ?"

#: envergo/evaluations/models.py:384
msgid "This message will be displayed to users."
msgstr "Ce message sera visible aux utilisateurs."

#: envergo/evaluations/models.py:388
msgid "Evaluation version"
msgstr "Version de l'évaluation"

#: envergo/evaluations/models.py:389
msgid "Evaluation versions"
msgstr "Versions de l'évaluation"

#: envergo/evaluations/models.py:624
msgid "Additional data"
msgstr "Fichiers complémentaires"

#: envergo/evaluations/models.py:650
msgid "Project sponsor email(s)"
msgstr "Adresse(s) email du porteur de projet"

#: envergo/evaluations/models.py:669
msgid "Submitted"
msgstr "Confirmé"

#: envergo/evaluations/models.py:672
msgid "Evaluation request"
msgstr "Demande d'avis"

#: envergo/evaluations/models.py:673
msgid "Evaluation requests"
msgstr "Demandes d'avis"

#: envergo/evaluations/models.py:712
msgid "There already is an evaluation associated with this request."
msgstr "Cette demande est déjà associée avec un avis réglementaire existant."

#: envergo/evaluations/models.py:760
msgid "Request file"
msgstr "Fichier join"

#: envergo/evaluations/models.py:761
msgid "Request files"
msgstr "Fichiers joints"

#: envergo/evaluations/models.py:774
msgid "Sender"
msgstr "Expéditeur"

#: envergo/evaluations/models.py:776
msgid "From"
msgstr "De"

#: envergo/evaluations/models.py:777
msgid "To"
msgstr "À"

#: envergo/evaluations/models.py:778
msgid "Cc"
msgstr "Copie"

#: envergo/evaluations/models.py:779
msgid "Bcc"
msgstr "Copie cachée"

#: envergo/evaluations/models.py:780
msgid "Text body"
msgstr "Corps (texte)"

#: envergo/evaluations/models.py:781
msgid "Html body"
msgstr "Corps (html)"

#: envergo/evaluations/models.py:782
msgid "Subject"
msgstr "Sujet"

#: envergo/evaluations/models.py:783
msgid "Date sent"
msgstr "Date d'envoi"

#: envergo/evaluations/models.py:784
msgid "Moulinette data"
msgstr "Métadonnées simulateur"

#: envergo/evaluations/models.py:785
msgid "Moulinette result"
msgstr "Résultat simulateur"

#: envergo/evaluations/models.py:786
msgid "Message id"
msgstr "Message id"

#: envergo/evaluations/models.py:789
msgid "Regulatory notice log"
msgstr "Log d'envois d'avis réglementaires"

#: envergo/evaluations/models.py:790
msgid "Regulatory notice logs"
msgstr "Logs d'envois d'avis réglementaires"

#: envergo/evaluations/models.py:798
msgid "Recipient"
msgstr "Destinataire"

#: envergo/evaluations/models.py:799
msgid "Status"
msgstr "Statut"

#: envergo/evaluations/models.py:800
msgid "Latest status"
msgstr "Dernier statut"

#: envergo/evaluations/models.py:801
msgid "Nb opened"
msgstr "Nb ouvertures"

#: envergo/evaluations/models.py:802
msgid "Latest opened"
msgstr "Dernière ouverture"

#: envergo/evaluations/models.py:803
msgid "Nb clicked"
msgstr "Nb clics"

#: envergo/evaluations/models.py:804
msgid "Latest clicked"
msgstr "Dernier clic"

#: envergo/evaluations/models.py:805
msgid "On error"
msgstr "En erreur"

#: envergo/evaluations/models.py:806
msgid "Reject reason"
msgstr "Raison du rejet"

#: envergo/evaluations/models.py:809
msgid "Recipient status"
msgstr "Statut destinataire"

#: envergo/evaluations/models.py:810
msgid "Recipient statuses"
msgstr "Statuts destinataires"

#: envergo/evaluations/urls.py:24 envergo/moulinette/urls.py:23
msgid "form/"
msgstr "formulaire/"

#: envergo/evaluations/urls.py:29
msgid "reset/"
msgstr "raz/"

#: envergo/evaluations/urls.py:84
msgid "dashboard/"
msgstr "tableau-de-bord/"

#: envergo/geodata/admin.py:35
#, python-brace-format
msgid "This file does not seem valid ({e})"
msgstr "Ce fichier semble invalide ({e})"

#: envergo/geodata/admin.py:40 envergo/geodata/models.py:63
#: envergo/geodata/models.py:157 envergo/moulinette/admin.py:26
#: envergo/moulinette/admin.py:252
msgid "Departments"
msgstr "Départements"

#: envergo/geodata/admin.py:129
msgid "Type"
msgstr "Type"

#: envergo/geodata/admin.py:198
msgid "Extract and import a shapefile"
msgstr "Extraire et importer le fichier shapefile"

#: envergo/geodata/admin.py:201 envergo/geodata/admin.py:215
msgid "Please only select one map for this action."
msgstr "Merci de sélectionner une et une seule carte pour cette action."

#: envergo/geodata/admin.py:208
msgid ""
"Your shapefile will be processed soon. It might take up to a few minutes."
msgstr ""
"Votre shapefile va être traité. La tâche peut nécessiter jusqu'à plusieurs "
"minutes."

#: envergo/geodata/admin.py:212
msgid "Generate the simplified preview geometry"
msgstr "Générer la carte simplifiée"

#: envergo/geodata/admin.py:221
msgid "The map preview will be updated soon."
msgstr "La carte sera mise à jour incessamment."

#: envergo/geodata/admin.py:224
msgid "Extracted zones"
msgstr "Zones extraites"

#: envergo/geodata/admin.py:281 envergo/geodata/models.py:56
msgid "Data type"
msgstr "Valeur carto"

#: envergo/geodata/admin.py:285
msgid "Data certainty"
msgstr "Valeur carto"

#: envergo/geodata/apps.py:7
msgid "Geo data"
msgstr "Données Geo"

#: envergo/geodata/forms.py:18 envergo/moulinette/forms/__init__.py:91
msgid "Longitude"
msgstr "Longitude"

#: envergo/geodata/forms.py:21 envergo/moulinette/forms/__init__.py:94
msgid "Latitude"
msgstr "Latitude"

#: envergo/geodata/models.py:25
msgid "Zone humide"
msgstr "Zone humide"

#: envergo/geodata/models.py:26
msgid "Zone inondable"
msgstr "Zone inondable"

#: envergo/geodata/models.py:33
msgid "Certain"
msgstr "Dedans"

#: envergo/geodata/models.py:33
msgid "Uncertain"
msgstr "Doute"

#: envergo/geodata/models.py:38
msgid "Success"
msgstr "Succès"

#: envergo/geodata/models.py:39
msgid "Partial success"
msgstr "Succès partiel"

#: envergo/geodata/models.py:40
msgid "Failure"
msgstr "Échec"

#: envergo/geodata/models.py:48
msgid "Display name"
msgstr "Nom d'affichage"

#: envergo/geodata/models.py:49
msgid "Source"
msgstr "Source"

#: envergo/geodata/models.py:50
msgid "Display for user?"
msgstr "Afficher pour l'utilisateur ?"

#: envergo/geodata/models.py:53
msgid "Map type"
msgstr "Type de carto"

#: envergo/geodata/models.py:64
msgid "Select departments ids separated by commas"
msgstr ""
"Saisissez des numéros de départements séparés par des virgules, e.g « 44,56 »"

#: envergo/geodata/models.py:73
msgid "Simplified geometry"
msgstr "Géométrie simplifiée"

#: envergo/geodata/models.py:75 envergo/geodata/models.py:126
msgid ""
"DO NOT EDIT! We cannot easily deactivate this edition widget,\n"
"            but if you use it, you will break EnvErgo.\n"
"            "
msgstr ""
"NE PAS MODIFIER ! Nous ne pouvons pas facilement désactiver ce widget,\n"
"mais si vous modifiez ce polygone ici, vous casserez EnvErgo.\n"
" "

#: envergo/geodata/models.py:84
msgid "Expected zones"
msgstr "Nb de zones attendues"

#: envergo/geodata/models.py:85
msgid "Imported zones"
msgstr "Nb de zones importées"

#: envergo/geodata/models.py:87
msgid "Import status"
msgstr "Statut d'import"

#: envergo/geodata/models.py:89
msgid "Latest status date"
msgstr "Date du dernier statut"

#: envergo/geodata/models.py:91
msgid "Celery task id"
msgstr "Id de tâche Celery"

#: envergo/geodata/models.py:93
msgid "Import error message"
msgstr "Message d'erreur de l'import"

#: envergo/geodata/models.py:95 envergo/geodata/models.py:174
msgid "Copy to staging?"
msgstr "Copier en recette ?"

#: envergo/geodata/models.py:95 envergo/geodata/models.py:174
msgid "Don't touch this please"
msgstr "Réservé aux admins, merci de ne pas toucher svp."

#: envergo/geodata/models.py:99 envergo/moulinette/models.py:658
msgid "Map"
msgstr "Carte"

#: envergo/geodata/models.py:100
msgid "Maps"
msgstr "Cartes"

#: envergo/geodata/models.py:131
msgid "Area"
msgstr "Surface"

#: envergo/geodata/models.py:132
msgid "Number of points"
msgstr "Nombre de sommets"

#: envergo/geodata/models.py:136
msgid "Zone"
msgstr "Zone"

#: envergo/geodata/models.py:137
msgid "Zones"
msgstr "Zones"

#: envergo/geodata/models.py:148 envergo/geodata/models.py:156
#: envergo/moulinette/models.py:719
msgid "Department"
msgstr "Département"

#: envergo/geodata/models.py:171
msgid "Filename"
msgstr "Nom du fichier"

#: envergo/geodata/models.py:172
msgid "Data"
msgstr "Données"

#: envergo/geodata/models.py:178
msgid "Catchment area tile"
msgstr ""

#: envergo/geodata/models.py:179
msgid "Catchment area tiles"
msgstr ""

#: envergo/geodata/urls.py:7 envergo/pages/urls_amenagement.py:87
msgid "map/"
msgstr "carte/"

#: envergo/geodata/urls.py:9
msgid "zone.geojson"
msgstr "zone.geojson"

#: envergo/geodata/utils.py:85
msgid "No .shp file found in archive"
msgstr "Aucun fichier .shp trouvé dans l'archive"

#: envergo/moulinette/admin.py:53
msgid "Regulation slug"
msgstr "Slug réglementation"

#: envergo/moulinette/admin.py:60 envergo/moulinette/models.py:469
msgid "Header"
msgstr "En-tête"

#: envergo/moulinette/admin.py:156 envergo/moulinette/models.py:493
msgid "Evaluator"
msgstr "Évaluateur"

#: envergo/moulinette/admin.py:259
msgid "Regulations available"
msgstr "Réglementations activées"

#: envergo/moulinette/forms/__init__.py:38
#: envergo/moulinette/forms/__init__.py:77
#: envergo/moulinette/regulations/evalenv.py:25
#: envergo/moulinette/regulations/evalenv.py:136
msgid "In square meters"
msgstr "En m²"

#: envergo/moulinette/forms/__init__.py:47
msgid "Existing surface before the project"
msgstr "Surface au sol déjà impactée par l'existant"

#: envergo/moulinette/forms/__init__.py:86
msgid "Search for the address to center the map"
msgstr "Saisissez l'adresse ou la commune la plus proche du projet"

#: envergo/moulinette/forms/__init__.py:107
msgid "This field is required"
msgstr "Ce champ est obligatoire"

#: envergo/moulinette/forms/__init__.py:116
msgid "The total surface must be greater than the created surface"
msgstr ""
"La surface impactée totale doit être au moins égale à celle des nouveaux "
"impacts"

#: envergo/moulinette/models.py:92 envergo/moulinette/models.py:108
#: envergo/moulinette/models.py:472 envergo/moulinette/models.py:652
msgid "Regulation"
msgstr "Réglementation"

#: envergo/moulinette/models.py:93 envergo/moulinette/models.py:502
#: venv/lib/python3.11/site-packages/django/forms/formsets.py:484
#: venv/lib/python3.11/site-packages/django/forms/formsets.py:491
msgid "Order"
msgstr "Ordre"

#: envergo/moulinette/models.py:96
msgid "Has perimeters"
msgstr "Lié à des périmètres ?"

#: envergo/moulinette/models.py:98
msgid "Is this regulation linked to local perimetres?"
msgstr "Cette réglementation dépend-elle de périmètres ?"

#: envergo/moulinette/models.py:101
msgid "Show perimeter map"
msgstr "Afficher la carte du périmètre"

#: envergo/moulinette/models.py:102
msgid "The perimeter's map will be displayed, if it exists"
msgstr "La carte du périmètre sera affichée, si elle existe"

#: envergo/moulinette/models.py:105
msgid "Polygon color"
msgstr "Couleur du polygone"

#: envergo/moulinette/models.py:109
msgid "Regulations"
msgstr "Réglementations"

#: envergo/moulinette/models.py:461
msgid "Admin title"
msgstr "Titre (admin)"

#: envergo/moulinette/models.py:462
msgid "For backend usage only"
msgstr "Affiché dans l'admin uniquement"

#: envergo/moulinette/models.py:466 envergo/pages/models.py:11
msgid "Title"
msgstr "Titre"

#: envergo/moulinette/models.py:466
msgid "For frontend usage"
msgstr "Titre affiché côté front"

#: envergo/moulinette/models.py:468
msgid "Subtitle"
msgstr "Sous-titre"

#: envergo/moulinette/models.py:478 envergo/moulinette/models.py:675
msgid "Perimeter"
msgstr "Périmètre"

#: envergo/moulinette/models.py:486
msgid "Activation map"
msgstr "Carte d'activation"

#: envergo/moulinette/models.py:491 envergo/moulinette/models.py:663
msgid "Activation distance"
msgstr "Distance d'activation (m)"

#: envergo/moulinette/models.py:495
msgid "Evaluator settings"
msgstr "Paramètre d'évaluateur"

#: envergo/moulinette/models.py:498
msgid "Is optional"
msgstr "Optionnel ?"

#: envergo/moulinette/models.py:500
msgid "Only show this criterion to admin users"
msgstr "Réserver ce critère aux administrateurs"

#: envergo/moulinette/models.py:504
msgid "Required action"
msgstr "Action requise"

#: envergo/moulinette/models.py:510
msgid "Required action stake"
msgstr "Enjeu de l'action requise"

#: envergo/moulinette/models.py:513
msgid "Project impact"
msgstr "Impact du projet"

#: envergo/moulinette/models.py:519
msgid "Discussion contact (html)"
msgstr "Contact pour discussion (html)"

#: envergo/moulinette/models.py:525 envergo/moulinette/models.py:965
msgid "Criterion"
msgstr "Critère"

#: envergo/moulinette/models.py:526
msgid "Criteria"
msgstr "Critères"

#: envergo/moulinette/models.py:642
msgid "Backend name"
msgstr "Nom (admin)"

#: envergo/moulinette/models.py:642
msgid "For admin usage only"
msgstr "Affiché dans l'admin uniquement"

#: envergo/moulinette/models.py:646 envergo/moulinette/models.py:724
msgid "Is activated"
msgstr "Est actif"

#: envergo/moulinette/models.py:647
msgid "Check if all criteria have been set"
msgstr "Cochez si tous les critères ont été modelisés"

#: envergo/moulinette/models.py:665
msgid "Url"
msgstr "Url"

#: envergo/moulinette/models.py:666
msgid "Contact name"
msgstr "Nom / intitulé de contact"

#: envergo/moulinette/models.py:667
msgid "Contact url"
msgstr "Site web de contact"

#: envergo/moulinette/models.py:668
msgid "Contact phone"
msgstr "Téléphone de contact"

#: envergo/moulinette/models.py:669
msgid "Contact email"
msgstr "E-mail de contact"

#: envergo/moulinette/models.py:671
msgid "Map legend"
msgstr "Légende de la carte"

#: envergo/moulinette/models.py:672
msgid "Rules url"
msgstr "Url du réglement"

#: envergo/moulinette/models.py:676
msgid "Perimeters"
msgstr "Périmètres"

#: envergo/moulinette/models.py:725
msgid "Is the moulinette available for this department?"
msgstr "Le simulateur est-il activé pour ce départemnent ?"

#: envergo/moulinette/models.py:773
msgid "Config amenagement"
msgstr "Config amenagement"

#: envergo/moulinette/models.py:774
msgid "Configs amenagement"
msgstr "Configs amenagement"

#: envergo/moulinette/models.py:958
msgid "Config"
msgstr "Config"

#: envergo/moulinette/models.py:970
msgid "Key"
msgstr "Clé"

#: envergo/moulinette/models.py:974
msgid "Moulinette template"
msgstr "Gabarit moulinette"

#: envergo/moulinette/models.py:975
msgid "Moulinette templates"
msgstr "Gabarits moulinette"

#: envergo/moulinette/regulations/natura2000.py:326
msgid "Le projet concerne-t-il un lotissement ?"
msgstr "Le projet concerne-t-il un lotissement ?"

#: envergo/moulinette/urls.py:31
msgid "missing-data/"
msgstr "questions-complementaires/"

#: envergo/moulinette/urls.py:39
msgid "result/"
msgstr "resultat/"

#: envergo/moulinette/urls.py:45
msgid "debug/"
msgstr ""

#: envergo/moulinette/urls.py:53
msgid "result_p/"
msgstr "resultat-plantation/"

#: envergo/pages/models.py:13
msgid "Content HTML"
msgstr "Contenu HTML"

#: envergo/pages/models.py:17
msgid "News item"
msgstr "Actualité"

#: envergo/pages/models.py:18
msgid "News items"
msgstr "Actualités"

#: envergo/pages/urls_amenagement.py:19 envergo/pages/urls_haie.py:10
msgid "legal-mentions/"
msgstr "mentions-légales/"

#: envergo/pages/urls_amenagement.py:23
msgid "tos/"
msgstr "cgu/"

#: envergo/pages/urls_amenagement.py:25
msgid "privacy/"
msgstr "politique-de-confidentialité/"

#: envergo/pages/urls_amenagement.py:35 envergo/pages/urls_haie.py:20
msgid "accessibility/"
msgstr "accessibilité/"

#: envergo/pages/urls_amenagement.py:40 envergo/pages/urls_haie.py:25
msgid "contact-us/"
msgstr "contact/"

#: envergo/pages/urls_amenagement.py:45
msgid "faq/"
msgstr "foire-aux-questions/"

#: envergo/pages/urls_amenagement.py:54
msgid "loi-sur-leau/"
msgstr "loi-sur-leau/"

#: envergo/pages/urls_amenagement.py:59
msgid "natura-2000/"
msgstr "natura-2000/"

#: envergo/pages/urls_amenagement.py:64
msgid "eval-env/"
msgstr "eval-env/"

#: envergo/pages/urls_amenagement.py:69
msgid "envergo-news/"
msgstr "envergo-news/"

#: envergo/pages/urls_amenagement.py:74
msgid "envergo-news/feed/"
msgstr "envergo-news/feed/"

#: envergo/pages/urls_amenagement.py:79
msgid "available-departments/"
msgstr "departments-disponibles/"

#: envergo/pages/urls_amenagement.py:92
msgid "parcels.geojson"
msgstr "parcels.geojson"

#: envergo/pages/urls_amenagement.py:97
msgid "géomètres/"
msgstr ""

#: envergo/pages/urls_amenagement.py:98
msgid "geometres/"
msgstr ""

#: envergo/petitions/models.py:11
msgid "Draft"
msgstr ""

#: envergo/petitions/models.py:12
msgid "Prefilled"
msgstr "Pré-rempli"

#: envergo/petitions/models.py:13
msgid "Accepted"
msgstr "Accepté"
<<<<<<< HEAD

#: envergo/petitions/models.py:14
msgid "Under construction"
msgstr "En construction"

#: envergo/petitions/models.py:15
msgid "Under instruction"
msgstr "En instruction "

=======

#: envergo/petitions/models.py:14
msgid "Under construction"
msgstr "En construction"

#: envergo/petitions/models.py:15
msgid "Under instruction"
msgstr "En instruction "

>>>>>>> f7476a45
#: envergo/petitions/models.py:16
msgid "Refused"
msgstr "Refusé"

#: envergo/petitions/models.py:17
msgid "No follow-up"
msgstr "Classé sans suite "

#: envergo/petitions/models.py:43
msgid "Dossier number on demarches-simplifiees.fr"
msgstr "Numéro de dossier dans demarches-simplifiees.fr"

#: envergo/petitions/models.py:47
msgid "State of the dossier on demarches-simplifiees.fr"
msgstr "Status du dossier dans demarches-simplifiees.fr"

#: envergo/petitions/models.py:57
msgid "Petition project"
msgstr "Projet de dossier"

#: envergo/petitions/models.py:58
msgid "Petition projects"
msgstr "Projets de dossier"

#: envergo/templates/admin/choice_filter.html:3
#, python-format
msgid "By %(filter_title)s"
msgstr "Par %(filter_title)s"

#: envergo/templates/admin/evaluations/regulatorynoticelogs/mail_body.html:19
#: envergo/templates/amenagement/pages/legal_mentions.html:15
#: envergo/templates/evaluations/admin/email_avis.html:19
#: envergo/templates/evaluations/admin/publish.html:13
#: envergo/templates/pages/privacy.html:15
#: envergo/templates/pages/terms_of_service.html:15
msgid "Home"
msgstr "Accueil"

#: envergo/templates/admin/geodata/map/change_form.html:13
msgid "View on site"
msgstr "Voir sur le site"

#: envergo/templates/admin/submit_line.html:7
msgid "Save"
msgstr "Enregistrer"

#: envergo/templates/admin/submit_line.html:13
msgid "Close"
msgstr "Fermer"

#: envergo/templates/admin/submit_line.html:17
#: venv/lib/python3.11/site-packages/django/forms/formsets.py:499
msgid "Delete"
msgstr "Supprimer"

#: envergo/templates/amenagement/pages/legal_mentions.html:3
#: envergo/templates/amenagement/pages/legal_mentions.html:18
#: envergo/templates/haie/pages/legal_mentions.html:3
msgid "Legal mentions"
msgstr "Mentions légales"

#: envergo/users/admin.py:16 envergo/users/models.py:43
#: venv/lib/python3.11/site-packages/django/db/models/fields/__init__.py:1847
msgid "Email address"
msgstr "Adresse e-mail"

#: envergo/users/admin.py:27
msgid "Personal info"
msgstr "Infos personnelles"

#: envergo/users/admin.py:29
msgid "Permissions"
msgstr "Permissions"

#: envergo/users/admin.py:39
msgid "Important dates"
msgstr "Dates importantes"

#: envergo/users/apps.py:7 envergo/users/models.py:56
msgid "Users"
msgstr "Utilisateurices"

#: envergo/users/forms.py:14
#, python-format
msgid ""
"Please enter a correct %(username)s and password. Note that both fields may "
"be case-sensitive."
msgstr ""
"Merci d'entrer une %(username)s et un mot de passe valides. Remarquez que "
"chacun de ces champs est sensible à la casse (différenciation des majuscules/"
"minuscules)."

#: envergo/users/models.py:44
msgid "Name of User"
msgstr "Nom de l'utilisateur"

#: envergo/users/models.py:55
msgid "User"
msgstr "Utilisateur"

#: envergo/users/urls.py:7
msgid "register/"
msgstr "enregistrement/"

#: envergo/users/urls.py:8
msgid "register-success/"
msgstr "enregistrement-succès/"

#: envergo/users/urls.py:9
msgid "login/<uidb64>/<token>/"
msgstr "connexion/<uidb64>/<token>/"

#~ msgid "Create a new version for this evaluation"
#~ msgstr "Créer une nouvelle version pour cette évaluation"

#~ msgid "Please, select one and only one evaluation for this action."
#~ msgstr "Merci de sélectionner une et une seule demande pour cette action."

#~ msgid "There was an error creating a new version: %(error)s"
#~ msgstr ""
#~ "Une erreur a empêché la création de l'avis réglementaire : %(error)s"

#~ msgid ""
#~ "<a href=\"%(admin_url)s\">The new version for evaluation %(reference)s "
#~ "has been created.</a>"
#~ msgstr ""
#~ "<a href=\"%(admin_url)s\">Le nouvel avis réglementaire a été créée.</a>"

#~ msgid "Moulinette config"
#~ msgstr "Config moulinette"

#~ msgid "Moulinette configs"
#~ msgstr "Configs moulinette"

#~ msgid "Result"
#~ msgstr "Résultat"

#~ msgid ""
#~ "If the result can be computed from criterions, this value will be erased."
#~ msgstr ""
#~ "Si le résultat peut être calculé à partir des rubriques, cette valeur "
#~ "sera écrasée."

#~ msgid ""
#~ "If you don't provide a moulinette url, you must provide contact data."
#~ msgstr ""
#~ "Vous devez fournir des infos de contact si vous ne saisissez pas d'url "
#~ "simulateur."

#~ msgid ""
#~ "If you don't provide a moulinette url, the created surface is required."
#~ msgstr ""
#~ "Vous devez fournir une surface créée si vous ne saisissez pas d'url "
#~ "simulateur."

#~ msgid "Legacy regulatory notice data"
#~ msgstr "Ancien format d'avis réglementaire"

#~ msgid ""
#~ "You checked this box but still provided an address. Please check your "
#~ "submission."
#~ msgstr ""
#~ "Vous avez coché cette case mais néanmoins fourni une adresse. Merci de "
#~ "vérifier votre saisie."

#~ msgid "Existing surface"
#~ msgstr "Surface existante"

#~ msgid "Contact (html)"
#~ msgstr "Contact (html)"

#~ msgid "Seuil franchi"
#~ msgstr "Seuil franchi"

#~ msgid "Seuil non franchi"
#~ msgstr "Seuil non franchi"

#~ msgid "Action requise"
#~ msgstr "Action requise"

#~ msgid "Non concerné"
#~ msgstr "Non concerné"

#~ msgid "Probability"
#~ msgstr "Probabilité"

#~ msgid "Description (html)"
#~ msgstr " Description (html)"

#~ msgid "Legend"
#~ msgstr "Légende"

#~ msgid "Legend (html)"
#~ msgstr "Légende (html)"

#~ msgid "Criterions"
#~ msgstr "Critères"

#~ msgid "success/"
#~ msgstr "succès/"

#~ msgid "We forwarded this evaluation to the specified emails."
#~ msgstr "Nous avons envoyé cet avis réglementaire aux adresses spécifiées."

#~ msgid "we could not process your request. Please check for errors below."
#~ msgstr ""
#~ "Nous n'avons pas pu traiter votre demande. Merci de vérifier les erreurs "
#~ "ci-après."

#~ msgid "Surface created by the project"
#~ msgstr "Nouveaux impacts"

#~ msgid "Total surface at the end of the project"
#~ msgstr "État final"

#~ msgid "Lien vers la carte des parcelles"
#~ msgstr "Lien vers la carte des parcelles"

#~ msgid "Exporter vers QGis ou autre"
#~ msgstr "Exporter vers QGis ou autre"

#~ msgid "Parcels"
#~ msgstr "Parcelles"

#~ msgid "5 chars long INSEE code"
#~ msgstr "Code INSEE à 5 chiffres"

#~ msgid "One or two letters"
#~ msgstr "1 ou 2 lettres"

#~ msgid "Parcel"
#~ msgstr "Parcelle"

#~ msgid "You must provide at least one parcel."
#~ msgstr "Vous devez fournir une parcelle"

#~ msgid "Commune INSEE code"
#~ msgstr "Commune Code INSEE"

#~ msgid "The code must be a 5-digit number"
#~ msgstr "Le code est un nombre à 5 chiffres."

#~ msgid "Section letter(s)"
#~ msgstr "Lettre(s) de Section"

#~ msgid "The section must be one (zero-prefixed) or two uppercase letters."
#~ msgstr ""
#~ "La section correspond à une (préfixée par zéro) ou deux lettres en "
#~ "majuscule."

#~ msgid "The prefix must be a 3-digit number."
#~ msgstr "Le préfixe est un nombre à trois chiffres."

#~ msgid "The parcel must be a number between 1 and 9999"
#~ msgstr "La parcelle est un nombre entre 1 et 9999."

#~ msgid "stats/"
#~ msgstr "stats/"

#~ msgid ""
#~ "If you uncheck this box, you will be the only recipient of the evaluation."
#~ msgstr ""
#~ "Si vous décochez cette case, le porteur de projet ne recevra pas l'avis "
#~ "réglementaire."

#~ msgid "The application number format is invalid."
#~ msgstr "Le format du numéro de dossier est invalide."

#~ msgid "Slug"
#~ msgstr "Slug"

#~ msgid "Long name"
#~ msgstr "Nom détaillé"

#~ msgid "Displayed below the regulation title"
#~ msgstr "Affiché sous le titre de la réglementation"

#~ msgid "DDT(M) contact email"
#~ msgstr "E-mail DDT(M) (avis réglementaire)"<|MERGE_RESOLUTION|>--- conflicted
+++ resolved
@@ -8,11 +8,7 @@
 msgstr ""
 "Project-Id-Version: PACKAGE VERSION\n"
 "Report-Msgid-Bugs-To: \n"
-<<<<<<< HEAD
-"POT-Creation-Date: 2024-12-03 06:45+0100\n"
-=======
 "POT-Creation-Date: 2024-12-09 09:27+0100\n"
->>>>>>> f7476a45
 "PO-Revision-Date: YEAR-MO-DA HO:MI+ZONE\n"
 "Last-Translator: FULL NAME <EMAIL@ADDRESS>\n"
 "Language-Team: LANGUAGE <LL@li.org>\n"
@@ -98,11 +94,7 @@
 #: envergo/evaluations/models.py:228 envergo/evaluations/models.py:372
 #: envergo/evaluations/models.py:663 envergo/geodata/models.py:83
 #: envergo/geodata/models.py:133 envergo/pages/models.py:14
-<<<<<<< HEAD
-#: envergo/petitions/models.py:54 envergo/urlmappings/models.py:13
-=======
 #: envergo/petitions/models.py:37 envergo/urlmappings/models.py:13
->>>>>>> f7476a45
 msgid "Date created"
 msgstr "Date de création"
 
@@ -192,11 +184,7 @@
 msgstr "Une valeur à 15 caractères commençant par « PC » ou « PA »."
 
 #: envergo/evaluations/admin.py:73 envergo/evaluations/models.py:140
-<<<<<<< HEAD
-#: envergo/evaluations/models.py:601 envergo/petitions/models.py:28
-=======
 #: envergo/evaluations/models.py:601 envergo/petitions/models.py:18
->>>>>>> f7476a45
 msgid "Reference"
 msgstr "Référence"
 
@@ -385,11 +373,7 @@
 msgstr "Mention libre de l'avis réglementaire"
 
 #: envergo/evaluations/models.py:191 envergo/evaluations/models.py:611
-<<<<<<< HEAD
-#: envergo/petitions/models.py:35
-=======
 #: envergo/petitions/models.py:25
->>>>>>> f7476a45
 msgid "Moulinette url"
 msgstr "Url simulateur"
 
@@ -1131,7 +1115,6 @@
 #: envergo/petitions/models.py:13
 msgid "Accepted"
 msgstr "Accepté"
-<<<<<<< HEAD
 
 #: envergo/petitions/models.py:14
 msgid "Under construction"
@@ -1141,17 +1124,6 @@
 msgid "Under instruction"
 msgstr "En instruction "
 
-=======
-
-#: envergo/petitions/models.py:14
-msgid "Under construction"
-msgstr "En construction"
-
-#: envergo/petitions/models.py:15
-msgid "Under instruction"
-msgstr "En instruction "
-
->>>>>>> f7476a45
 #: envergo/petitions/models.py:16
 msgid "Refused"
 msgstr "Refusé"
@@ -1172,7 +1144,7 @@
 msgid "Petition project"
 msgstr "Projet de dossier"
 
-#: envergo/petitions/models.py:58
+#: envergo/petitions/models.py:32
 msgid "Petition projects"
 msgstr "Projets de dossier"
 
@@ -1382,6 +1354,12 @@
 #~ msgid "One or two letters"
 #~ msgstr "1 ou 2 lettres"
 
+#~ msgid "Prefix"
+#~ msgstr "Préfixe"
+
+#~ msgid "3 chars long number"
+#~ msgstr "Nombre à 3 chiffres"
+
 #~ msgid "Parcel"
 #~ msgstr "Parcelle"
 
