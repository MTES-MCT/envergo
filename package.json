{
  "name": "envergo",
  "version": "1.0.0",
  "engines": {
    "node": "20",
    "npm": "10"
  },
  "dependencies": {
    "@gouvfr/dsfr": "^1.12.1",
    "accessible-autocomplete": "^3.0.1",
    "dropzone": "^6.0.0-beta.2",
    "leaflet": "^1.9.4",
<<<<<<< HEAD
    "leaflet-editable": "^1.3.0",
    "vue": "^3.5.1"
=======
    "leaflet-editable": "^1.2.0",
    "vue": "^3.5.10"
>>>>>>> 5bffa15c
  },
  "devDependencies": {
    "autoprefixer": "^10.4.19",
    "cssnano": "^7.0.3",
    "gulp": "^5.0.0",
    "gulp-imagemin": "^4.1.0",
    "gulp-plumber": "^1.2.1",
    "gulp-postcss": "^10.0.0",
    "gulp-rename": "^2.0.0",
    "gulp-sass": "^5.1.0",
    "gulp-uglify-es": "^3.0.0",
    "pixrem": "^5.0.0",
    "prettier": "3.3.3",
    "sass": "^1.77.6",
    "stylelint": "^16.8.1",
    "stylelint-config-standard-scss": "^13.1.0"
  },
  "browserslist": [
    "last 2 versions"
  ],
  "scripts": {
    "dev": "gulp",
    "build": "gulp generate-assets"
  }
}<|MERGE_RESOLUTION|>--- conflicted
+++ resolved
@@ -10,13 +10,8 @@
     "accessible-autocomplete": "^3.0.1",
     "dropzone": "^6.0.0-beta.2",
     "leaflet": "^1.9.4",
-<<<<<<< HEAD
     "leaflet-editable": "^1.3.0",
-    "vue": "^3.5.1"
-=======
-    "leaflet-editable": "^1.2.0",
     "vue": "^3.5.10"
->>>>>>> 5bffa15c
   },
   "devDependencies": {
     "autoprefixer": "^10.4.19",
