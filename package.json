{
  "name": "envergo",
  "version": "1.0.0",
  "engines": {
    "node": "20",
    "npm": "10"
  },
  "dependencies": {
<<<<<<< HEAD
    "@gouvfr/dsfr": "^1.12.0",
    "accessible-autocomplete": "^3.0.1",
=======
    "@gouvfr/dsfr": "^1.12.1",
    "accessible-autocomplete": "^3.0.0",
>>>>>>> 33ade565
    "dropzone": "^6.0.0-beta.2",
    "leaflet": "^1.9.4",
    "leaflet-editable": "^1.2.0",
    "vue": "^3.5.1"
  },
  "devDependencies": {
    "autoprefixer": "^10.4.19",
    "cssnano": "^7.0.3",
    "gulp": "^5.0.0",
    "gulp-imagemin": "^4.1.0",
    "gulp-plumber": "^1.2.1",
    "gulp-postcss": "^10.0.0",
    "gulp-rename": "^2.0.0",
    "gulp-sass": "^5.1.0",
    "gulp-uglify-es": "^3.0.0",
    "pixrem": "^5.0.0",
    "prettier": "3.3.3",
    "sass": "^1.77.6",
    "stylelint": "^16.8.1",
    "stylelint-config-standard-scss": "^13.1.0"
  },
  "browserslist": [
    "last 2 versions"
  ],
  "scripts": {
    "dev": "gulp",
    "build": "gulp generate-assets"
  }
}<|MERGE_RESOLUTION|>--- conflicted
+++ resolved
@@ -6,13 +6,8 @@
     "npm": "10"
   },
   "dependencies": {
-<<<<<<< HEAD
-    "@gouvfr/dsfr": "^1.12.0",
+    "@gouvfr/dsfr": "^1.12.1",
     "accessible-autocomplete": "^3.0.1",
-=======
-    "@gouvfr/dsfr": "^1.12.1",
-    "accessible-autocomplete": "^3.0.0",
->>>>>>> 33ade565
     "dropzone": "^6.0.0-beta.2",
     "leaflet": "^1.9.4",
     "leaflet-editable": "^1.2.0",
