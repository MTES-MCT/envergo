--- conflicted
+++ resolved
@@ -12,13 +12,8 @@
     "dropzone": "^6.0.0-beta.2",
     "geodesy": "^2.4.0",
     "leaflet": "^1.9.4",
-<<<<<<< HEAD
     "leaflet-editable": "^1.3.2",
-    "vue": "^3.5.15"
-=======
-    "leaflet-editable": "^1.3.1",
     "vue": "^3.5.17"
->>>>>>> 8cdc5971
   },
   "devDependencies": {
     "@playwright/test": "^1.50.1",
