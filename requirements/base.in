--- conflicted
+++ resolved
@@ -26,15 +26,10 @@
 pyproj
 django-localflavor
 django-anymail[sendinblue]
-<<<<<<< HEAD
-crisp-api
 scipy  # Just for interpolation, remove later
+django-otp[qrcode]
 faker
 tqdm
-=======
-scipy  # Just for interpolation, revome later
->>>>>>> 475c3cc0
-django-otp[qrcode]
 
 # See this link for the urllib3 version pin
 # https://github.com/boto/botocore/issues/2926