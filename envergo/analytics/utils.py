--- conflicted
+++ resolved
@@ -99,13 +99,9 @@
     is_edit = bool(request.GET.get("edit", False))
     if is_edit:
         params["edit"] = "true"
-<<<<<<< HEAD
-=======
     is_alternative = bool(request.GET.get("alternative", False))
     if is_alternative:
         params["alternative"] = "true"
-    bare_url = request.build_absolute_uri(request.path)
->>>>>>> 81cac11b
 
     return update_qs(url, params)
 
