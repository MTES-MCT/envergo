--- conflicted
+++ resolved
@@ -67,31 +67,14 @@
 def set_visitor_id_cookie(response, value):
     """Set the unique visitor id cookie with correct lifetime.
 
-<<<<<<< HEAD
-    The visitor id is set 2 times: one secure (HttpOnly) and one unsecure.
-    The unsecure one can be read by the frontend, e.g. for tracking when backend is down
-    But the value in backend is always read and set from the secure one.
-=======
     This visitor id is used for analytics purposes only and therefore does not require httponly.
     This way it can be read by the JS in frontend, e.g. for tracking when backend is down.
->>>>>>> 7cf2a285
     """
 
     # CNIL's recommendation for tracking cookie lifetime = 13 months
     lifetime = timedelta(days=30 * 13)
     response.set_cookie(
         settings.VISITOR_COOKIE_NAME,
-        value,
-        max_age=lifetime.total_seconds(),
-        domain=settings.SESSION_COOKIE_DOMAIN,
-        path=settings.SESSION_COOKIE_PATH,
-        secure=settings.SESSION_COOKIE_SECURE or None,
-        httponly=False,
-        samesite=settings.SESSION_COOKIE_SAMESITE,
-    )
-
-    response.set_cookie(
-        f"unsecure-{settings.VISITOR_COOKIE_NAME}",
         value,
         max_age=lifetime.total_seconds(),
         domain=settings.SESSION_COOKIE_DOMAIN,
