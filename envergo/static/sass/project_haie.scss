--- conflicted
+++ resolved
@@ -397,12 +397,9 @@
 
 div#demarches-simplifiees-modal-btns {
   display: flex;
-<<<<<<< HEAD
 }
 
 div#go-to-ds-btn {
   display: flex;
   justify-content: flex-end;
-=======
->>>>>>> 38be8428
 }