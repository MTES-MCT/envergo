--- conflicted
+++ resolved
@@ -450,20 +450,15 @@
 /**
  * Page instructor
  */
-<<<<<<< HEAD
-=======
 
 div#project-dossier-no {
   border-bottom: solid 1px var(--border-default-grey);
 }
 
->>>>>>> 37413cb3
 @media (width >= 48em) {
   .fr-sidemenu--sticky {
     top: 2.5rem; // height of slim-header : line-height: 1rem  + 2 * padding-top/botton: 0.75rem);
   }
-<<<<<<< HEAD
-=======
 
   .fr-sidemenu__inner {
     padding: 0;
@@ -481,5 +476,4 @@
   div#project-dossier-no {
     border-bottom: solid 1px var(--border-default-grey);
   }
->>>>>>> 37413cb3
 }