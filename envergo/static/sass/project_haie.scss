section#simulateur,
div#moulinette {
  h2 {
    text-align: left;
  }

  fieldset .fr-fieldset__legend.fr-text--regular {
    font-weight: bold !important;
  }
}

main.home {
  section#simulateur {
    background-color: var(--blue-france-850-200);
  }
}

html.saisie {
  height: 100%;

  body > footer {
    display: none;
  }

  // Make the main part of the app full height
  body {
    display: flex;
    flex-direction: column;
    height: 100%;

    main {
      flex: 1;
      height: 100%;
    }
  }
}

.hedge.to-remove {
  stroke: #f00;
  stroke-width: 6px;
  stroke-dasharray: 12 10;
  stroke-linecap: square;
  filter: drop-shadow(white 1px 1px 0) drop-shadow(white -1px 1px 0)
    drop-shadow(white 1px -1px 0) drop-shadow(white -1px -1px 0);
}

div#app {
  height: 100%;
  display: flex;
  flex-direction: column;

  &[v-cloak] {
    visibility: hidden;
  }

  footer {
    display: flex;
    justify-content: space-between;
    padding: 0.75rem 1rem;
    background-color: var(--background-alt-blue-france);
    border-top: 2px solid var(--border-plain-blue-france);
  }

  div#saisie-ui {
    flex: 1;
    display: flex;
    flex-wrap: nowrap;
    align-items: stretch;
    min-width: 768px; // size md
    position: relative;
    overflow: hidden;

    #map {
      flex: 1;
      font-family: Marianne, arial, sans-serif;

      .leaflet-control-layers-toggle {
        background-image: url("/static/icons/stack-line.svg");
      }
    }

    #tooltip {
      display: none;
      position: absolute;
      background: white;
      color: black;
      padding: 10px;
      border: 2px solid black;
      border-radius: 0.75rem;
      z-index: 1000;
      font-size: 14px;
    }

    #controls-container {
      display: flex;
      flex-wrap: wrap;
      justify-content: space-between;
      margin: 10px;
      padding-right: 10px;
      width: calc(
        100% - 26rem - 20px
      ); // 26rem = width of sidebar ; 20px = 2*10px = margins

      .leaflet-control {
        margin-bottom: 10px;
        white-space: nowrap;
      }
    }

    div.controls {
      &.inline-controls {
        .leaflet-control {
          clear: none;
        }
      }

      button.fr-btn--secondary {
        background-color: white;

        &:hover {
          background-color: #f6f6f6;
        }
      }

      .fr-search-bar {
        .autocomplete__wrapper {
          margin-top: 0;

          .autocomplete__option {
            font-size: 0.875rem;
            line-height: 1.5rem;
            font-family: inherit;
          }
        }

        .fr-input,
        .autocomplete__input {
          font-size: 0.875rem;
          line-height: 1.5rem;
          min-height: 2rem;
          max-height: 2rem;
          height: 2rem;
          width: 20rem;
        }

        .fr-btn {
          line-height: 1.5rem;
          padding: 0.25rem 0.75rem;
          width: 2.2rem;
          min-height: 2rem;
          max-height: 2rem;
          height: 2rem;

          &::before,
          &::after {
            width: 1rem;
            height: 1rem;
          }
        }
      }
    }

    .hedge.to-plant {
      stroke: #0f0;
      stroke-width: 6px;
      filter: drop-shadow(#fff 1px 1px 0) drop-shadow(#fff -1px 1px 0)
        drop-shadow(#fff 1px -1px 0) drop-shadow(#fff -1px -1px 0);

      &:hover,
      &.hovered {
        stroke-width: 8px;
      }
    }

    .hedge.to-remove {
      &:hover,
      &.hovered {
        stroke-width: 8px;
      }
    }

    .leaflet-draw-guide {
      stroke: #fff;
      stroke-width: 2px;
    }

    .help-bubble {
      position: absolute;
      bottom: 1rem;
      left: 4rem;
      z-index: 1000;
      background-color: white;
      color: var(--text-default-info);
      padding: 0.25rem 1rem;
      font-size: 1rem;
      border-radius: 0.75rem;
      max-width: calc(100% - 8rem);

      &.hidden {
        display: none;
      }
    }

    #id_address {
      background-color: var(--grey-1000-50);
    }

    #sidebar {
      bottom: 0;
      overflow-y: auto;
      width: 26rem;
      margin-bottom: 0;

      div#compensation {
        p.rate strong {
          font-weight: 500;
        }
      }

      div#hedge-lists {
        padding: 16px 0;

        --title-spacing: 0 0 0.5rem 0;

        h3 {
          padding: 0 16px;
          font-weight: 500 !important;
          font-size: 16px !important;
          display: flex;
          align-items: center;

          img {
            margin-left: 0;
          }

          .fr-tag {
            margin-left: auto;
          }
        }

        hr {
          margin: 1rem 0;
          padding-bottom: 3px;
        }

        p.fr-text--light {
          font-size: 14px;
          padding: 0 16px;
        }

        table {
          border-collapse: collapse;
          width: 100%;

          tr {
            padding: 0.2rem 1rem;
            cursor: pointer;

            td,
            th {
              width: 1px;
              font-size: 14px;
            }

            th {
              text-align: left;
              font-weight: 900;
              padding-left: 16px;
              white-space: nowrap;

              span.fr-badge {
                display: inline;
                margin-left: 0.75rem;
              }
            }

            td {
              text-align: center;
            }

            td:last-child {
              text-align: right;
              padding-right: 16px;
            }

            button {
              visibility: visible; // Styles for touch UIs

              @media (hover: hover) {
                /* Styles for mouse UIs */
                visibility: hidden;
              }

              margin-left: auto;
              font-size: 14px;
              padding: 0.5rem;

              --hover-tint: var(--background-alt-grey-hover);
              --active-tint: var(--background-alt-grey-active);
            }

            &:hover,
            &.hovered {
              background-color: #f5f5f5;

              button {
                visibility: visible;
              }
            }

            &:active {
              background-color: #ebebeb;
            }
          }
        }
      }
    }
  }
}

div#app div#saisie-ui #sidebar div#hedge-conditions,
section#section-plantation-evaluation div#hedge-conditions {
  .tile-header {
    background-color: var(--blue-france-925-125);
    color: var(--blue-france-sun-113-625);

    .fr-badge::before {
      background: none;
      width: 0;
      height: 0;
    }
  }

  h3 {
    margin: 0;
    font-weight: 500 !important;
    font-size: 16px !important;
  }

  div#conditions {
    &.loading {
      --text-title-grey: var(--text-disabled-grey);

      color: var(--text-disabled-grey);
    }

    .fr-badge {
      margin-top: 0.2em;

      &::before {
        margin: 0;
      }
    }

    .fr-badge--error {
      color: var(--grey-625-425);
      background-color: var(--background-contrast-grey);
    }

    span.fr-icon {
      line-height: 1.75rem;
      color: var(--grey-625-425);
    }

    span.fr-icon.success {
      color: var(--success-425-625);
    }

    p {
      line-height: 1.2rem;
      font-size: 14px;
      margin: 0;
    }

    h6 {
      margin: 0;
      font-weight: 500 !important;
      font-size: 16px !important;
    }

    .condition-content {
      display: flex;
      margin-top: 1rem;

      div {
        margin-right: 0.8rem;
      }
    }
  }
}

dialog#hedge-input-modal {
  width: 100%;
  max-width: 100%;
  height: 100%;
  max-height: 100%;
  overscroll-behavior: contain;
  overflow: hidden;
  border: none;
  margin: 0;
  padding: 0;

  &.loaded #loading-indicator {
    display: none;
  }

  #loading-indicator {
    width: 100%;
    height: 100vh;
    display: flex;
    justify-content: center;
    align-items: center;
  }
}

dialog.hedge-data-dialog {
  #form-group-removal-type_haie label span.label-content,
  #form-group-plantation-type_haie label span.label-content {
    display: flex;
    justify-content: space-between;
  }
}

div#group-haies-content {
  table {
    width: 100%;
    border-collapse: collapse;
    margin-bottom: 1rem;

    th,
    td {
      font-weight: normal;
      padding: 0.5rem 0;
    }

    thead tr th {
      text-align: right;
    }

    tbody tr th {
      text-align: left;
    }

    tbody tr td {
      text-align: right;
    }

    tbody tr {
      border-top: 1px solid #ddd;
    }

    tbody tr:last-child {
      border-bottom: 1px solid #ddd;
    }
  }

  div#compensation {
    border-left: 2px solid var(--border-plain-info);
    padding-left: 0.5rem;

    p {
      margin-bottom: 0;
    }

    p.info {
      color: var(--text-default-info);
    }

    &.success {
      border-left-color: var(--border-plain-success);

      p.info {
        color: var(--text-default-success);
      }
    }
  }
}

div#form-group-haies {
  label {
    display: block;
    font-weight: bold;
    margin-bottom: 1rem;
  }
}

div#demarches-simplifiees-modal-btns {
  display: flex;
}

div#go-to-ds-btn {
  display: flex;
  justify-content: flex-end;
}

button#project-summary-hedge-input-open-btn {
  background-color: var(--grey-1000-50);
}

div#project-specifications-instructor {
  i.optional-tag {
    display: none;
  }

  ul#moulinette_fields {
    list-style-type: none;
    padding: 0;
  }
}

.department-doctrine-cta {
  font-weight: bold;
  color: var(--blue-france-sun-113-625);

  a {
    color: var(--blue-france-sun-113-625);
  }
}

/**
 * Page project list
 */
.project-list__title {
  text-align: center;
}

.project-list__table {
  caption {
    font-weight: lighter;
    font-size: 0.75rem;
    line-height: 1.25rem;
  }

  .fr-table__footer {
    justify-content: center;
  }
}

.fr-link--icon-right.link-project-detail::after {
  margin: 0;
}

/**
 * Page instructor
 */

.project-inner-content {
  max-width: 42em;
}

#form-group-instructor_free_mention .label-content {
  font-weight: bold;
  font-size: 1.5rem;
  line-height: 2rem;
}

#normandie_plantation_table {
  .fr-table__content table tfoot {
    th {
      background-color: var(--background-alt-grey);
      font-weight: 700;
      background-size:
        100% 1px,
        1px 100%;
      background-repeat: no-repeat, no-repeat;
      background-position:
        0 100%,
        100% 0;

      --idle: transparent;
      --hover: var(--background-alt-grey-hover);
      --active: var(--background-alt-grey-active);

      background-image: linear-gradient(
          0deg,
          var(--border-contrast-grey),
          var(--border-contrast-grey)
        ),
        linear-gradient(
          0deg,
          var(--border-plain-grey),
          var(--border-plain-grey)
        );
    }

    td {
      font-weight: 700;
    }
  }
}

ul.instructor-view-list {
  list-style-type: none;
  padding: 0;
}

.section-ds {
  border-top: 1px solid var(--border-default-grey);
}

.ds-files {
  .fr-content-media {
    margin: 1rem 0;
  }

  .fr-content-media__caption {
    align-items: start;
    margin-top: 0;
  }
}

@media (width >=48em) {
  .fr-sidemenu--sticky {
    top: 2.5rem; // height of slim-header : line-height: 1rem  + 2 * padding-top/botton: 0.75rem);
    padding-right: 1.5rem;
    border-right: solid 1px var(--border-default-grey);
  }

  // Apply border grey on main instead of sidemenu to have it full height
  // Don't use sticky-full-height because side menu scroll up at the end of the page but too early
  .fr-sidemenu__inner {
    padding: 0;
    padding-top: 0;
    padding-bottom: 0;
    padding-left: 0;
    box-shadow: none;
  }
}

div#invitation-token-email-html {
  background-color: var(--background-contrast-grey);
  color: var(--text-mention-grey);
  padding: 2rem;
}

pre#invitation-token-email-text {
  display: none;
}

<<<<<<< HEAD
=======
ul#instruction-summary-list {
  list-style-type: none;
  padding: 0;
}

.fr-icon-haie::before,
.fr-icon-haie::after {
  mask-image: url("/static/icons/haie.svg");
}

>>>>>>> 079d20c3
div.title-with-link-container,
.regulation-item-title {
  display: flex;
  align-items: baseline;
  flex-wrap: wrap;
  justify-content: space-between;
<<<<<<< HEAD
=======
}

div#instructor-view-side-menu {
  max-height: calc(
    100vh - 9rem
  ); // remove the header height from the sidemenu height
>>>>>>> 079d20c3
}<|MERGE_RESOLUTION|>--- conflicted
+++ resolved
@@ -637,8 +637,6 @@
   display: none;
 }
 
-<<<<<<< HEAD
-=======
 ul#instruction-summary-list {
   list-style-type: none;
   padding: 0;
@@ -649,20 +647,16 @@
   mask-image: url("/static/icons/haie.svg");
 }
 
->>>>>>> 079d20c3
 div.title-with-link-container,
 .regulation-item-title {
   display: flex;
   align-items: baseline;
   flex-wrap: wrap;
   justify-content: space-between;
-<<<<<<< HEAD
-=======
 }
 
 div#instructor-view-side-menu {
   max-height: calc(
     100vh - 9rem
   ); // remove the header height from the sidemenu height
->>>>>>> 079d20c3
 }