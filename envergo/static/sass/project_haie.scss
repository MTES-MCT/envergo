section#simulateur,
div#moulinette {
  h2 {
    text-align: left;
  }

  fieldset .fr-fieldset__legend.fr-text--regular {
    font-weight: bold !important;
  }
}

main.home {
  section#simulateur {
    background-color: var(--blue-france-850-200);
  }
}

html.saisie {
  height: 100%;

  body > footer {
    display: none;
  }

  // Make the main part of the app full height
  body {
    display: flex;
    flex-direction: column;
    height: 100%;

    main {
      flex: 1;
      height: 100%;
    }
  }
}

div#app {
  height: 100%;
  display: flex;
  flex-direction: column;

  &[v-cloak] {
    visibility: hidden;
  }

  footer {
    display: flex;
    justify-content: space-between;
    padding: 0.75rem 1rem;
    background-color: var(--background-alt-blue-france);
    border-top: 2px solid var(--border-plain-blue-france);
  }

  div#saisie-ui {
    flex: 1;
    display: flex;
    flex-wrap: nowrap;
    align-items: stretch;
    min-width: 78em; // size xl
    position: relative;
    overflow: hidden;

    #map {
      flex: 1;
      font-family: Marianne, arial, sans-serif;

      .leaflet-control-layers-toggle {
        background-image: url("/static/icons/stack-line.svg");
      }
    }

    #drawing-controls {
      display: flex;
      flex-direction: column;

      button {
        flex: 1;
        display: flex;
        justify-content: center;
        width: auto;
      }
    }

    div.controls {
      &.inline-controls {
        .leaflet-control {
          clear: none;
        }
      }

      button.fr-btn--secondary {
        background-color: white;

        &:hover {
          background-color: #f6f6f6;
        }
      }

      .fr-search-bar {
        .autocomplete__wrapper {
          margin-top: 0;

          .autocomplete__option {
            font-size: 0.875rem;
            line-height: 1.5rem;
            font-family: inherit;
          }
        }

        .fr-input,
        .autocomplete__input {
          font-size: 0.875rem;
          line-height: 1.5rem;
          min-height: 2rem;
          max-height: 2rem;
          height: 2rem;
          width: 20rem;
        }

        .fr-btn {
          line-height: 1.5rem;
          padding: 0.25rem 0.75rem;
          width: 2.2rem;
          min-height: 2rem;
          max-height: 2rem;
          height: 2rem;

          &::before,
          &::after {
            width: 1rem;
            height: 1rem;
          }
        }
      }
    }

    .hedge.to-plant {
      stroke: #0f0;
      stroke-width: 6px;
      filter: drop-shadow(#fff 1px 1px 0) drop-shadow(#fff -1px 1px 0)
        drop-shadow(#fff 1px -1px 0) drop-shadow(#fff -1px -1px 0);

      &:hover,
      &.hovered {
        stroke-width: 8px;
      }
    }

    .hedge.to-remove {
      stroke: #f00;
      stroke-width: 6px;
      stroke-dasharray: 12 10;
      stroke-linecap: square;
      filter: drop-shadow(white 1px 1px 0) drop-shadow(white -1px 1px 0)
        drop-shadow(white 1px -1px 0) drop-shadow(white -1px -1px 0);

      &:hover,
      &.hovered {
        stroke-width: 8px;
      }
    }

    .help-bubble {
      position: absolute;
      bottom: 1rem;
      left: 4rem;
      z-index: 1000;
      background-color: white;
      color: var(--text-default-info);
      padding: 0.25rem 1rem;
      font-size: 1rem;
      border-radius: 0.75rem;

      &.hidden {
        display: none;
      }
    }

    #sidebar {
      bottom: 0;
      overflow-y: auto;
      width: 28em;
      margin-bottom: 0;

      div#compensation {
        p.rate strong {
          font-weight: 500;
        }
      }

      div#hedge-lists {
        padding: 16px 0;

        --title-spacing: 0 0 0.5rem 0;

        h3 {
          padding: 0 16px;
          font-weight: 500 !important;
          font-size: 16px !important;
          display: flex;
          align-items: center;

          img {
            margin-left: 0;
          }

          .fr-tag {
            margin-left: auto;
          }
        }

        hr {
          margin: 1rem 0;
          padding-bottom: 3px;
        }

        p.fr-text--light {
          font-size: 14px;
          padding: 0 16px;
        }

        table {
          border-collapse: collapse;
          width: 100%;

          tr {
            padding: 0.2rem 1rem;
            cursor: pointer;

            td,
            th {
              width: 1px;
              font-size: 14px;
            }

            th {
              text-align: left;
              font-weight: 900;
              padding-left: 16px;
              white-space: nowrap;

              span.fr-badge {
                display: inline;
                margin-left: 0.75rem;
              }
            }

            td {
              text-align: center;
            }

            td:last-child {
              text-align: right;
              padding-right: 16px;
            }

            button {
              visibility: hidden;
              margin-left: auto;
              font-size: 14px;

              --hover-tint: var(--background-alt-grey-hover);
              --active-tint: var(--background-alt-grey-active);
            }

            &:hover,
            &.hovered {
              background-color: #f5f5f5;

              button {
                visibility: visible;
              }
            }

            &:active {
              background-color: #ebebeb;
            }
          }
        }
      }

      div#hedge-quality {
        h3 {
          margin: 0;
          font-weight: 500 !important;
          font-size: 16px !important;
          background-color: var(--blue-france-925-125);
          color: var(--blue-france-sun-113-625);
        }

        div#conditions {
          .fr-badge {
            margin-top: 0.2em;

            &::before {
              margin: 0;
            }
          }

          .fr-badge--error {
            color: var(--grey-625-425);
            background-color: var(--background-contrast-grey);
          }

          span.fr-icon {
            line-height: 1.75rem;
            color: var(--grey-625-425);
          }

          span.fr-icon.success {
            color: var(--success-425-625);
          }

          p {
            line-height: 1rem;
            font-size: 14px;
            margin: 0;
          }

          h6 {
            margin: 0;
            font-weight: 500 !important;
            font-size: 16px !important;
          }

          > div {
            display: flex;
            margin-top: 1rem;

            div {
              margin-right: 0.8rem;
            }
          }
        }
      }
    }

    #id_address {
      background-color: var(--grey-1000-50);
    }
  }
}

dialog#hedge-input-modal {
  width: 100%;
  max-width: 100%;
  height: 100%;
  max-height: 100%;
  overscroll-behavior: contain;
  overflow: hidden;
  border: none;
  margin: 0;
  padding: 0;
}

dialog.hedge-data-dialog {
  #form-group-removal-hedge_type label span.label-content,
  #form-group-plantation-hedge_type label span.label-content {
    display: flex;
    justify-content: space-between;
  }
}

div#statistics {
  background-color: var(--grey-975-100);
  padding: 16px;

  table {
    width: 100%;
    border-collapse: collapse;
    margin-bottom: 1rem;

    th,
    td {
      font-weight: normal;
      padding: 0.5rem 0;
    }

    thead tr th {
      text-align: right;
    }

    tbody tr th {
      text-align: left;
    }

    tbody tr td {
      text-align: right;
    }

    tbody tr {
      border-top: 1px solid #ddd;
    }

    tbody tr:last-child {
      border-bottom: 1px solid #ddd;
    }
  }

  div#compensation {
    border-left: 2px solid var(--border-plain-info);
    padding-left: 0.5rem;

    p {
      margin-bottom: 0;
    }

    p.info {
      color: var(--text-default-info);
    }

    &.success {
      border-left-color: var(--border-plain-success);

      p.info {
        color: var(--text-default-success);
      }
    }
  }
}

div#form-group-haies {
  label {
    display: block;
    font-weight: bold;
    margin-bottom: 1rem;
  }
}

div#demarches-simplifiees-modal-btns {
  display: flex;
}

div#go-to-ds-btn {
  display: flex;
  justify-content: flex-end;
}

button#project-summary-hedge-input-open-btn {
  background-color: var(--grey-1000-50);
}

div#project-specifications-instructor {
  i.optional-tag {
    display: none;
  }
}

/**
 * Page instructor
 */

div#project-dossier-no {
  border-bottom: solid 1px var(--border-default-grey);
}

@media (width >= 48em) {
  .fr-sidemenu--sticky {
    top: 2.5rem; // height of slim-header : line-height: 1rem  + 2 * padding-top/botton: 0.75rem);
  }

<<<<<<< HEAD
=======
  // Apply border grey on main instead of sidemenu to have it full height
  // Don't use sticky-full-height because side menu scroll up at the end of the page but too early
>>>>>>> 882a0352
  .fr-sidemenu__inner {
    padding: 0;
    padding-top: 0;
    padding-bottom: 0;
    padding-left: 0;
    box-shadow: none;
  }

  div#project-specifications-instructor {
    padding-left: 1.5rem;
    border-left: solid 1px var(--border-default-grey);
  }

  div#project-dossier-no {
    border-bottom: solid 1px var(--border-default-grey);
  }
}<|MERGE_RESOLUTION|>--- conflicted
+++ resolved
@@ -460,11 +460,8 @@
     top: 2.5rem; // height of slim-header : line-height: 1rem  + 2 * padding-top/botton: 0.75rem);
   }
 
-<<<<<<< HEAD
-=======
   // Apply border grey on main instead of sidemenu to have it full height
   // Don't use sticky-full-height because side menu scroll up at the end of the page but too early
->>>>>>> 882a0352
   .fr-sidemenu__inner {
     padding: 0;
     padding-top: 0;
