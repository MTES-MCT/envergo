section#simulateur,
div#moulinette {
  h2 {
    text-align: left;
  }

  fieldset .fr-fieldset__legend.fr-text--regular {
    font-weight: bold !important;
  }
}

main.home {
  section#simulateur {
    background-color: var(--blue-france-850-200);
  }
}

html.saisie {
  height: 100%;

  body > footer {
    display: none;
  }

  // Make the main part of the app full height
  body {
    display: flex;
    flex-direction: column;
    height: 100%;

    main {
      flex: 1;
      height: 100%;
    }
  }
}

div#app {
  height: 100%;
  display: flex;
  flex-direction: column;

  &[v-cloak] {
    visibility: hidden;
  }

  footer {
    display: flex;
    justify-content: space-between;
    padding: 0.75rem 1rem;
    background-color: var(--background-alt-blue-france);
    border-top: 2px solid var(--border-plain-blue-france);
  }

  div#saisie-ui {
    flex: 1;
    display: flex;
    flex-wrap: nowrap;
    align-items: stretch;
    min-width: 78em; // size xl
    position: relative;

    #map {
      flex: 1;
      font-family: Marianne, arial, sans-serif;

      .leaflet-control-layers-toggle {
        background-image: url("/static/icons/stack-line.svg");
      }
    }

    div.controls {
      &.inline-controls {
        .leaflet-control {
          clear: none;
        }
      }

      button.fr-btn--secondary {
        background-color: white;

        &:hover {
          background-color: #f6f6f6;
        }
      }

      .fr-search-bar {
        .autocomplete__wrapper {
          margin-top: 0;

          .autocomplete__option {
            font-size: 0.875rem;
            line-height: 1.5rem;
            font-family: inherit;
          }
        }

        .fr-input,
        .autocomplete__input {
          font-size: 0.875rem;
          line-height: 1.5rem;
          min-height: 2rem;
          max-height: 2rem;
          height: 2rem;
          width: 20rem;
        }

        .fr-btn {
          line-height: 1.5rem;
          padding: 0.25rem 0.75rem;
          width: 2.2rem;
          min-height: 2rem;
          max-height: 2rem;
          height: 2rem;

          &::before,
          &::after {
            width: 1rem;
            height: 1rem;
          }
        }
      }
    }

    .hedge.to-plant {
      stroke: #0f0;
      stroke-width: 6px;
      filter: drop-shadow(#fff 1px 1px 0) drop-shadow(#fff -1px 1px 0)
        drop-shadow(#fff 1px -1px 0) drop-shadow(#fff -1px -1px 0);

      &:hover,
      &.hovered {
        stroke-width: 8px;
      }
    }

    .hedge.to-remove {
      stroke: #f00;
      stroke-width: 6px;
      stroke-dasharray: 12 10;
      stroke-linecap: square;
      filter: drop-shadow(white 1px 1px 0) drop-shadow(white -1px 1px 0)
        drop-shadow(white 1px -1px 0) drop-shadow(white -1px -1px 0);

      &:hover,
      &.hovered {
        stroke-width: 8px;
      }
    }

    .help-bubble {
      position: absolute;
      bottom: 1rem;
      left: 4rem;
      z-index: 1000;
      background-color: white;
      color: var(--text-default-info);
      padding: 0.25rem 1rem;
      font-size: 1rem;
      border-radius: 0.75rem;

      &.hidden {
        display: none;
      }
    }

    #sidebar {
      bottom: 0;
      overflow-y: scroll;
      width: 28em;

      div#compensation {
        p.rate strong {
          font-weight: 500;
        }
      }

      div#hedge-lists {
        padding: 16px 0;

        --title-spacing: 0 0 0.5rem 0;

        h3 {
          padding: 0 16px;
          font-weight: 500 !important;
          font-size: 16px !important;
          display: flex;
          align-items: center;

          img {
            margin-left: 0;
          }

          .fr-tag {
            margin-left: auto;
          }
        }

        hr {
          margin: 1rem 0;
          padding-bottom: 3px;
        }

        p.fr-text--light {
          font-size: 14px;
          padding: 0 16px;
        }

        table {
          border-collapse: collapse;
          width: 100%;

          tr {
            padding: 0.2rem 1rem;
            cursor: pointer;

            td,
            th {
              width: 1px;
              font-size: 14px;
            }

            th {
              text-align: left;
              font-weight: 900;
              padding-left: 16px;
              white-space: nowrap;

              span.fr-badge {
                display: inline;
                margin-left: 0.75rem;
              }
            }

            td {
              text-align: center;
            }

            td:last-child {
              text-align: right;
              padding-right: 16px;
            }

            button {
              visibility: hidden;
              margin-left: auto;
              font-size: 14px;

              --hover-tint: var(--background-alt-grey-hover);
              --active-tint: var(--background-alt-grey-active);
            }

            &:hover,
            &.hovered {
              background-color: #f5f5f5;

              button {
                visibility: visible;
              }
            }

            &:active {
              background-color: #ebebeb;
            }
          }
        }
      }
    }
  }
}

dialog#hedge-input-modal {
  width: 100%;
  max-width: 100%;
  height: 100%;
  max-height: 100%;
  overscroll-behavior: contain;
  overflow: hidden;
  border: none;
  margin: 0;
  padding: 0;
}

dialog.hedge-data-dialog {
<<<<<<< HEAD
  #form-group-hedge_type label span.label-content {
=======
  #form-group-removal-hedge_type label span.label-content,
  #form-group-plantation-hedge_type label span.label-content {
>>>>>>> de598950
    display: flex;
    justify-content: space-between;
  }
}

div#statistics {
  background-color: var(--grey-975-100);
  padding: 16px;

  table {
    width: 100%;
    border-collapse: collapse;
    margin-bottom: 1rem;

    th,
    td {
      font-weight: normal;
      padding: 0.5rem 0;
    }

    thead tr th {
      text-align: right;
    }

    tbody tr th {
      text-align: left;
    }

    tbody tr td {
      text-align: right;
    }

    tbody tr {
      border-top: 1px solid #ddd;
    }

    tbody tr:last-child {
      border-bottom: 1px solid #ddd;
    }
  }

  div#compensation {
    border-left: 2px solid var(--border-plain-info);
    padding-left: 0.5rem;

    p {
      margin-bottom: 0;
    }

    p.info {
      color: var(--text-default-info);
    }

    &.success {
      border-left-color: var(--border-plain-success);

      p.info {
        color: var(--text-default-success);
      }
    }
  }
}

div#form-group-haies {
  label {
    display: block;
    font-weight: bold;
    margin-bottom: 1rem;
  }
}<|MERGE_RESOLUTION|>--- conflicted
+++ resolved
@@ -282,12 +282,8 @@
 }
 
 dialog.hedge-data-dialog {
-<<<<<<< HEAD
-  #form-group-hedge_type label span.label-content {
-=======
   #form-group-removal-hedge_type label span.label-content,
   #form-group-plantation-hedge_type label span.label-content {
->>>>>>> de598950
     display: flex;
     justify-content: space-between;
   }
