section#simulateur,
div#moulinette {
  h2 {
    text-align: left;
  }

  fieldset .fr-fieldset__legend.fr-text--regular {
    font-weight: bold !important;
  }
}

main.home {
  section#simulateur {
    background-color: var(--blue-france-850-200);
  }
}

html.saisie {
  height: 100%;

  body > footer {
    display: none;
  }

  // Make the main part of the app full height
  body {
    display: flex;
    flex-direction: column;
    height: 100%;

    main {
      flex: 1;
      height: 100%;
    }
  }
}

.hedge.to-remove {
  stroke: #f00;
  stroke-width: 6px;
  stroke-dasharray: 12 10;
  stroke-linecap: square;
  filter: drop-shadow(white 1px 1px 0) drop-shadow(white -1px 1px 0)
    drop-shadow(white 1px -1px 0) drop-shadow(white -1px -1px 0);
}

div#app {
  height: 100%;
  display: flex;
  flex-direction: column;

  &[v-cloak] {
    visibility: hidden;
  }

  footer {
    display: flex;
    justify-content: space-between;
    padding: 0.75rem 1rem;
    background-color: var(--background-alt-blue-france);
    border-top: 2px solid var(--border-plain-blue-france);
  }

  div#saisie-ui {
    flex: 1;
    display: flex;
    flex-wrap: nowrap;
    align-items: stretch;
    min-width: 768px; // size md
    position: relative;
    overflow: hidden;

    #map {
      flex: 1;
      font-family: Marianne, arial, sans-serif;

      .leaflet-control-layers-toggle {
        background-image: url("/static/icons/stack-line.svg");
      }
    }

    #tooltip {
      display: none;
      position: absolute;
      background: white;
      color: black;
      border-radius: 0.75rem;
      z-index: 1000;
      font-size: 14px;
      padding: 2px 6px;
      border: 1px solid black;
    }

    #controls-container {
      display: flex;
      flex-wrap: wrap;
      justify-content: space-between;
      margin: 10px;
      padding-right: 10px;
      width: calc(
        100% - 26rem - 20px
      ); // 26rem = width of sidebar ; 20px = 2*10px = margins

      .leaflet-control {
        margin-bottom: 10px;
        white-space: nowrap;
      }
    }

    div.controls {
      &.inline-controls {
        .leaflet-control {
          clear: none;
        }
      }

      button.fr-btn--secondary {
        background-color: white;

        &:hover {
          background-color: #f6f6f6;
        }
      }

      .fr-search-bar {
        .autocomplete__wrapper {
          margin-top: 0;

          .autocomplete__option {
            font-size: 0.875rem;
            line-height: 1.5rem;
            font-family: inherit;
          }
        }

        .fr-input,
        .autocomplete__input {
          font-size: 0.875rem;
          line-height: 1.5rem;
          min-height: 2rem;
          max-height: 2rem;
          height: 2rem;
          width: 20rem;
        }

        .fr-btn {
          line-height: 1.5rem;
          padding: 0.25rem 0.75rem;
          width: 2.2rem;
          min-height: 2rem;
          max-height: 2rem;
          height: 2rem;

          &::before,
          &::after {
            width: 1rem;
            height: 1rem;
          }
        }
      }
    }

    .hedge.to-plant {
      stroke: #0f0;
      stroke-width: 6px;
      filter: drop-shadow(#fff 1px 1px 0) drop-shadow(#fff -1px 1px 0)
        drop-shadow(#fff 1px -1px 0) drop-shadow(#fff -1px -1px 0);

      &:hover,
      &.hovered {
        stroke-width: 8px;
      }
    }

    .hedge.to-remove {
      &:hover,
      &.hovered {
        stroke-width: 8px;
      }
    }

    .leaflet-draw-guide {
      stroke: #fff;
      stroke-width: 2px;
    }

    .help-bubble {
      position: absolute;
      bottom: 1rem;
      left: 4rem;
      z-index: 1000;
      background-color: white;
      color: var(--text-default-info);
      padding: 0.25rem 1rem;
      font-size: 1rem;
      border-radius: 0.75rem;
      max-width: calc(100% - 8rem);

      &.hidden {
        display: none;
      }
    }

    .leaflet-vertex-icon {
      margin-left: -8px !important;
      margin-top: -8px !important;
      width: 16px !important;
      height: 16px !important;
      border-radius: 50%;
      opacity: 1;
      border: 2px solid #333;
    }

    .leaflet-middle-icon {
      margin-left: -6px ip !important;
      margin-top: -6px ip !important;
      width: 12px ip !important;
      height: 12px ip !important;
      border-radius: 50%;
      opacity: 0.8 !important;
      border: 1px solid #333;
    }

<<<<<<< HEAD
=======
    #id_address {
      background-color: var(--grey-1000-50);
    }

>>>>>>> b64bb1e4
    #sidebar {
      bottom: 0;
      overflow-y: auto;
      width: 26rem;
      margin-bottom: 0;

      div#compensation {
        p.rate strong {
          font-weight: 500;
        }
      }

      div#hedge-lists {
        padding: 16px 0;

        --title-spacing: 0 0 0.5rem 0;

        h3 {
          padding: 0 16px;
          font-weight: 500 !important;
          font-size: 16px !important;
          display: flex;
          align-items: center;

          img {
            margin-left: 0;
          }

          .fr-tag {
            margin-left: auto;
          }
        }

        hr {
          margin: 1rem 0;
          padding-bottom: 3px;
        }

        p.fr-text--light {
          font-size: 14px;
          padding: 0 16px;
        }

        table {
          border-collapse: collapse;
          width: 100%;

          tr {
            padding: 0.2rem 1rem;
            cursor: pointer;

            td,
            th {
              width: 1px;
              font-size: 14px;
            }

            th {
              text-align: left;
              font-weight: 900;
              padding-left: 16px;
              white-space: nowrap;

              span.fr-badge {
                display: inline;
                margin-left: 0.75rem;
              }
            }

            td {
              text-align: center;
            }

            td:last-child {
              text-align: right;
              padding-right: 16px;
            }

            button {
              visibility: visible; // Styles for touch UIs

              @media (hover: hover) {
                /* Styles for mouse UIs */
                visibility: hidden;
              }

              margin-left: auto;
              font-size: 14px;
              padding: 0.5rem;

              --hover-tint: var(--background-alt-grey-hover);
              --active-tint: var(--background-alt-grey-active);
            }

            &:hover,
            &.hovered {
              background-color: #f5f5f5;

              button {
                visibility: visible;
              }
            }

            &:active {
              background-color: #ebebeb;
            }
          }
        }
      }
    }
  }
}

div#app div#saisie-ui #sidebar div#hedge-conditions,
section#section-plantation-evaluation div#hedge-conditions {
  .tile-header {
    background-color: var(--blue-france-925-125);
    color: var(--blue-france-sun-113-625);

    .fr-badge::before {
      background: none;
      width: 0;
      height: 0;
    }
  }

  h3,
  h4 {
    margin: 0;
    font-weight: 500 !important;
    font-size: 16px !important;
  }

  div#conditions {
    &.loading {
      --text-title-grey: var(--text-disabled-grey);

      color: var(--text-disabled-grey);
    }

    .fr-badge {
      margin-top: 0.2em;

      &::before {
        margin: 0;
      }
    }

    .fr-badge--error {
      color: var(--grey-625-425);
      background-color: var(--background-contrast-grey);
    }

    span.fr-icon {
      line-height: 1.75rem;
      color: var(--grey-625-425);
    }

    span.fr-icon.success {
      color: var(--success-425-625);
    }

    p {
      line-height: 1.2rem;
      font-size: 14px;
      margin: 0;
    }

    h6 {
      margin: 0;
      font-weight: 500 !important;
      font-size: 16px !important;
    }

    .condition-content {
      display: flex;
      margin-top: 1rem;

      div {
        margin-right: 0.8rem;
      }
    }
  }
}

dialog#hedge-input-modal {
  width: 100%;
  max-width: 100%;
  height: 100%;
  max-height: 100%;
  overscroll-behavior: contain;
  overflow: hidden;
  border: none;
  margin: 0;
  padding: 0;

  &.loaded #loading-indicator {
    display: none;
  }

  #loading-indicator {
    width: 100%;
    height: 100vh;
    display: flex;
    justify-content: center;
    align-items: center;
  }
}

dialog.hedge-data-dialog {
  #form-group-removal-type_haie label span.label-content,
  #form-group-plantation-type_haie label span.label-content {
    display: flex;
    justify-content: space-between;
  }
}

div#group-haies-content {
  table {
    width: 100%;
    border-collapse: collapse;
    margin-bottom: 1rem;

    th,
    td {
      font-weight: normal;
      padding: 0.5rem 0;
    }

    thead tr th {
      text-align: right;
    }

    tbody tr th {
      text-align: left;
    }

    tbody tr td {
      text-align: right;
    }

    tbody tr {
      border-top: 1px solid #ddd;
    }

    tbody tr:last-child {
      border-bottom: 1px solid #ddd;
    }
  }

  div#compensation {
    border-left: 2px solid var(--border-plain-info);
    padding-left: 0.5rem;

    p {
      margin-bottom: 0;
    }

    p.info {
      color: var(--text-default-info);
    }

    &.success {
      border-left-color: var(--border-plain-success);

      p.info {
        color: var(--text-default-success);
      }
    }
  }
}

div#form-group-haies {
  label {
    display: block;
    font-weight: bold;
    margin-bottom: 1rem;
  }
}

div#demarches-simplifiees-modal-btns {
  display: flex;
}

div#go-to-ds-btn {
  display: flex;
  justify-content: flex-end;
}

button#project-summary-hedge-input-open-btn {
  background-color: var(--grey-1000-50);
}

div#project-specifications-instructor {
  i.optional-tag {
    display: none;
  }

  ul#moulinette_fields {
    list-style-type: none;
    padding: 0;
  }
}

.department-doctrine-cta {
  font-weight: bold;
  color: var(--blue-france-sun-113-625);

  a {
    color: var(--blue-france-sun-113-625);
  }
}

/**
 * Page project list
 */
.project-list__title {
  text-align: center;
}

.project-list__table {
  caption {
    font-weight: lighter;
    font-size: 0.75rem;
    line-height: 1.25rem;
  }

  .fr-table__footer {
    justify-content: center;
  }
}

.fr-link--icon-right.link-project-detail::after {
  margin: 0;
}

/**
 * Page instructor
 */

.project-inner-content {
  max-width: 42em;
}

#form-group-instructor_free_mention .label-content {
  font-weight: bold;
  font-size: 1.5rem;
  line-height: 2rem;
}

#normandie_plantation_table {
  .fr-table__content table tfoot {
    th {
      background-color: var(--background-alt-grey);
      font-weight: 700;
      background-size:
        100% 1px,
        1px 100%;
      background-repeat: no-repeat, no-repeat;
      background-position:
        0 100%,
        100% 0;

      --idle: transparent;
      --hover: var(--background-alt-grey-hover);
      --active: var(--background-alt-grey-active);

      background-image: linear-gradient(
          0deg,
          var(--border-contrast-grey),
          var(--border-contrast-grey)
        ),
        linear-gradient(
          0deg,
          var(--border-plain-grey),
          var(--border-plain-grey)
        );
    }

    td {
      font-weight: 700;
    }
  }
}

ul.instructor-view-list {
  list-style-type: none;
  padding: 0;
}

.section-ds {
  border-top: 1px solid var(--border-default-grey);
}

.ds-files {
  .fr-content-media {
    margin: 1rem 0;
  }

  .fr-content-media__caption {
    align-items: start;
    margin-top: 0;
  }
}

@media (width >=48em) {
  div#project-specifications-instructor {
    border-left: 1px solid var(--border-default-grey);
  }

  div#instructor-view-side-menu {
    max-height: calc(
      100vh - 9rem
    ); // remove the header height from the sidemenu height
  }

  .fr-sidemenu--sticky {
    top: 2.5rem; // height of slim-header : line-height: 1rem  + 2 * padding-top/botton: 0.75rem);
    padding-right: 1.5rem;

    .fr-collapse {
      margin: 0;
    }
  }

  // Apply border grey on main instead of sidemenu to have it full height
  // Don't use sticky-full-height because side menu scroll up at the end of the page but too early
  .fr-sidemenu__inner {
    padding: 0;
    padding-top: 0;
    padding-bottom: 0;
    padding-left: 0;
    box-shadow: none;
  }
}

div#invitation-token-email-html {
  background-color: var(--background-contrast-grey);
  color: var(--text-mention-grey);
  padding: 2rem;
}

pre#invitation-token-email-text {
  display: none;
}

ul#instruction-summary-list {
  list-style-type: none;
  padding: 0;
}

.fr-icon-haie::before,
.fr-icon-haie::after {
  mask-image: url("/static/icons/haie.svg");
}

div.title-with-link-container {
  display: flex;
  align-items: baseline;
  flex-wrap: wrap;
  justify-content: space-between;
}

#table-dossier-list {
  td,
  th {
    padding-left: 0.5rem;
    padding-right: 0.5rem;
  }

  th {
    line-height: 1.2rem;
  }

  td {
    height: 72px;
    padding-left: 0.5rem;
    padding-right: 0.5rem;
    max-width: 200px;
    white-space: nowrap;
    overflow: hidden;
    text-overflow: ellipsis;
  }
}<|MERGE_RESOLUTION|>--- conflicted
+++ resolved
@@ -221,13 +221,10 @@
       border: 1px solid #333;
     }
 
-<<<<<<< HEAD
-=======
     #id_address {
       background-color: var(--grey-1000-50);
     }
 
->>>>>>> b64bb1e4
     #sidebar {
       bottom: 0;
       overflow-y: auto;
