--- conflicted
+++ resolved
@@ -201,10 +201,6 @@
       }
     }
 
-<<<<<<< HEAD
-    #id_address {
-      background-color: var(--grey-1000-50);
-=======
     .leaflet-vertex-icon {
       margin-left: -8px !important;
       margin-top: -8px !important;
@@ -223,7 +219,10 @@
       border-radius: 50%;
       opacity: 0.8 !important;
       border: 1px solid #333;
->>>>>>> 04cde293
+    }
+
+    #id_address {
+      background-color: var(--grey-1000-50);
     }
 
     #sidebar {
@@ -631,7 +630,6 @@
   }
 }
 
-<<<<<<< HEAD
 @media (width >= 48em) {
   div#project-specifications-instructor {
     border-left: 1px solid var(--border-default-grey);
@@ -643,9 +641,6 @@
     ); // remove the header height from the sidemenu height
   }
 
-=======
-@media (width >=48em) {
->>>>>>> 04cde293
   .fr-sidemenu--sticky {
     top: 2.5rem; // height of slim-header : line-height: 1rem  + 2 * padding-top/botton: 0.75rem);
     padding-right: 1.5rem;
