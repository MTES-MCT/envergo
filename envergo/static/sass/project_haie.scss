section#simulateur,
div#moulinette {
  h2 {
    text-align: left;
  }

  fieldset .fr-fieldset__legend.fr-text--regular {
    font-weight: bold !important;
  }
}

main.home {
  section#simulateur {
    background-color: var(--blue-france-850-200);
  }
}

html.saisie {
  height: 100%;

  body > footer {
    display: none;
  }

  // Make the main part of the app full height
  body {
    display: flex;
    flex-direction: column;
    height: 100%;

    main {
      flex: 1;
      height: 100%;
    }
  }
}

.hedge.to-remove {
  stroke: #f00;
  stroke-width: 6px;
  stroke-dasharray: 12 10;
  stroke-linecap: square;
  filter: drop-shadow(white 1px 1px 0) drop-shadow(white -1px 1px 0)
    drop-shadow(white 1px -1px 0) drop-shadow(white -1px -1px 0);
}

div#app {
  height: 100%;
  display: flex;
  flex-direction: column;

  &[v-cloak] {
    visibility: hidden;
  }

  footer {
    display: flex;
    justify-content: space-between;
    padding: 0.75rem 1rem;
    background-color: var(--background-alt-blue-france);
    border-top: 2px solid var(--border-plain-blue-france);
  }

  div#saisie-ui {
    flex: 1;
    display: flex;
    flex-wrap: nowrap;
    align-items: stretch;
    min-width: 768px; // size md
    position: relative;
    overflow: hidden;

    #map {
      flex: 1;
      font-family: Marianne, arial, sans-serif;

      .leaflet-control-layers-toggle {
        background-image: url("/static/icons/stack-line.svg");
      }
    }

    #tooltip {
      display: none;
      position: absolute;
      background: white;
      color: black;
      border-radius: 0.75rem;
      z-index: 1000;
      font-size: 14px;
      padding: 2px 6px;
      border: 1px solid black;
    }

    #controls-container {
      display: flex;
      flex-wrap: wrap;
      justify-content: space-between;
      margin: 10px;
      padding-right: 10px;
      width: calc(
        100% - 26rem - 20px
      ); // 26rem = width of sidebar ; 20px = 2*10px = margins

      .leaflet-control {
        margin-bottom: 10px;
        white-space: nowrap;
      }
    }

    div.controls {
      &.inline-controls {
        .leaflet-control {
          clear: none;
        }
      }

      button.fr-btn--secondary {
        background-color: white;

        &:hover {
          background-color: #f6f6f6;
        }
      }

      .fr-search-bar {
        .autocomplete__wrapper {
          margin-top: 0;

          .autocomplete__option {
            font-size: 0.875rem;
            line-height: 1.5rem;
            font-family: inherit;
          }
        }

        .fr-input,
        .autocomplete__input {
          font-size: 0.875rem;
          line-height: 1.5rem;
          min-height: 2rem;
          max-height: 2rem;
          height: 2rem;
          width: 20rem;
        }

        .fr-btn {
          line-height: 1.5rem;
          padding: 0.25rem 0.75rem;
          width: 2.2rem;
          min-height: 2rem;
          max-height: 2rem;
          height: 2rem;

          &::before,
          &::after {
            width: 1rem;
            height: 1rem;
          }
        }
      }
    }

    .hedge.to-plant {
      stroke: #0f0;
      stroke-width: 6px;
      filter: drop-shadow(#fff 1px 1px 0) drop-shadow(#fff -1px 1px 0)
        drop-shadow(#fff 1px -1px 0) drop-shadow(#fff -1px -1px 0);

      &:hover,
      &.hovered {
        stroke-width: 8px;
      }
    }

    .hedge.to-remove {
      &:hover,
      &.hovered {
        stroke-width: 8px;
      }
    }

    .leaflet-draw-guide {
      stroke: #fff;
      stroke-width: 2px;
    }

    .help-bubble {
      position: absolute;
      bottom: 1rem;
      left: 4rem;
      z-index: 1000;
      background-color: white;
      color: var(--text-default-info);
      padding: 0.25rem 1rem;
      font-size: 1rem;
      border-radius: 0.75rem;
      max-width: calc(100% - 8rem);

      &.hidden {
        display: none;
      }
    }

    .leaflet-vertex-icon {
      margin-left: -8px !important;
      margin-top: -8px !important;
      width: 16px !important;
      height: 16px !important;
      border-radius: 50%;
      opacity: 1;
      border: 2px solid #333;
    }

    .leaflet-middle-icon {
      margin-left: -6px ip !important;
      margin-top: -6px ip !important;
      width: 12px ip !important;
      height: 12px ip !important;
      border-radius: 50%;
      opacity: 0.8 !important;
      border: 1px solid #333;
    }

    #id_address {
      background-color: var(--grey-1000-50);
    }

    #sidebar {
      bottom: 0;
      overflow-y: auto;
      width: 26rem;
      margin-bottom: 0;

      div#compensation {
        p.rate strong {
          font-weight: 500;
        }
      }

      div#hedge-lists {
        padding: 16px 0;

        --title-spacing: 0 0 0.5rem 0;

        h3 {
          padding: 0 16px;
          font-weight: 500 !important;
          font-size: 16px !important;
          display: flex;
          align-items: center;

          img {
            margin-left: 0;
          }

          .fr-tag {
            margin-left: auto;
          }
        }

        hr {
          margin: 1rem 0;
          padding-bottom: 3px;
        }

        p.fr-text--light {
          font-size: 14px;
          padding: 0 16px;
        }

        table {
          border-collapse: collapse;
          width: 100%;

          tr {
            padding: 0.2rem 1rem;
            cursor: pointer;

            td,
            th {
              width: 1px;
              font-size: 14px;
            }

            th {
              text-align: left;
              font-weight: 900;
              padding-left: 16px;
              white-space: nowrap;

              span.fr-badge {
                display: inline;
                margin-left: 0.75rem;
              }
            }

            td {
              text-align: center;
            }

            td:last-child {
              text-align: right;
              padding-right: 16px;
            }

            button {
              margin-left: auto;
              font-size: 14px;
              padding: 0.5rem;

              --hover-tint: var(--background-alt-grey-hover);
              --active-tint: var(--background-alt-grey-active);
            }

            &:hover,
            &.hovered {
              background-color: #f5f5f5;
            }

            &:active {
              background-color: #ebebeb;
            }
          }
        }
      }
    }
  }
}

div#app div#saisie-ui #sidebar div#hedge-conditions,
section#section-plantation-evaluation div#hedge-conditions {
  .tile-header {
    background-color: var(--blue-france-925-125);
    color: var(--blue-france-sun-113-625);

    .fr-badge::before {
      background: none;
      width: 0;
      height: 0;
    }
  }

  h3,
  h4 {
    margin: 0;
    font-weight: 500 !important;
    font-size: 16px !important;
  }

  div#conditions {
    &.loading {
      --text-title-grey: var(--text-disabled-grey);

      color: var(--text-disabled-grey);
    }

    .fr-badge {
      margin-top: 0.2em;

      &::before {
        margin: 0;
      }
    }

    .fr-badge--error {
      color: var(--grey-625-425);
      background-color: var(--background-contrast-grey);
    }

    span.fr-icon {
      line-height: 1.75rem;
      color: var(--grey-625-425);
    }

    span.fr-icon.success {
      color: var(--success-425-625);
    }

    p {
      line-height: 1.2rem;
      font-size: 14px;
      margin: 0;
    }

    h6 {
      margin: 0;
      font-weight: 500 !important;
      font-size: 16px !important;
    }

    .condition-content {
      display: flex;
      margin-top: 1rem;

      div {
        margin-right: 0.8rem;
      }
    }
  }
}

dialog#hedge-input-modal {
  width: 100%;
  max-width: 100%;
  height: 100%;
  max-height: 100%;
  overscroll-behavior: contain;
  overflow: hidden;
  border: none;
  margin: 0;
  padding: 0;

  &.loaded #loading-indicator {
    display: none;
  }

  #loading-indicator {
    width: 100%;
    height: 100vh;
    display: flex;
    justify-content: center;
    align-items: center;
  }
}

dialog.hedge-data-dialog {
  #form-group-removal-type_haie label span.label-content,
  #form-group-plantation-type_haie label span.label-content {
    display: flex;
    justify-content: space-between;
  }

  fieldset#id_removal-type_haie,
  fieldset#id_plantation-type_haie {
    div.fr-grid-row {
      align-items: center;
    }

    div.fr-fieldset__element {
      display: flex;
      flex-direction: column;
      align-self: stretch;

      .fr-radio-rich {
        flex-grow: 1;
      }

      .fr-radio-rich__pictogram {
        padding: 16px;
        width: 0;
        min-width: 0;

        img {
          width: 24px;
        }
      }

      img.hedge-radio-img {
        max-width: 100%;
      }
    }
  }

  &.read-only div.fr-fieldset__element:has(input[type="radio"]:not(:checked)) {
    display: none !important;
  }
}

div#group-haies-content {
  table {
    width: 100%;
    border-collapse: collapse;
    margin-bottom: 1rem;

    th,
    td {
      font-weight: normal;
      padding: 0.5rem 0;
    }

    thead tr th {
      text-align: right;
    }

    tbody tr th {
      text-align: left;
    }

    tbody tr td {
      text-align: right;
    }

    tbody tr {
      border-top: 1px solid #ddd;
    }

    tbody tr:last-child {
      border-bottom: 1px solid #ddd;
    }
  }

  div#compensation {
    border-left: 2px solid var(--border-plain-info);
    padding-left: 0.5rem;

    p {
      margin-bottom: 0;
    }

    p.info {
      color: var(--text-default-info);
    }

    &.success {
      border-left-color: var(--border-plain-success);

      p.info {
        color: var(--text-default-success);
      }
    }
  }
}

div#form-group-haies {
  label {
    display: block;
    font-weight: bold;
    margin-bottom: 1rem;
  }
}

div#demarches-simplifiees-modal-btns {
  display: flex;
}

div#go-to-ds-btn {
  display: flex;
  justify-content: flex-end;
}

button#project-summary-hedge-input-open-btn {
  background-color: var(--grey-1000-50);
}

div#project-specifications-instructor {
  i.optional-tag {
    display: none;
  }

  ul#moulinette_fields {
    list-style-type: none;
    padding: 0;
  }
}

.department-doctrine-cta {
  font-weight: bold;
  color: var(--blue-france-sun-113-625);

  a {
    color: var(--blue-france-sun-113-625);
  }
}

/**
 * Page project list
 */
.project-list__title {
  text-align: center;
}

.project-list__table,
.procedure-history__table {
  caption {
    font-weight: lighter;
    font-size: 0.75rem;
    line-height: 1.25rem;
  }

  .fr-table__footer {
    justify-content: center;
  }
}

/**
 * Page instructor
 */

.project-inner-content {
  max-width: 42em;
}

#form-group-instructor_free_mention .label-content {
  font-weight: bold;
  font-size: 1.5rem;
  line-height: 2rem;
}

#normandie_plantation_table {
  .fr-table__content table tfoot {
    th {
      background-color: var(--background-alt-grey);
      font-weight: 700;
      background-size:
        100% 1px,
        1px 100%;
      background-repeat: no-repeat, no-repeat;
      background-position:
        0 100%,
        100% 0;

      --idle: transparent;
      --hover: var(--background-alt-grey-hover);
      --active: var(--background-alt-grey-active);

      background-image:
        linear-gradient(
          0deg,
          var(--border-contrast-grey),
          var(--border-contrast-grey)
        ),
        linear-gradient(
          0deg,
          var(--border-plain-grey),
          var(--border-plain-grey)
        );
    }

    td {
      font-weight: 700;
    }
  }
}

ul.instructor-view-list {
  list-style-type: none;
  padding: 0;
}

.section-ds {
  border-top: 1px solid var(--border-default-grey);
}

.ds-files {
  .fr-content-media {
    margin: 1rem 0;
  }

  .fr-content-media__caption {
    align-items: start;
    margin-top: 0;
  }
}

/* Instructeur Messagerie */

.dj-messages {
  padding-bottom: 1rem !important;
  padding-top: 1rem !important;
}

.ds-message {
  background-color: var(--background-alt-grey);
  border-left: 3px solid var(--grey-425-625);
  padding: 2rem;

  &__exp {
    font-weight: bold;
  }

  &--instructor {
    border-color: var(--blue-france-main-525);
  }

  &--petitioner {
    border-color: var(--yellow-tournesol-850-200);
  }
}

@media (width >=48em) {
  .fr-sidemenu {
    padding-right: 0;
  }

  main.header-slim-displayed div#instructor-view-side-menu {
    padding-top: 3rem; // 0.5rem + height of slim-header : line-height: 1rem  + 2 * padding-top/botton: 0.75rem);
  }

  .ds-message {
    &--instructor,
    &--automatic {
      margin-left: 5rem;
    }
  }
}

div#invitation-token-email-html {
  background-color: var(--background-contrast-grey);
  color: var(--text-mention-grey);
  padding: 2rem;
}

pre#invitation-token-email-text {
  display: none;
}

ul#instruction-summary-list {
  list-style-type: none;
  padding: 0;
}

.fr-icon-haie::before,
.fr-icon-haie::after {
  mask-image: url("/static/icons/haie.svg");
}

div.title-with-link-container {
  display: flex;
  align-items: baseline;
  flex-wrap: wrap;
  justify-content: space-between;
}

#table-dossier-list,
.procedure-history__table {
  td,
  th {
    padding-left: 0.5rem;
    padding-right: 0.5rem;
  }

  th {
    line-height: 1.2rem;
  }

  td {
    height: 72px;
    padding-left: 0.5rem;
    padding-right: 0.5rem;
    max-width: 200px;
    white-space: nowrap;
    overflow: hidden;
    text-overflow: ellipsis;

    a {
      font-size: 0.875rem;
    }
  }

  tbody tr {
    &:hover td {
      background-color: var(--background-default-grey-hover);
    }

    td {
      .fr-btn--secondary:not(:hover) {
        background-color: var(--background-default-grey);
      }
    }
  }
}

div#alternative-notice {
  filter: drop-shadow(var(--raised-shadow));

  p {
    margin: auto;
  }
}

#faq-dropdown-btn {
  width: 20rem;
}

section#moulinette-regulation-result {
  section.instruction-infos {
    --text-spacing: 0 0 1rem;

    h6 {
      font-size: 1rem;
      line-height: 1.5rem;
    }
  }
}

<<<<<<< HEAD
div#project-header-container {
  display: flex;
  align-items: start;

  form {
    margin-left: 2em;
  }
=======
.procedure-history__table td span.described-by-tooltip {
  max-width: 100%;
  overflow: hidden;
  text-overflow: ellipsis;
  display: inline-block;
  vertical-align: bottom;
>>>>>>> b2a86aeb
}<|MERGE_RESOLUTION|>--- conflicted
+++ resolved
@@ -783,20 +783,19 @@
   }
 }
 
-<<<<<<< HEAD
-div#project-header-container {
-  display: flex;
-  align-items: start;
-
-  form {
-    margin-left: 2em;
-  }
-=======
 .procedure-history__table td span.described-by-tooltip {
   max-width: 100%;
   overflow: hidden;
   text-overflow: ellipsis;
   display: inline-block;
   vertical-align: bottom;
->>>>>>> b2a86aeb
+}
+
+div#project-header-container {
+  display: flex;
+  align-items: start;
+
+  form {
+    margin-left: 2em;
+  }
 }