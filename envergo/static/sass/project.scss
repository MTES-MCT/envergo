--- conflicted
+++ resolved
@@ -1853,12 +1853,11 @@
   }
 }
 
-<<<<<<< HEAD
 #moulinette-title {
   max-width: 700px;
   margin: 1.5rem auto;
-=======
+}
+
 #moulinette-submit-button {
   min-width: 8em;
->>>>>>> 547f574c
 }