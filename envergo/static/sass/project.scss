$white: #fff;
$mint-green: #d6e9c6;
$black: #000;
$pink: #f2dede;
$dark-pink: #eed3d7;
$red: #b94a48;

:root {
  scroll-behavior: smooth;
  overscroll-behavior-y: none;
}

// Prevent  scrolling when a dialog is open
body:has(dialog[open]) {
  overflow: hidden;
}

html.nojs .js {
  display: none !important;
}

// Make sure the :target element is not hidden behind the sticky header
// Note: not all pages have a sticky header, but fortunately, right now,
// all pages with target links do.
@media (width >= 62em) {
  html {
    /* height of sticky header */
    scroll-padding-top: 3rem;
  }
}

/**
* Useful components
 */
.alert-debug {
  background-color: $white;
  border-color: $mint-green;
  color: $black;
}

.alert-error {
  background-color: $pink;
  border-color: $dark-pink;
  color: $red;
}

.cta-group {
  display: flex;
  justify-content: space-between;
}

.color-text-light {
  color: var(--text-mention-grey);
}

hr.separator {
  background: none;
  border: none;
  border-top: 1px solid var(--border-action-high-blue-france);

  &--lignt {
    border-top: 1px solid var(--border-default-grey);
  }
}

/**
 * Update some margins for paragraphs and lists
 */
article {
  --li-bottom: 0.5rem;
  --text-spacing: 0 0 1rem;

  padding-bottom: 3rem;

  ul {
    margin-bottom: 1rem;
  }

  li p {
    margin-bottom: 0.5rem;
  }
}

.probability {
  text-transform: uppercase;
  font-weight: bold;
  color: black;

  &.probability-non_soumis,
  &.probability-non_concerne,
  &.probability-dispense,
  &.probability-1 {
    background-color: #b1f0bd;
  }

  &.probability-non_disponible,
  &.probability-non_applicable,
  &.probability-non_active,
  &.probability-2 {
    background-color: #d5dbef;
  }

  &.probability-action_requise,
  &.probability-a_verifier,
  &.probability-iota_a_verifier,
  &.probability-3 {
    background-color: #fee7a0;
  }

  &.probability-soumis,
  &.probability-systematique,
  &.probability-derogation_inventaire,
  &.probability-derogation_simplifiee,
  &.probability-4 {
    background-color: #ffb7a5;
  }

  &.probability-cas_par_cas,
  &.probability-5 {
    background-color: #ffd3a6;
  }

  &.probability-interdit,
  &.probability-6 {
    background-color: #ff5150;
    color: white;
  }

  &.probability-missing {
    background-color: purple;
  }
}

#probability-gauge {
  margin-bottom: 1.5rem;

  svg {
    background-color: white;
    padding: 0.75rem;
  }

  circle {
    fill: none;
  }
}

#moulinette-container {
  #form-col {
    order: 2;
  }

  #content-col {
    order: 1;
  }

  @media (width >= 48em) {
    #form-col {
      order: 1;
    }

    #content-col {
      order: 2;
      max-width: 720px;
      margin-left: auto;
      margin-right: auto;
    }
  }

  article > img {
    max-height: 11.25rem;
    margin: 0 auto 1.5rem;
    display: block;
  }

  button[type="submit"] {
    margin-right: 1rem;
  }

  .share-btn {
    text-align: center;
  }

  .submit-feedback-hint-text {
    white-space: nowrap;
    display: inline;
  }

  .fr-hint-text a {
    color: var(--text-default-info);
  }
}

nav#evaluation-summary {
  ul {
    list-style-type: none;
    padding: 0;
  }

  li:not(:last-child) > .summary-link {
    border-bottom: 1px solid var(--border-default-grey);
  }

  li {
    span.regulation-result,
    a {
      display: flex;
      justify-content: space-between;
      align-items: baseline;
    }

    span.regulation-result {
      width: 100%;
    }

    span.regulation-result,
    span.regulation-result span.fr-tag {
      flex-direction: column;
    }

    span.regulation-result span.fr-tag {
      margin-top: 0.5rem;
      margin-bottom: 0.5rem;
    }

    a {
      background-image: none;
      padding: 0.25rem 0;
      color: var(--text-action-high-grey);

      &:hover {
        background-color: var(--hover);
      }

      .action-link {
        margin-left: 1.5rem;
        white-space: nowrap;
      }

      .fr-link {
        text-decoration: underline;
        font-weight: 500;
      }

      .undertitle {
        font-size: 0.875rem;
        line-height: 1.5rem;
      }
    }
  }

  @media (width >= 36em) {
    li:not(:last-child) > .summary-link {
      border-bottom: none;
    }

    li {
      span.regulation-result,
      span.regulation-result span.fr-tag {
        flex-direction: row;
      }

      span.regulation-result span.fr-tag {
        margin-top: unset;
      }
    }
  }
}

#moulinette-form {
  counter-reset: steps;

  #form-group-address label,
  label.step {
    &::before {
      counter-increment: steps;
      content: counter(steps) " "; /* stylelint-disable-line */
      font-size: 2rem;
      font-weight: bold;
      margin-right: 0.25rem;
    }
  }

  p.hint-header {
    color: var(--text-default-info);
  }

  .form-section {
    margin-bottom: 1.5rem;
    background-color: var(--background-default-grey);
    padding: 1.25rem;
    border-radius: 5px;

    .fr-fieldset:last-child {
      margin-bottom: 0;
    }
  }

  #form-group-created_surface,
  #form-group-final_surface {
    & > label {
      font-weight: 600;

      .fr-hint-text {
        font-weight: initial;
        font-size: 1rem;
        color: inherit;
      }
    }
  }

  #form-section-coords .label-content {
    font-weight: normal !important;
  }

  #form-section-map {
    padding-bottom: 0;
  }

  #form-group-address .optional-tag,
  #form-group-final_surface .optional-tag {
    display: none;
  }

  #additional-forms.unbound {
    background-color: var(--blue-france-950-100-hover);
    padding: 1rem;

    .fr-input-group--error {
      &::before {
        background-image: none;
      }

      .fr-fieldset--error,
      .fr-fieldset__legend {
        background-image: none;
        color: var(--text-default-grey);
      }

      .fr-label {
        color: var(--text-default-grey);

        --border-plain-error: var(--background-action-high-blue-france);
      }

      .fr-error-text {
        display: none;
      }

      .fr-input {
        box-shadow: inset 0 -2px 0 0 var(--border-plain-grey);
      }
    }
  }

  #optional-forms {
    padding: 0;

    /* Accordion */
    &.fr-accordion::before {
      box-shadow: none;
    }

    .fr-accordion__btn {
      color: inherit;
      font-weight: normal;
      padding: 1.25rem 1.25rem 0.25rem;

      &[aria-expanded="true"] {
        background-color: var(--background-default-grey);
      }

      &::after {
        width: 1.5rem;
        height: 1.5rem;
      }
    }

    #option-count-wrapper {
      padding: 0.5rem 1.25rem;
      display: block;

      &.no-options {
        padding-bottom: 0.25rem;

        .fr-badge--blue-ecume {
          color: transparent;
          background-color: transparent;
          font-size: 0;
        }
      }
    }

    &.fr-accordion .fr-collapse--expanded {
      padding: 1.25rem;
    }

    label small {
      font-style: italic;
      color: var(--text-mention-grey);
    }

    .optional-form {
      .fr-input-group[id$="activate"] span.label-content {
        font-weight: bold;
      }

      & > .fr-fieldset {
        display: none;
        margin-left: 0;
        padding-left: 2rem;

        .fr-input-group:not(:last-child) {
          border-bottom: 1px solid var(--border-default-grey);

          & > .fr-fieldset {
            margin-bottom: 1rem;
          }
        }
      }

      &:not(:last-child) {
        & > .fr-fieldset {
          margin-bottom: 1rem;
        }
      }

      &.active > fieldset {
        display: inherit !important;
      }
    }
  }
}

section.regulation {
  h2 {
    display: flex;
    align-items: end;
    flex-wrap: wrap;

    span.content {
      margin-right: 0.5em;

      .undertitle {
        font-weight: normal;
        font-size: 65%;
      }
    }

    span.fr-tag {
      white-space: nowrap;
      margin-bottom: -0.125rem;
    }
  }

  button.read-more-btn {
    display: block;
    text-decoration: underline;
    padding-left: 0;
  }

  .fr-content-media__caption {
    div.sources {
      display: inline;
    }

    ul.source-list {
      margin: 0;
      padding: 0;
      display: inline;

      li {
        display: inline;
        list-style-type: none;
        padding-bottom: 0;
      }

      li + li::before {
        content: ", ";
      }
    }
  }

  .fr-accordion {
    .fr-accordion__btn {
      flex-flow: row wrap;
      color: inherit;
      justify-content: space-between;

      span.title .perimeter {
        font-weight: 300;
        color: var(--grey-925-100);
      }
    }

    @media (width < 36em) {
      .fr-accordion__btn {
        flex-direction: column;
      }
    }

    .fr-accordion__btn[aria-expanded="true"] {
      background-color: var(--hover-tint);

      --hover: inherit;
      --active: inherit;

      &:hover {
        background-color: var(--active-tint);
      }
    }
  }

  .more.fr-collapse > *:first-child {
    margin-top: 1.5rem;
  }

  &.regulation-disabled {
    h2,
    p {
      color: var(--text-disabled-grey);
    }
  }

  // Increase size contrast for titles hierarchy
  h3 {
    font-size: 1.375rem;
    line-height: 1.75rem;
  }

  h4 {
    font-size: 1.25rem;
    line-height: 1.75rem;
  }

  // Cadre lila en pleine largeur sur simu et AR pour petits écrans
  div.alt {
    padding: 1rem !important;
    margin-left: -1rem;
    margin-right: -1rem;
  }

  @media (width >= 48em) {
    h3 {
      font-size: 1.5rem;
      line-height: 2rem;
    }

    h4 {
      font-size: 1.375rem;
      line-height: 1.75rem;
    }
  }

  @media (width >= 42em) {
    div.alt {
      padding: unset;
      margin-left: unset;
      margin-right: unset;
    }
  }

  figcaption {
    text-align: left;
  }

  div.criteria {
    h3 {
      padding-left: 1.5rem;
    }

    figure {
      margin-bottom: 0;
    }

    .fr-tag.probability-non_disponible {
      visibility: hidden;
    }
  }
}

section.debug {
  h3 small {
    font-size: 1rem;
    font-weight: normal;
    color: var(--text-mention-grey);
  }
}

/**
 * Forms
 **/
form {
  fieldset {
    border: none;
    padding: 0;

    legend {
      width: 100%;
      padding: 0;
    }
  }

  i.optional-tag {
    font-size: 0.75rem;
    color: var(--text-mention-grey);
  }

  .formset {
    & + .formset {
      margin-top: 2rem;
    }

    .formset-header {
      margin-bottom: 0;
      background-color: var(--bf100-g750);
      color: var(--g700);
      box-shadow: 0 1px 0 0 var(--g300);
      padding: 0.5rem 1rem;
    }

    .formset-field {
      padding-top: 0;
    }
  }

  // Custom input[type=file] styling
  // See https://codepen.io/Scribblerockerz/pen/qdWzJw
  div.input-file-box {
    position: relative;

    input[type="file"] {
      position: absolute;
      width: 100%;
      height: 100%;
      inset: 0;
      opacity: 0;
    }

    div.input-file-widget {
      max-height: unset;
      padding: 1.5rem;

      .icon {
        display: block;
        float: left;
        margin-right: 1rem;
      }

      label.box-msg {
        display: block;
      }

      #success-box-msg {
        display: none;
      }
    }

    input[type="file"]:focus + div.input-file-widget {
      outline-color: var(--focus);
      outline-offset: 2px;
    }

    // When a file has been selected
    input[type="file"]:valid + div.input-file-widget {
      #default-box-msg {
        display: none;
      }

      #success-box-msg {
        display: block;
      }
    }
  }
}

/**
 * Custom display of the evaluation request contact form
 */
form#request-evaluation-form {
  fieldset legend {
    color: #666;
  }

  div.right-button {
    text-align: right;
  }

  #form-group-additional_files {
    .fr-hint-text {
      color: var(--info-425-625);
      margin-bottom: 1rem;
    }
  }

  &[data-user-type="instructor"] {
    &[data-send-eval="false"] {
      .only-if-send-eval-checked {
        display: none;
      }
    }
  }

  &[data-user-type="petitioner"] {
    fieldset#instructor-fieldset {
      display: none;
    }

    fieldset#petitioner-fieldset legend,
    #element-send_eval_to_project_owner,
    #send-eval-hint {
      display: none;
    }
  }

  #id_send_eval_to_project_owner + .fr-label .fr-hint-text {
    color: var(--info-425-625);
  }

  #id_send_eval_to_project_owner:checked + .fr-label .if-unchecked {
    display: none;
  }

  #id_send_eval_to_project_owner:not(:checked) + .fr-label .if-checked {
    display: none;
  }
}

/**
 * Autocomplete fields
 */
.fr-label + div > .autocomplete__wrapper {
  margin-top: 0.5rem;
}

.autocomplete__wrapper .autocomplete__input {
  border: 0;
  border-radius: space(1v) space(1v) 0 0; /* stylelint-disable-line */
  color: var(--text-label-grey);

  --blend: var(--background-contrast-grey-blend);

  background-color: var(--background-contrast-grey);
  box-shadow: inset 0 -2px 0 0 var(--border-plain-grey);
  border-radius: 0.25rem 0.25rem 0 0;
  font-size: 1rem;
  line-height: 1.5rem;
  padding: 0.5rem 1rem;
  appearance: none;
  outline-offset: 2px;
  outline-width: 2px;
}

.autocomplete__wrapper .autocomplete__input--focused {
  outline-color: #0a76f6;
}

.autocomplete__wrapper .autocomplete__menu {
  width: calc(100% + 8px);
  border: 2px solid #0a76f6;
  border-top: none;
  margin-top: 4px;
  left: -4px;
}

.fr-input-group--error .autocomplete__wrapper .autocomplete__input {
  box-shadow: inset 0 -2px 0 0 var(--border-plain-error);
}

/**
 * Misc stuff
 */

/**
 * Stupid little helpers
 */

// Smart little trick to fix the aspect ratio of an element
// See https://css-tricks.com/aspect-ratio-boxes/
.ratio-1x1,
.ratio-4x3,
.ratio-2x3,
.ratio-4x5,
.ratio-sm-2x3,
.ratio-sm-4x5,
.ratio-2x1,
.ratio-16x9 {
  width: 100%;
  position: relative;

  &::before {
    content: "";
    display: block;
  }

  .ratio-content {
    position: absolute;
    inset: 0;
    width: 100%;
    height: 100%;
    display: block;
  }
}

.ratio-2x3 {
  &::before {
    padding-bottom: 150%;
  }
}

.ratio-4x5 {
  &::before {
    padding-bottom: 125%;
  }
}

.ratio-1x1 {
  &::before {
    padding-bottom: 100%;
  }
}

.ratio-4x3 {
  &::before {
    padding-bottom: 75%;
  }
}

.ratio-16x9 {
  &::before {
    padding-bottom: 56.25%;
  }
}

.ratio-2x1 {
  &::before {
    padding-bottom: 50%;
  }
}

@media (width < 767px) and (aspect-ratio < 2/3) {
  .ratio-sm-2x3 {
    &::before {
      padding-bottom: 150%;
    }
  }

  .ratio-sm-4x5 {
    &::before {
      padding-bottom: 125%;
    }
  }
}

figcaption.fr-content-media__caption .fr-link[target="_blank"]::after {
  margin-left: 0.25rem;
}

div.leaflet-container {
  width: 100%;
  height: 100%;
  position: relative;

  div.search-control {
    position: absolute;
    top: 0;
    right: 0;
    margin-top: 10px;
    margin-right: 10px;
    width: 80%;

    input {
      background-color: white;
    }
  }

  // Fix issue with dsfr adding styles to every single links and thus breaking
  // a lot of stuff.
  // See https://github.com/GouvernementFR/dsfr/issues/264
  div.leaflet-control-zoom a {
    background-image: unset;
    background-size: unset;
    transition: none;
  }

  div.leaflet-control-layers a {
    background-size: 26px 26px;
    transition: none;
  }

  .info {
    padding: 6px 8px;
    background: white;
    background: rgb(255 255 255 / 80%);
    box-shadow: 0 0 15px rgb(0 0 0 / 20%);
    border-radius: 5px;
  }

  .info h4 {
    margin: 0 0 5px;
    color: #777;
  }

  .legend {
    line-height: 18px;
    color: #555;
  }

  .legend span {
    display: block;
    margin-bottom: 5px;
  }

  .legend i {
    width: 18px;
    height: 18px;
    float: left;
    margin-right: 8px;
    opacity: 0.7;
  }
}

.alt {
  background-color: var(--background-alt-blue-france);
}

ul.roomy {
  --li-bottom: 1rem;
}

/**
 * Design system issues quickfixes
 **/
.fr-modal {
  textarea {
    resize: vertical;
  }
}

main > .fr-notice {
  .fr-notice__body {
    &::before {
      display: none;
    }

    text-align: center;

    .fr-notice__title {
      font-weight: normal;
    }
  }
}

.img-icon {
  display: inline-block;
  vertical-align: calc((0.75em - var(--icon-size)) * 0.5);
  width: var(--icon-size);
  height: var(--icon-size);
  margin-right: 0.25rem;

  --icon-size: 1.5rem;
}

button .img-icon {
  --icon-size: 1rem;
}

/**
 * Custom class for an accordion without a "+" button
 */
.fr-accordion {
  &.fr-accordion--no-icon {
    padding-bottom: 0.25rem;

    .fr-accordion__btn::after {
      display: none;
    }

    .read-more-btn {
      padding: 0.75rem 1rem;
    }

    .fr-accordion__btn {
      align-items: baseline;
      flex-direction: row-reverse;
    }

    .fr-accordion__btn span.fr-tag {
      white-space: nowrap;
    }

    .fr-accordion__title span.title {
      margin-right: 1rem;
    }
  }
}

button[data-fr-js-collapse-button="true"] {
  &[aria-expanded="false"] span.expanded-label {
    display: none;
  }

  &[aria-expanded="true"] span.concealed-label {
    display: none;
  }
}

// Don't force a 16:9 ratio on images
.fr-content-media {
  .fr-responsive-img {
    aspect-ratio: unset;
  }
}

// Remove double margins below images with captions
figcaption :last-child {
  margin-bottom: 0;
}

p:last-child {
  margin-bottom: 0;
}

.fr-alert--soft-warning {
  box-shadow:
    inset 0 0 0 1px #fcc63a,
    inset 2.5rem 0 0 0 #ffca00;

  &.fr-alert--sm p:last-child {
    margin-bottom: inherit;
  }
}

.fr-stepper {
  margin-bottom: 3rem;
}

// Sometimes, you cannot set the `fr-callout__text` class on a `p` tag
// so you have to wrap it around a `div` tag.
div.fr-callout__text {
  p {
    font-size: inherit;
    line-height: inherit;
  }
}

/**
 * Dropzone bad css design fixes
 *
 * The dropzone lib makes it difficult to style a upload field
 * inside a complete dropzone form.
 */
form.dropzone {
  min-height: unset;
  border: unset;
  border-radius: none;
  padding: unset;

  &.dz-drag-hover {
    border-style: none;
  }

  div#has-errors-warning {
    display: none;
  }

  &.has-errors {
    div#has-errors-warning {
      display: inherit;
    }
  }

  #max-files-exceeded-alert {
    display: none;
  }

  &.dz-max-files-reached {
    #max-files-exceeded-alert {
      display: inherit;
    }

    .dz-button {
      display: none;
    }

    .dropzone {
      pointer-events: none;
      cursor: default;
      border-color: var(--border-disabled-grey);

      .dz-preview {
        pointer-events: auto;
        cursor: auto;
      }
    }
  }

  div.dz-error .dz-image {
    border: 2px dashed red;
  }

  .dz-preview .dz-error-message {
    top: 150px !important;
  }

  .dz-preview .dz-remove {
    background-image: none;
  }

  .dz-preview .dz-progress {
    top: 70%;
  }

  .dz-clickable .dz-button .fr-link {
    text-decoration: underline;
  }

  .dz-clickable .dz-button .fr-link:hover {
    font-weight: bold;
  }
}

@keyframes spinner {
  from {
    transform: rotate(0);
  }

  to {
    transform: rotate(360deg);
  }
}

.spinner::before {
  display: inline-block;
  animation: spinner 2s linear infinite;
}

.card-steps {
  .fr-card__desc {
    margin-top: 0;
  }
}

div.hero-alt {
  margin-left: -1.5rem;
  margin-right: -1.5rem;
  padding: 1.5rem;
}

// moulinette result page styles
$content-max-width: 40rem;

.moulinette-result-body {
  #content {
    display: flex;
    flex-flow: column;
  }

  #after_result_content {
    order: 2;
  }

  #action-banner {
    @media (height > 20rem) {
      position: fixed;
      bottom: 0;
      left: 0;
      right: 0;
      z-index: 1000;
    }
  }

  .fr-sr-only {
    position: fixed; // to avoid the element to break the whole scroll flow in Chrome
  }

  #project-summary {
    background-color: var(--info-975-75);
    padding-top: 3rem;
    padding-bottom: 5rem;

    & > section {
      max-width: 36rem;
      margin: 0 auto;
      padding: 0 1em;
    }

    .button-container {
      text-align: left;
      margin-left: -1rem;
    }

    ul {
      list-style-type: none;
      padding: 0;
    }

    #moulinette-form figure.fr-content-media {
      position: relative;
    }

    #map-refresh-button {
      transition: opacity 0.4s ease-in-out 0s;
      opacity: 0;
      pointer-events: none;
      z-index: 1000;
      position: absolute;
      right: 1.5em;
      top: 13em;
      background-color: var(--grey-1000-50);
    }

    #map-refresh-button.display {
      opacity: 1;
      pointer-events: auto;
    }

    #map-refresh-button:hover:not(:disabled) {
      background-color: var(--background-default-grey-hover);
    }
  }

  #project-result,
  #after_result_content {
    & > section {
      max-width: $content-max-width;
      margin: 0 auto;
    }

    .fr-btns-group {
      margin: 0;
    }
  }

  footer#footer {
    padding-bottom: 5rem;
  }

  // Crisp chat button
  a.cc-1m2mf {
    border: 2px solid var(--background-default-grey) !important;
  }
}

@media only screen and (width > 991px) {
  // compute some variables for big screen layout
  $fr-container-max-width: 78rem;
  $sidebar-width: min(calc(400% / 12), calc($fr-container-max-width / 3));
  $main-column-width: min(
    calc(800% / 12),
    calc(2 * $fr-container-max-width / 3)
  );
  $result-width: min($main-column-width, $content-max-width);
  $container-margin-x: max(calc((100vw - $fr-container-max-width) / 2), 0rem);
  $main-column-margin-left: calc($container-margin-x + $sidebar-width);
  $result-margin-left: calc(
    $main-column-margin-left + ($main-column-width - $result-width) / 2
  );

  .moulinette-result-body {
    height: 100%;
    padding-bottom: 5rem;

    main {
      height: 100%;
      position: relative;
    }

    #project-result {
      & > section#project-result-top-bar {
        margin-left: $main-column-margin-left;
        max-width: inherit;
      }

      & > section#project-result-content {
        margin: 0 0 0 $result-margin-left;
      }
    }

    #project-summary {
      margin-left: $container-margin-x;
      width: $sidebar-width;
      position: fixed;
      top: 0;
      left: 0;
      bottom: 0;
      padding-top: 5rem;
    }

    #after_result_content {
      margin-left: $main-column-margin-left;

      & > section {
        margin-left: 6rem;
      }

      div.fr-follow {
        max-width: 52rem;
      }
    }

    footer#footer {
      margin-left: $main-column-margin-left;
      max-width: $main-column-width;
      padding-bottom: 5rem;
    }

    #project-summary,
    #project-result {
      height: 100%;
      overflow-y: scroll;
      flex-wrap: nowrap;
      scroll-behavior: smooth;
    }
  }
}

// For print, move the project summary above the project result
@media only print {
  .moulinette-result-body #content {
    display: flex;
    flex-flow: column;

    #project-summary {
      order: 1;
    }

    #project-result {
      order: 2;
    }
  }
}

footer {
  padding-top: 0;
  box-shadow: initial;
  z-index: 1000; // to be above the leaflet map
}

#action-banner {
  background-color: var(--blue-france-sun-113-625);
  text-align: center;
  display: flex;
  justify-content: space-around;
  align-items: center;
  flex-wrap: wrap;
  width: 100vw;

  @media print {
    display: none;
  }

  .banner-item {
    flex: 0 1 auto;
    text-align: left;
  }

  #feedback-form {
    display: flex;
    align-items: center;
    justify-content: center;

    > p {
      color: #fff;
      margin: 0 1em 0 0;
    }
  }

  #copy-btn-container {
    #copy-btn {
      position: relative;
    }

    #btn-clicked-message {
      position: absolute;
      top: 9px;
      right: -70%;
      color: #fff;
      align-items: center;
      transition: opacity 0.5s ease-out;
      opacity: 0;

      img {
        height: 1em;
      }
    }
  }
}

/**
 * Impression
 */

.print-only {
  display: none;
}

@media print {
  // Reduce font size to a more compact print
  :root {
    font-size: 85%;
  }

  // Use the entire page width
  #main-container article {
    width: 100%;
    max-width: 100%;
    flex: 1;
  }

  // Hide common template elements
  body > header,
  body > footer,
  #top-bar,
  .hide-print {
    display: none;
  }

  // Make sure accordion content is visible
  .fr-accordion__title .fr-accordion__btn {
    font-weight: bold;
  }

  .fr-collapse {
    --collapse-max-height: 0;
    --collapse: auto;
    --collapser: "";

    overflow: auto;
    max-height: auto;
    max-height: inherit;
    padding-top: 1rem;
    padding-bottom: 1rem;
  }

  .fr-collapse::before {
    display: none;
  }

  .fr-collapse:not(.fr-collapse--expanded) {
    visibility: visible;
  }

  .fr-collapse:not(.fr-collapse--expanded)::before {
    margin-top: 0;
  }

  // Some little quirks
  section.regulation button.read-more-btn {
    display: none;
  }

  // Prevent map and images to take up the entire page
  .fr-content-media {
    width: 50%;
    margin-left: auto;
    margin-right: auto;
  }

  // Hide the useless arrow icon for external links
  .fr-link[target="_blank"]::after {
    display: none;
  }

  // Underline links in pdf
  a {
    text-decoration: underline;
  }

  // for all links but anchors : display in blue with the url in parenthesis
  a:not([href^="#"]) {
    color: linktext;
  }

  a:not([href^="#"], .no-href-print)::after {
    content: " (" attr(href) ") ";
  }

  a:not([href^="#"])::after {
    // these styles are necessary to override some dsfr styles
    mask-size: auto;
    mask-image: none;
    background-color: inherit;

    --icon-size: inherit;

    display: inherit;
  }

  // Make sure leaflet controls are not printed
  .leaflet-control {
    display: none;
  }

  // Enforce background color for tags
  .fr-tag {
    -webkit-print-color-adjust: exact;
    print-color-adjust: exact;
  }

  .print-only {
    display: inherit;
  }

  .moulinette-result-body {
    .fr-grid-row {
      display: block;
    }

    .fr-grid-row > div {
      width: unset;
      max-width: unset;
    }

    #moulinette-result-container {
      overflow: inherit;
    }

    #map-container .leaflet-control-container {
      display: none;
    }
  }
}

.fr-header {
  @media (width >= 62em) {
    .fr-header__logo {
      padding-top: 0.25rem;
      padding-bottom: 0.25rem;
    }
  }

  img.fr-header__brand-top {
    width: 100%;
    max-width: 6rem;
    flex: 1;
    padding: 0.25rem;
    margin-right: 1rem;
    min-width: 3.5rem;
  }

  .fr-header__service {
    margin-left: 0;

    &::after {
      display: none;
    }

    &::before {
      display: none;
    }
  }

  .fr-nav__link,
  .fr-nav__btn {
    padding: 0.75rem 1rem;
    min-height: 2rem;
  }

  .fr-header__brand-top {
    width: auto;
  }

  &.header-slim {
    .fr-nav__btn {
      // slimify nav buttons
      min-height: 1rem;
      padding: 0 1rem;
    }

    @media (width >= 62em) {
      .fr-header__body-row {
        padding: 0.75rem 0;
        line-height: 1rem;
      }

      img {
        max-height: 2rem;
      }
    }

    /**
     * The main cta must be displayed like a classic button.
     */
    .fr-btn.main-cta {
      background-color: var(--background-action-high-blue-france);
      color: var(--text-inverted-blue-france);

      --hover: var(--background-action-high-blue-france-hover);
      --active: var(--background-action-high-blue-france-active);

      &:hover {
        background-color: var(--hover-tint);
      }

      &:active {
        background-color: var(--active-tint);
      }
    }
  }

  // Makes the header stick at the top of the page
  &.header-sticky {
    position: sticky;
    top: 0;
    z-index: 2000;

    .fr-btn:not(.fr-btn--menu) {
      // Dsfr style for this selector is weirdly specific
      // So !important is necessary to override it
      font-size: 0.875rem !important;
      line-height: 1.5rem !important;
      min-height: 2rem !important;
      padding: 0.25rem 0.75rem !important;
    }
  }

  // Makes a new header show when the page is crolled down
  // and the top header leaves the viewport
  &.header-popup {
    // We can't use `display: none` here because this messes with the
    // smooth scrolling behavior.
    // Displaying a new element in the middle of a scroll animation interrupts it

    // Since the header also "pops" into existence when the user scrolls, we use
    // `position: fixed` instead of `position: sticky` to avoir content jumping
    // effects and smooth-scrolling issues
    position: fixed;
    top: 0;
    transform: translate3d(0, -200%, 0);
    visibility: hidden;
    transition: all 0.2s ease-in-out;

    @media (width >= 62em) {
      &.displayed {
        top: 0;
        transform: translate3d(0, 0, 0);
        visibility: visible;

        &.hidden-downscroll {
          // only displayed when up scroll
          transform: translate3d(0, -100%, 0);
        }
      }
    }
  }
}

.fr-callout.evaluation-comment {
  .fr-callout__title {
    font-size: 1.375rem;
  }

  .fr-callout__text {
    font-size: inherit;
    line-height: inherit;
  }
}

// Home page styles
main.home {
  div#before-content.fr-mt-5w {
    margin-top: 0 !important;
  }

  section#hero {
    background-color: var(--background-alt-grey);

    .fr-container {
      padding-top: 2rem;
      padding-bottom: 2rem;

      &::after {
        content: "";
        display: block;
        clear: both;
      }

      @media (width >= 48em) {
        padding-top: 3rem;
        padding-bottom: 3rem;
      }

      @media (width >= 48em) {
        padding-top: 4rem;
        padding-bottom: 4rem;
      }
    }

    .home-illustration {
      width: 100%;
      max-width: 420px;
      margin: 0 auto;

      img {
        max-width: 100%;
      }

      @media (width >= 48em) {
        float: right;
        max-width: 320px;
        margin-left: 2rem;
        margin-top: -2.5rem;
      }

      @media (width >= 62em) {
        max-width: 420px;
        margin-left: 2.5rem;
        margin-top: 0;
      }

      @media (width >= 78em) {
        max-width: 480px;
        margin-left: 3rem;
      }
    }
  }

  section#decouvrir {
    abbr {
      text-decoration-style: dotted;
      text-decoration-color: var(--text-mention-grey);
      text-decoration-thickness: 2px;
    }

    a.fr-icon-arrow-down-line::before {
      margin-right: 0.5rem;
    }

    @media (width >= 78em) {
      div.fr-col:first-child {
        padding-right: 4.5rem !important;
      }

      div.fr-col:last-child {
        padding-left: 4.5rem !important;
      }
    }
  }

  section#simulateur {
    background-color: var(--info-950-100);

    h2 {
      text-align: center;
      color: var(--blue-france-sun-113-625);
      margin-bottom: 3rem;
    }

    #liability-warning {
      padding: 0 1rem;
    }
  }
}

// Geometricians landing page styles
:root[data-fr-theme="dark"] main.geometricians {
  section#hero {
    background: linear-gradient(248deg, #1b1b35 100%, #4a4a7d 100%);
  }
}

main.geometricians {
  img {
    max-width: 100%;
  }

  section#hero {
    background: linear-gradient(248deg, #000091 0%, #6a6af4 100%);

    h1,
    .fr-text {
      color: #fff;
    }

    .fr-btn--secondary {
      background-color: var(--grey-1000-50);
    }

    .fr-btn--secondary:hover {
      background-color: var(--background-default-grey-hover);
    }

    #rounded-hero {
      display: block;
      margin-top: -10%;

      path {
        fill: var(--grey-1000-50);
      }
    }

    #geometrician-illustration {
      display: flex;
      justify-content: center;
      align-items: center;
      z-index: 2;
    }
  }

  section#simulateur {
    background-color: var(--info-950-100);
  }

  h2 {
    text-align: center;
  }

  section#advantages h2 {
    text-align: inherit;
  }

  section#webinar {
    background-color: var(--grey-975-100);

    #webinar-img-container {
      text-align: center;
    }

    img {
      max-width: 100%;
      max-height: 20em;
      border-radius: 0.3em;
    }
  }

  section#faq-section {
    .fr-callout {
      height: 100%;
      display: flex;
      flex-direction: column;
      justify-content: space-between;
      background-color: var(--background-contrast-grey);
    }

    .fr-callout:hover {
      background-color: var(--background-contrast-grey-hover);
    }

    span {
      color: var(--blue-france-sun-113-625-hover);
    }

    #faq-link {
      display: block;
      margin: 0 auto;
    }
  }

  section#properties {
    .fr-grid-row--center div {
      text-align: center;

      img {
        margin: 0 auto;
      }
    }
  }
}

.moulinette {
  .fr-input,
  .autocomplete__input {
    --background-contrast-grey: var(--grey-975-100);
  }

  // Single column moulinette form layout
  .fr-input-group-map {
    figure {
      margin-top: 0;
      margin-bottom: 0;
    }

    @media (width >= 62em) {
      #map-container {
        margin-left: -5rem;
        margin-right: -5rem;
        width: calc(100% + 10rem);
      }
    }
  }

  div.submit-section {
    button {
      display: block;
      margin: 3rem auto 0;
    }

    .submit-feedback-hint-text {
      display: block;
      margin: 1rem auto 0;
      text-align: center;
    }
  }
}

li.btn-link {
  margin-left: auto;
  display: flex;
  justify-content: center;
}

// Missing classes from the dsfr
@media (width >= 62em) {
  .fr-ml-lg-0 {
    margin-left: 0 !important;
  }
}

<<<<<<< HEAD
img.moulinette-incentive-img {
  max-height: 120px;
}

@media (width >= 48em) {
  .card--horizontal-1-5 .fr-card__header {
    width: 20%;
    flex: 0 0 20%;
  }

  img.moulinette-incentive-img {
    max-height: unset;
  }
}

.responsive-img,
.fr-card--horizontal .fr-card__img img.responsive-img {
  width: 100%;
  height: 100%;
  object-fit: contain;
  object-position: 50% 50%;
=======
.fr-label--warning {
  color: var(--text-default-warning);
}

.fr-icon-hourglass-2-fill::before {
  mask-image: url("/static/images/hourglass-2-fill.svg");
>>>>>>> 2452ca6b
}

.dark-only {
  display: none !important;
}

:root[data-fr-theme="dark"] {
  .dark-only {
    display: inherit;
  }

  .light-only {
    display: none !important;
  }
}

.centered {
  text-align: center;
}

main.contrast-bg {
  background-color: var(--info-950-100);
}

#top-bar {
  filter: drop-shadow(var(--raised-shadow));

  .fr-notice__title {
    flex: 1;
  }
}

.title-line {
  display: flex;
  align-items: baseline;
  justify-content: space-between;
}

#self-declaration-cta {
  margin: 3rem auto;

  div.fr-notice__body {
    padding-right: 0;

    p {
      font-weight: normal;
      font-size: 90%;
    }
  }
}

main.demos {
  span.fr-tag.surface {
    font-family: Graduate, monospace;
  }

  .info {
    padding: 6px 8px;
    font:
      14px/16px Arial,
      Helvetica,
      sans-serif;
    background: white;
    background: rgb(255 255 255 / 80%);
    box-shadow: 0 0 15px rgb(0 0 0 / 20%);
    border-radius: 5px;
  }

  .info h4 {
    margin: 0 0 5px;
    color: #777;
  }

  .legend {
    line-height: 18px;
    color: #555;
  }

  .legend i {
    width: 18px;
    height: 18px;
    float: left;
    margin-right: 8px;
    opacity: 0.7;
  }

  .share-btn {
    text-align: center;
  }
}

// Some dsfr related fixes
.fr-hint-text a.fr-link:has(+ span.fr-tooltip) {
  font-size: inherit;
}

// Fix issues with the leaflet icon detection
// This is code copied from the https://github.com/ghybs/leaflet-defaulticon-compatibility plugin
.leaflet-default-icon-icon {
  background-image:
    url("/static/images/marker-icon.png"),
    url("/static/images/marker-icon-2x.png");

  /* normal[, Retina] */
  cursor:
    url("/static/images/marker-icon.png"),
    url("/static/images/marker-icon-2x.png"), auto;

  /* normal[, Retina], auto for compliance with cursor syntax */
  width: 25px;
  height: 41px;
  margin: -41px -12px;

  /* margin top and left to reversely position iconAnchor */
}

.leaflet-default-icon-shadow {
  background-image: url("/static/images/marker-shadow.png");

  /* normal[, Retina] */
  cursor: url("/static/images/marker-shadow.png"), auto;

  /* normal[, Retina], auto */
  width: 41px;
  height: 41px;
  margin: -41px -12px;

  /* margin top and left to reversely position shadowAnchor */
}

.leaflet-default-icon-popup {
  margin: -34px 1px;

  /* margin top and left to position popupAnchor */
}

.leaflet-default-icon-tooltip {
  margin: -28px 16px;

  /* margin top and left to position tooltipAnchor, even if direction 'bottom' or 'right' */
}

/**
  * Handle the form display, along with the help sidebars
  */
#content {
  height: 100%;

  .help-sidebar-label {
    display: flex;
    align-items: center;
  }

  .help-sidebar-button {
    display: none; // TODO remove to reactivate the feature
    max-width: 2rem;
    max-height: 2rem;

    --help-sidebar-btn-color: #6a6af4;
    --hover-tint: transparent;
    --active-tint: transparent;

    &:hover {
      --help-sidebar-btn-color: #000091;
    }

    &:active {
      --help-sidebar-btn-color: #000091;
    }

    &::before {
      --icon-size: 1.2em;

      color: var(--help-sidebar-btn-color);
    }
  }

  .help-sidebar {
    position: fixed;
    top: 0;
    right: 0;
    bottom: 0;
    width: 100%;
    background-color: var(--background-raised-grey);
    padding: 1.5rem;
    height: 100%;
    overflow-y: scroll;
    border: none;
    margin-right: 0;
    filter: drop-shadow(var(--raised-shadow));
    z-index: 3000;

    // Prevent the main body to scroll when we scroll the sidebar
    // This way, we have two sections than can scroll independently
    overscroll-behavior: contain;

    .sidebar-content {
      max-width: 440px;

      // This is a hack
      // The `overscroll-behavior` property prevents the main body to scroll,
      // but it only works when there is a scrollbar on the sidebar.
      // So we force a height > 100% to make sure the content overflows and a
      // scrollbar appears.
      // (I'm feeling like a mad genius right now.)
      min-height: calc(100% + 1px);

      img {
        max-width: 100%;
      }
    }

    @media (width >= 36em) {
      width: 50%;
    }

    @media (width >= 48em) {
      width: 40%;
    }
  }
}

#moulinette-grid {
  display: flex;

  #moulinette-col {
    display: flex;
    justify-content: center;

    #moulinette,
    #triage {
      max-width: 36rem;

      @media (width < 20em) {
        #map-container {
          &::before {
            // switch from ratio 16x9 to ratio 4x3 when width < 320px/20em
            padding-bottom: 75%;
          }
        }
      }
    }
  }

  &:not(.sidebar-open) {
    justify-content: center;
  }

  &.sidebar-open {
    #moulinette-col {
      @media (width >= 48em) {
        max-width: 60%;
        padding-right: 1.5rem;
      }
    }
  }
}

#evaluation-eligibility {
  background-color: var(--grey-975-100);

  > div {
    display: flex;
    margin-top: 1rem;

    div {
      margin-right: 1rem;
    }
  }

  .items-list {
    line-height: 1.25rem;
    margin-bottom: 0;

    li:last-child {
      padding-bottom: 0;
    }
  }
}

.green-check {
  color: var(--success-425-625);
}

#moulinette-title {
  max-width: 700px;
  margin: 1.5rem auto;
}

#demarche-simplifiee-form {
  color: var(--text-inverted-blue-france);
  min-width: 360px;
}

#demarche-simplifiee-banner-btn {
  box-shadow: inset 0 0 0 1px var(--blue-france-975-75);
}

#department-search-title {
  color: var(--blue-france-sun-113-625);
}

#contacts_and_links {
  background-color: var(--grey-975-100);
}

// override the dsfr styles for the newsletter form
.fr-follow {
  .fr-follow__newsletter .fr-label {
    position: static;
    width: auto;
    height: auto;
    padding: initial;
    margin: initial;
    overflow: visible;
    clip: auto;
    white-space: normal;
    border: initial;
    display: block;
    font-weight: 700;
    line-height: 1.5rem;
  }

  .fr-grid-row > :first-child:last-child > div {
    justify-content: space-around;
  }

  .fr-follow__newsletter form {
    width: 350px;
    max-width: 100%;

    button {
      margin-left: auto;
      display: block;
    }
  }
}

.inline-button {
  cursor: pointer;
  text-decoration: var(--text-decoration);
  color: inherit;

  --hover-tint: var(--idle);
  --active-tint: var(--active);

  background-image: var(--underline-img), var(--underline-img);
  background-position:
    var(--underline-x) 100%,
    var(--underline-x) calc(100% - var(--underline-thickness));
  background-repeat: no-repeat, no-repeat;
  transition: background-size 0s;
  background-size:
    var(--underline-hover-width) calc(var(--underline-thickness) * 2),
    var(--underline-idle-width) var(--underline-thickness);
}

.inline-button:hover,
.inline-button:active {
  --underline-hover-width: var(--underline-max-width);
}

article#evaluation {
  max-width: 38rem;
}

.icon-spinner {
  &::before,
  &::after {
    animation: rotate-spinner 1200ms linear infinite;
    mask-image: url("../icons/sun.svg");

    @keyframes rotate-spinner {
      to {
        transform: rotate(360deg);
      }
    }
  }
}

.fr-badge.icon-only-badge::before {
  margin: 0;
}<|MERGE_RESOLUTION|>--- conflicted
+++ resolved
@@ -1906,7 +1906,6 @@
   }
 }
 
-<<<<<<< HEAD
 img.moulinette-incentive-img {
   max-height: 120px;
 }
@@ -1928,14 +1927,14 @@
   height: 100%;
   object-fit: contain;
   object-position: 50% 50%;
-=======
+}
+
 .fr-label--warning {
   color: var(--text-default-warning);
 }
 
 .fr-icon-hourglass-2-fill::before {
   mask-image: url("/static/images/hourglass-2-fill.svg");
->>>>>>> 2452ca6b
 }
 
 .dark-only {
