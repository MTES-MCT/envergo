$white: #fff;
$mint-green: #d6e9c6;
$black: #000;
$pink: #f2dede;
$dark-pink: #eed3d7;
$red: #b94a48;

:root {
  // Bump default font size from 16 to 18px.
  font-size: 112.5%;
  scroll-behavior: smooth;
}

html.nojs .js {
  display: none !important;
}

// Make sure the :target element is not hidden behind the sticky header
// Note: not all pages have a sticky header, but fortunately, right now,
// all pages with target links do.
@media (width >= 62em) {
  html {
    /* height of sticky header */
    scroll-padding-top: 3rem;
  }
}

/**
 * Useful components
 */
.alert-debug {
  background-color: $white;
  border-color: $mint-green;
  color: $black;
}

.alert-error {
  background-color: $pink;
  border-color: $dark-pink;
  color: $red;
}

/**
 * Update some margins for paragraphs and lists
 */
article {
  --li-bottom: 0.5rem;
  --text-spacing: 0 0 1rem;

  ul {
    margin-bottom: 1rem;
  }

  li p {
    margin-bottom: 0.5rem;
  }
}

.probability {
  text-transform: uppercase;
  font-weight: bold;
  color: black;

  &.probability-non_soumis,
  &.probability-non_concerne,
  &.probability-1 {
    background-color: #b1f0bd;
  }

  &.probability-non_disponible,
  &.probability-non_applicable,
  &.probability-non_active,
  &.probability-2 {
    background-color: #d5dbef;
  }

  &.probability-action_requise,
  &.probability-a_verifier,
  &.probability-iota_a_verifier,
  &.probability-3 {
    background-color: #fee7a0;
  }

  &.probability-soumis,
  &.probability-systematique,
  &.probability-4 {
    background-color: #ffb7a5;
  }

  &.probability-cas_par_cas {
    background-color: #ffd3a6;
  }

  &.probability-interdit {
    background-color: #ff5150;
    color: white;
  }

  &.probability-missing {
    background-color: purple;
  }
}

#probability-gauge {
  margin-bottom: 1.5rem;

  svg {
    background-color: white;
    padding: 0.75rem;
  }

  circle {
    fill: none;
  }
}

#moulinette-container {
  #form-col {
    order: 2;
  }

  #content-col {
    order: 1;
  }

  @media (width >= 48em) {
    #form-col {
      order: 1;
    }

    #content-col {
      order: 2;
      max-width: 720px;
      margin-left: auto;
      margin-right: auto;
    }
  }

  article>img {
    max-height: 11.25rem;
    margin: 0 auto 1.5rem;
    display: block;
  }

  #feedback-form {
    position: sticky;
    top: 3rem;

    #feedback-trigger {
      .callout-buttons {
        text-align: right;
      }
    }
  }

  button[type="submit"] {
    margin-right: 1rem;
  }

  .share-btn {
    text-align: center;
  }

  .submit-feedback-hint-text {
    white-space: nowrap;
    display: inline;
  }

  .fr-hint-text a {
    color: var(--text-default-info);
  }
}

nav#evaluation-summary {
  li a {
    display: flex;
    justify-content: space-between;
    align-items: baseline;
    background-image: none;
    padding: 0.25rem 0;
    color: var(--text-action-high-grey);

    &:hover {
      background-color: var(--hover);
    }

    .action-link {
      margin-left: 1.5rem;
      white-space: nowrap;
    }

    .fr-link {
      text-decoration: underline;
      font-weight: 500;
    }

    .undertitle {
      font-size: 0.875rem;
      line-height: 1.5rem;
    }
  }
}

#moulinette-form {
  counter-reset: steps;

  label.step,
  label[for="id_address"] {
    &::before {
      counter-increment: steps;
      content: counter(steps) " "; /* stylelint-disable-line */
      font-size: 2rem;
      font-weight: bold;
      margin-right: 0.25rem;
    }
  }

  p.hint-header {
    color: var(--text-default-info);
  }

  .form-section {
    margin-bottom: 1.5rem;
  }

  #form-group-created_surface,
  #form-group-final_surface {
    &>label {
      font-weight: 600;

      .fr-hint-text {
        font-weight: initial;
        font-size: 1rem;
        color: inherit;
      }
    }
  }

  #form-group-address .optional-tag,
  #form-group-final_surface .optional-tag {
    display: none;
  }

  #additional-forms.unbound {
    background-color: var(--background-alt-green-tilleul-verveine);
    padding: 1rem;

    .fr-input-group--error {
      &::before {
        background-image: none;
      }

      .fr-fieldset--error,
      .fr-fieldset__legend {
        background-image: none;
        color: var(--text-default-grey);
      }

      .fr-label {
        color: var(--text-default-grey);

        --border-plain-error: var(--background-action-high-blue-france);
      }

      .fr-error-text {
        display: none;
      }

      .fr-input {
        box-shadow: inset 0 -2px 0 0 var(--border-plain-grey);
      }
    }
  }

  #optional-forms {
    background-color: var(--background-contrast-grey);
    padding: 1rem;

    .optional-form {
      .fr-input-group[id$="activate"] span.label-content {
        font-weight: bold;
      }

      &>fieldset {
        display: none;
      }

      &.active>fieldset {
        display: inherit !important;
      }
    }
  }
}

section.regulation {
  h2 {
    display: flex;
    align-items: center;
    line-height: 2rem;

    &::before {
      content: "• "; /* stylelint-disable-line */
    }

    span.content {
      margin-right: 0.5em;
      white-space: nowrap;

      .undertitle {
        font-weight: normal;
        font-size: 65%;
      }
    }

    span.fr-tag {
      margin-top: 0.75em;
      white-space: nowrap;
    }
  }

  button.read-more-btn {
    display: block;
    text-decoration: underline;
    padding-left: 0;
  }

  .fr-content-media__caption {
    div.sources {
      display: inline;
    }

    ul.source-list {
      margin: 0;
      padding: 0;
      display: inline;

      li {
        display: inline;
        list-style-type: none;
        padding-bottom: 0;
      }

      li+li::before {
        content: ", ";
      }
    }
  }

  .fr-accordion {
    .fr-accordion__btn {
      color: inherit;

      span.title .perimeter {
        font-weight: 300;
        color: var(--grey-925-100);
      }
    }

    .fr-accordion__btn[aria-expanded="true"] {
      background-color: var(--hover-tint);

      --hover: inherit;
      --active: inherit;

      &:hover {
        background-color: var(--active-tint);
      }
    }
  }

  .more.fr-collapse>*:first-child {
    margin-top: 1.5rem;
  }

  &.regulation-disabled {
    h2,
    p {
      color: var(--text-disabled-grey);
    }
  }

  // Increase size contrast for titles hierarchy
  h3 {
    font-size: 1.375rem;
    line-height: 1.75rem;
  }

  h4 {
    font-size: 1.25rem;
    line-height: 1.75rem;
  }

  @media (width >= 48em) {
    h3 {
      font-size: 1.5rem;
      line-height: 2rem;
    }

    h4 {
      font-size: 1.375rem;
      line-height: 1.75rem;
    }
  }

  figcaption {
    text-align: left;
  }

  div.criteria {
    h3 {
      padding-left: 1.5rem;
    }

    figure {
      margin-bottom: 0;
    }

    .fr-tag.probability-non_disponible {
      visibility: hidden;
    }
  }
}

section.debug {
  h3 small {
    font-size: 1rem;
    font-weight: normal;
    color: var(--text-mention-grey);
  }
}

/**
 * Forms
 **/
form {
  fieldset {
    border: none;
    padding: 0;

    legend {
      width: 100%;
      padding: 0;
    }
  }

  i.optional-tag {
    font-size: 0.75rem;
    color: var(--text-mention-grey);
  }

  .formset {
<<<<<<< HEAD
    & + .formset {
=======

    &+.formset {
>>>>>>> 0dcef180
      margin-top: 2rem;
    }

    .formset-header {
      margin-bottom: 0;
      background-color: var(--bf100-g750);
      color: var(--g700);
      box-shadow: 0 1px 0 0 var(--g300);
      padding: 0.5rem 1rem;
    }

    .formset-field {
      padding-top: 0;
    }
  }

  // Custom input[type=file] styling
  // See https://codepen.io/Scribblerockerz/pen/qdWzJw
  div.input-file-box {
    position: relative;

    input[type="file"] {
      position: absolute;
      width: 100%;
      height: 100%;
      inset: 0;
      opacity: 0;
    }

    div.input-file-widget {
      max-height: unset;
      padding: 1.5rem;

      .icon {
        display: block;
        float: left;
        margin-right: 1rem;
      }

      label.box-msg {
        display: block;
      }

      #success-box-msg {
        display: none;
      }
    }

<<<<<<< HEAD
    input[type="file"]:focus + div.input-file-widget {
      outline: var(--focus) solid 2px;
=======
    input[type=file]:focus+div.input-file-widget {
      outline-color: var(--focus);
>>>>>>> 0dcef180
      outline-offset: 2px;
    }

    // When a file has been selected
<<<<<<< HEAD
    input[type="file"]:valid + div.input-file-widget {
=======
    input[type=file]:valid+div.input-file-widget {
>>>>>>> 0dcef180
      #default-box-msg {
        display: none;
      }

      #success-box-msg {
        display: block;
      }
    }
  }
}

/**
 * Custom display of the evaluation request contact form
 */
form#request-evaluation-form {
  fieldset legend {
    color: #666;
  }

  div.right-button {
    text-align: right;
  }

  #form-group-additional_files {
    .fr-hint-text {
      color: var(--info-425-625);
      margin-bottom: 1rem;
    }
  }

  &[data-user-type="instructor"] {
    &[data-send-eval="false"] {
      .only-if-send-eval-checked {
        display: none;
      }
    }
  }

  &[data-user-type="petitioner"] {
    fieldset#instructor-fieldset {
      display: none;
    }

    fieldset#petitioner-fieldset legend,
    #element-send_eval_to_project_owner,
    #send-eval-hint {
      display: none;
    }
  }

  #id_send_eval_to_project_owner+.fr-label .fr-hint-text {
    color: var(--info-425-625);
  }

  #id_send_eval_to_project_owner:checked+.fr-label .if-unchecked {
    display: none;
  }

  #id_send_eval_to_project_owner:not(:checked)+.fr-label .if-checked {
    display: none;
  }
}

/**
 * Autocomplete fields
 */
<<<<<<< HEAD
.fr-label + div > .autocomplete__wrapper {
  margin-top: 0.5rem;
=======
.fr-label+div>.autocomplete__wrapper {
  margin-top: .5rem;
>>>>>>> 0dcef180
}

.autocomplete__wrapper .autocomplete__input {
  border: 0;
  border-radius: space(1v) space(1v) 0 0; /* stylelint-disable-line */
  color: var(--text-label-grey);

  --blend: var(--background-contrast-grey-blend);

  background-color: var(--background-contrast-grey);
  box-shadow: inset 0 -2px 0 0 var(--border-plain-grey);
  border-radius: 0.25rem 0.25rem 0 0;
  font-size: 1rem;
  line-height: 1.5rem;
  padding: 0.5rem 1rem;
  appearance: none;
  outline-offset: 2px;
  outline-width: 2px;
}

.autocomplete__wrapper .autocomplete__input--focused {
  outline-color: #0a76f6;
}

.autocomplete__wrapper .autocomplete__menu {
  width: calc(100% + 8px);
  border: 2px solid #0a76f6;
  border-top: none;
  margin-top: 4px;
  left: -4px;
}

.fr-input-group--error .autocomplete__wrapper .autocomplete__input {
  box-shadow: inset 0 -2px 0 0 var(--border-plain-error);
}

/**
 * Misc stuff
 */

/**
 * Stupid little helpers
 */

// Smart little trick to fix the aspect ratio of an element
// See https://css-tricks.com/aspect-ratio-boxes/
.ratio-1x1,
.ratio-4x3,
.ratio-2x1,
.ratio-16x9 {
  width: 100%;
  position: relative;

  &::before {
    content: "";
    display: block;
  }

  .ratio-content {
    position: absolute;
    inset: 0;
    width: 100%;
    height: 100%;
    display: block;
  }
}

.ratio-1x1 {
  &::before {
    padding-bottom: 100%;
  }
}

.ratio-4x3 {
  &::before {
    padding-bottom: 75%;
  }
}

.ratio-16x9 {
  &::before {
    padding-bottom: 56.25%;
  }
}

.ratio-2x1 {
  &::before {
    padding-bottom: 50%;
  }
}

figcaption.fr-content-media__caption .fr-link[target="_blank"]::after {
  margin-left: 0.25rem;
}

div.leaflet-container {
  width: 100%;
  height: 100%;
  position: relative;

  div.search-control {
    position: absolute;
    top: 0;
    right: 0;
    margin-top: 10px;
    margin-right: 10px;
    z-index: 9999;
    width: 80%;

    input {
      background-color: white;
    }
  }

  // Fix issue with dsfr adding styles to every single links and thus breaking
  // a lot of stuff.
  // See https://github.com/GouvernementFR/dsfr/issues/264
  div.leaflet-control-zoom a {
    background-image: unset;
    background-size: unset;
    transition: none;
  }

  div.leaflet-control-layers a {
    background-size: 26px 26px;
    transition: none;
  }

  .info {
    padding: 6px 8px;
    background: white;
    background: rgb(255 255 255 / 80%);
    box-shadow: 0 0 15px rgb(0 0 0 / 20%);
    border-radius: 5px;
  }

  .info h4 {
    margin: 0 0 5px;
    color: #777;
  }

  .legend {
    line-height: 18px;
    color: #555;
  }

  .legend span {
    display: block;
    margin-bottom: 5px;
  }

  .legend i {
    width: 18px;
    height: 18px;
    float: left;
    margin-right: 8px;
    opacity: 0.7;
  }
}

.alt {
  background-color: var(--background-alt-blue-france);
}

ul.roomy {
  --li-bottom: 1rem;
}

/**
 * Design system issues quickfixes
 **/
.fr-modal {
  textarea {
    resize: vertical;
  }
}

main>.fr-notice {
  .fr-notice__body {
    &::before {
      display: none;
    }

    text-align: center;

    .fr-notice__title {
      font-weight: normal;
    }
  }
}

/**
 * Custom class for an accordion without a "+" button
 */
.fr-accordion {
  &.fr-accordion--no-icon {
    padding-bottom: 0.25rem;

    .fr-accordion__btn::after {
      display: none;
    }

    .read-more-btn {
      padding: 0.75rem 1rem;
    }

    .fr-accordion__btn {
      align-items: baseline;
      flex-direction: row-reverse;
    }

    .fr-accordion__btn span.fr-tag {
      white-space: nowrap;
      margin-left: auto;
    }

    .fr-accordion__title span.title {
      margin-right: 1rem;
    }
  }
}

button[data-fr-js-collapse-button="true"] {
  &[aria-expanded="false"] span.expanded-label {
    display: none;
  }

  &[aria-expanded="true"] span.concealed-label {
    display: none;
  }
}

// Don't force a 16:9 ratio on images
.fr-content-media {
  .fr-responsive-img {
    aspect-ratio: unset;
  }
}

// Remove double margins below images with captions
figcaption :last-child {
  margin-bottom: 0;
}

p:last-child {
  margin-bottom: 0;
}

.fr-alert--warning {
  box-shadow:
    inset 0 0 0 1px #fcc63a,
    inset 2.5rem 0 0 0 #ffca00;

  &.fr-alert--sm p:last-child {
    margin-bottom: inherit;
  }

  &#unavailable-department-alert {
    box-shadow:
      inset 0 0 0 1px #b34000,
      inset 2.5rem 0 0 0 #b34000;
  }
}

.fr-stepper {
  margin-bottom: 3rem;
}

// Sometimes, you cannot set the `fr-callout__text` class on a `p` tag
// so you have to wrap it around a `div` tag.
div.fr-callout__text {
  p {
    font-size: inherit;
    line-height: inherit;
  }
}

/**
 * Dropzone bad css design fixes
 *
 * The dropzone lib makes it difficult to style a upload field
 * inside a complete dropzone form.
 */
form.dropzone {
  min-height: unset;
  border: unset;
  border-radius: none;
  padding: unset;

  &.dz-drag-hover {
    border-style: none;
  }

  div#has-errors-warning {
    display: none;
  }

  &.has-errors {
    div#has-errors-warning {
      display: inherit;
    }
  }

  #max-files-exceeded-alert {
    display: none;
  }

  &.dz-max-files-reached {
    #max-files-exceeded-alert {
      display: inherit;
    }

    .dz-button {
      display: none;
    }

    .dropzone {
      pointer-events: none;
      cursor: default;
      border-color: var(--border-disabled-grey);

      .dz-preview {
        pointer-events: auto;
        cursor: auto;
      }
    }
  }

  div.dz-error .dz-image {
    border: 2px dashed red;
  }

  .dz-preview .dz-error-message {
    top: 150px !important;
  }

  .dz-preview .dz-remove {
    background-image: none;
  }

  .dz-preview .dz-progress {
    top: 70%;
  }

  .dz-clickable .dz-button .fr-link {
    text-decoration: underline;
  }

  .dz-clickable .dz-button .fr-link:hover {
    font-weight: bold;
  }
}

@keyframes spinner {
  from {
    transform: rotate(0);
  }

  to {
    transform: rotate(360deg);
  }
}

.spinner::before {
  display: inline-block;
  animation: spinner 2s linear infinite;
}

.card-steps {
  .fr-card__desc {
    margin-top: 0;
  }
}

div.hero-alt {
  margin-left: -1.5rem;
  margin-right: -1.5rem;
  padding: 1.5rem;
}

.full-height {
  height: 100%;
}

.flex-box {
  display: flex;
}

.flex-column {
  flex-direction: column;
}

// moulinette result page styles
.moulinette-result-body {
  min-height: 20em;

  main {
    min-height: 20em;
  }

  #moulinette-result-container {
    flex: 1;
    overflow-y: hidden;
    margin: 0;
    padding: 0;
    max-width: none;

    >.fr-grid-row {
      flex-wrap: nowrap;
      flex: 1;
    }

    #project-summary,
    #project-result {
      overflow-y: scroll;
      flex-wrap: nowrap;
      scroll-behavior: smooth;
    }

    .fr-sr-only {
      position: fixed; // to avoid the element to break the whole scroll flow in Chrome
    }

    #project-summary {
      background-color: var(--info-975-75);

      >section {
        max-width: 36em;
        margin: 0 auto;
        padding: 0 1em;
      }

      .button-container {
        text-align: center;
      }

      ul {
        list-style-type: none;
        padding: 0;
      }

      #map:hover>#map-button {
        opacity: 1;
      }

      #map-button {
        transition: opacity 0.4s ease-in-out 0s;
        z-index: 1000;
        position: absolute;
        right: 1.5em;
        bottom: 2em;
        background-color: var(--grey-1000-50);
        color: var(--text-action-high-blue-france);
        opacity: 0;
      }

      #map-button:hover {
        background-color: var(--background-default-grey-hover);
      }
    }

    #project-result {
      >section {
        max-width: 42em;
        margin: 0 auto;
      }

      footer {
        padding-top: 0;
        box-shadow: initial;
      }

      .fr-btns-group {
        margin: 0;
      }
    }
  }

  footer {
    padding-top: 0;
    box-shadow: initial;
    z-index: 1000; // to be above the leaflet map
  }

  @media only screen and (width <= 991px) {
    #moulinette-result-container {
      padding-left: 0;
      padding-right: 0;

<<<<<<< HEAD
      > .fr-grid-row {
        flex-flow: column-reverse nowrap;
=======
      >.fr-grid-row {
        flex-direction: column-reverse;
        flex-wrap: nowrap;
>>>>>>> 0dcef180
        overflow-y: auto;
      }

      #project-summary,
      #project-result {
        overflow: initial;
        display: flex;
        flex-wrap: wrap;
      }

      #mobile-footer {
        display: block;
      }
    }
  }

<<<<<<< HEAD
  @media only screen and (width <= 767px) {
=======
  @media only screen and (max-width: 767px) {

>>>>>>> 0dcef180
    #feedback-form,
    #copy-btn-container,
    #debug-btn {
      display: none;
    }
  }
}

#action-banner {
  background-color: var(--blue-france-sun-113-625);
  text-align: center;

  #feedback-form {
    align-items: center;
    justify-content: center;

    >p {
      color: #fff;
      margin: 0 1em 0 0;
    }
  }

  #copy-btn-container {
    #copy-btn {
      position: relative;
    }

    #btn-clicked-message {
      position: absolute;
      top: 9px;
      right: -70%;
      color: #fff;
      align-items: center;
      transition: opacity 0.5s ease-out;
      opacity: 0;

      img {
        height: 1em;
      }
    }
  }
}

/**
 * Impression
 */

.print-only {
  display: none;
}

@media print {
  // Reduce font size to a more compact print
  :root {
    font-size: 85%;
  }

  // Use the entire page width
  #main-container article {
    width: 100%;
    max-width: 100%;
    flex: 1;
  }

  // Hide common template elements
  body>header,
  body>footer,
  #top-bar,
  .hide-print {
    display: none;
  }

  // Make sure accordion content is visible
  .fr-accordion__title .fr-accordion__btn {
    font-weight: bold;
  }

  .fr-collapse {
    --collapse-max-height: 0;
    --collapse: auto;
    --collapser: "";

    overflow: auto;
    max-height: auto;
    max-height: inherit;
    padding-top: 1rem;
    padding-bottom: 1rem;
  }

  .fr-collapse::before {
    display: none;
  }

  .fr-collapse:not(.fr-collapse--expanded) {
    visibility: visible;
  }

  .fr-collapse:not(.fr-collapse--expanded)::before {
    margin-top: 0;
  }

  // Some little quirks
  section.regulation button.read-more-btn {
    display: none;
  }

  // Prevent map and images to take up the entire page
  .fr-content-media {
    width: 50%;
    margin-left: auto;
    margin-right: auto;
  }

  // Hide the useless arrow icon for external links
  .fr-link[target="_blank"]::after {
    display: none;
  }

  // Underline links in pdf
  a {
    text-decoration: underline;
  }

  // for all links but anchors : display in blue with the url in parenthesis
  a:not([href^="#"]) {
    color: linktext;
  }

  a:not([href^="#"])::after {
    content: " (" attr(href) ") ";

    // these styles are necessary to override some dsfr styles
    mask-size: auto;
    mask-image: none;
    background-color: inherit;

    --icon-size: inherit;

    display: inherit;
  }

  // Make sure leaflet controls are not printed
  .leaflet-control {
    display: none;
  }

  // Enforce background color for tags
  .fr-tag {
    -webkit-print-color-adjust: exact;
    print-color-adjust: exact;
  }

  .print-only {
    display: inherit;
  }

  .moulinette-result-body {
<<<<<<< HEAD
=======

>>>>>>> 0dcef180
    .flex-box,
    .fr-grid-row {
      display: block;
    }

    .fr-grid-row>div {
      width: unset;
      max-width: unset;
    }

    #moulinette-result-container {
      overflow: inherit;
    }

    #map-container .leaflet-control-container {
      display: none;
    }
  }
}

.fr-header {
  .fr-header__logo {
    padding-top: 0.25rem;
    padding-bottom: 0.25rem;
  }

  .fr-nav__link,
  .fr-nav__btn {
    padding: 0.75rem 1rem;
    min-height: 2rem;
  }

  &.header-slim {
    .fr-header__body-row {
      padding: 0.75rem 0;
      line-height: 1rem;

      img {
        max-height: 2rem;
      }
    }

    /**
     * The main cta must be displayed like a classic button.
     */
    .fr-btn.main-cta {
      background-color: var(--background-action-high-blue-france);
      color: var(--text-inverted-blue-france);

      --hover: var(--background-action-high-blue-france-hover);
      --active: var(--background-action-high-blue-france-active);

      &:hover {
        background-color: var(--hover-tint);
      }

      &:active {
        background-color: var(--active-tint);
      }
    }

    .fr-header__service {
      padding: 0.75rem 1rem;
    }
  }

  // Makes the header stick at the top of the page
  &.header-sticky {
    position: sticky;
    top: 0;
    z-index: 2000;

    .fr-btn {
      // Dsfr style for this selector is weirdly specific
      // So !important is necessary to override it
      font-size: 0.875rem !important;
      line-height: 1.5rem !important;
      min-height: 2rem !important;
      padding: 0.25rem 0.75rem !important;
    }
  }

  // Makes a new header show when the page is crolled down
  // and the top header leaves the viewport
  &.header-popup {
    // We can't use `display: none` here because this messes with the
    // smooth scrolling behavior.
    // Displaying a new element in the middle of a scroll animation interrupts it

    // Since the header also "pops" into existence when the user scrolls, we use
    // `position: fixed` instead of `position: sticky` to avoir content jumping
    // effects and smooth-scrolling issues
    position: fixed;
    top: -5000px;
    visibility: hidden;

    @media (width >= 62em) {
      &.displayed {
        top: 0;
        visibility: visible;
      }
    }
  }
}

.fr-callout.evaluation-comment {
  .fr-callout__title {
    font-size: 1.375rem;
  }

  .fr-callout__text {
    font-size: inherit;
    line-height: inherit;
  }
}

// Home page styles
main.home {
  div#before-content.fr-mt-5w {
    margin-top: 0 !important;
  }

  section#hero {
    background-color: var(--background-alt-grey);

    .fr-container {
      padding-top: 2rem;
      padding-bottom: 2rem;

      &::after {
        content: "";
        display: block;
        clear: both;
      }

      @media (width >= 48em) {
        padding-top: 3rem;
        padding-bottom: 3rem;
      }

      @media (width >= 48em) {
        padding-top: 4rem;
        padding-bottom: 4rem;
      }
    }

    .home-illustration {
      width: 100%;
      max-width: 420px;
      margin: 0 auto;

      img {
        max-width: 100%;
      }

      @media (width >= 48em) {
        float: right;
        max-width: 320px;
        margin-left: 2rem;
        margin-top: -2.5rem;
      }

      @media (width >= 62em) {
        max-width: 420px;
        margin-left: 2.5rem;
        margin-top: 0;
      }

      @media (width >= 78em) {
        max-width: 480px;
        margin-left: 3rem;
      }
    }
  }

  section#decouvrir {
    abbr {
      text-decoration-style: dotted;
      text-decoration-color: var(--text-mention-grey);
      text-decoration-thickness: 2px;
    }

    a.fr-icon-arrow-down-line::before {
      margin-right: 0.5rem;
    }

    @media (width >= 78em) {
      div.fr-col:first-child {
        padding-right: 4.5rem !important;
      }

      div.fr-col:last-child {
        padding-left: 4.5rem !important;
      }
    }
  }

  section#simulateur {
    background-color: #e8edff;
    background-color: var(--info-950-100);

    h2 {
      text-align: center;
      color: var(--blue-france-sun-113-625);
      margin-bottom: 3rem;
    }

    #liability-warning {
      padding: 0 1rem;
    }
  }
}

// Geometricians landing page styles
:root[data-fr-theme="dark"] main.geometricians {
  section#hero {
    background: linear-gradient(248deg, #1b1b35 100%, #4a4a7d 100%);
  }
}

main.geometricians {
  img {
    max-width: 100%;
  }

  section#hero {
    background: linear-gradient(248deg, #000091 0%, #6a6af4 100%);

    h1,
    .fr-text {
      color: #fff;
    }

    .fr-btn--secondary {
      background-color: var(--grey-1000-50);
    }

    .fr-btn--secondary:hover {
      background-color: var(--background-default-grey-hover);
    }

    #rounded-hero {
      display: block;
      margin-top: -10%;

      path {
        fill: var(--grey-1000-50);
      }
    }

    #geometrician-illustration {
      display: flex;
      justify-content: center;
      align-items: center;
      z-index: 2;
    }
  }

  section#simulateur {
    background-color: var(--info-950-100);
  }

  h2 {
    text-align: center;
  }

  section#advantages h2 {
    text-align: inherit;
  }

  section#webinar {
    background-color: var(--grey-975-100);

    #webinar-img-container {
      text-align: center;
    }

    img {
      max-width: 100%;
      max-height: 20em;
      border-radius: 0.3em;
    }
  }

  section#faq-section {
    .fr-callout {
      height: 100%;
      display: flex;
      flex-direction: column;
      justify-content: space-between;
      background-color: var(--background-contrast-grey);
    }

    .fr-callout:hover {
      background-color: var(--background-contrast-grey-hover);
    }

    span {
      color: var(--blue-france-sun-113-625-hover);
    }

    #faq-link {
      display: block;
      margin: 0 auto;
    }
  }

  section#properties {
    .fr-grid-row--center div {
      text-align: center;

      img {
        margin: 0 auto;
      }
    }
  }
}

.moulinette {
  .fr-input,
  .autocomplete__input {
    --background-contrast-grey: var(--grey-975-100);
  }

  // Single column moulinette form layout
  .fr-input-group-map {
    margin-top: 1rem;
    margin-bottom: 1.5rem;

    figure {
      margin-top: 0;
      margin-bottom: 0;
    }

    @media (width >= 62em) {
      #map-container {
        margin-left: -5rem;
        margin-right: -5rem;
        width: calc(100% + 10rem);
      }
    }
  }

<<<<<<< HEAD
  div.last-section {
=======
  div.submit-section {

>>>>>>> 0dcef180
    button {
      display: block;
      margin: 3rem auto 0;
    }

    .submit-feedback-hint-text {
      display: block;
      margin: 1rem auto 0;
      text-align: center;
    }
  }
}

li.btn-link {
  margin-left: auto;
  display: flex;
  justify-content: center;
}

// Missing classes from the dsfr
@media (width >= 62em) {
  .fr-ml-lg-0 {
    margin-left: 0 !important;
  }
}

.dark-only {
  display: none;
}

:root[data-fr-theme="dark"] {
  .dark-only {
    display: inherit;
  }

  .light-only {
    display: none;
  }
}

.centered {
  text-align: center;
}

main.contrast-bg {
  background-color: var(--info-950-100);
}

#top-bar {
  filter: drop-shadow(var(--raised-shadow));
}

.title-line {
  display: flex;
  align-items: baseline;
  justify-content: space-between;
}

#self-declaration-cta {
  margin: 3rem auto;

  div.fr-notice__body {
    padding-right: 0;

    p {
      font-weight: normal;
      font-size: 90%;
    }
  }
}

main.demonstrateur_2150 {
  span.fr-tag.surface {
    font-family: Graduate, monospace;
  }

  .info {
    padding: 6px 8px;
    font:
      14px/16px Arial,
      Helvetica,
      sans-serif;
    background: white;
    background: rgb(255 255 255 / 80%);
    box-shadow: 0 0 15px rgb(0 0 0 / 20%);
    border-radius: 5px;
  }

  .info h4 {
    margin: 0 0 5px;
    color: #777;
  }

  .legend {
    line-height: 18px;
    color: #555;
  }

  .legend i {
    width: 18px;
    height: 18px;
    float: left;
    margin-right: 8px;
    opacity: 0.7;
  }

  .share-btn {
    text-align: center;
  }
}

// Some dsfr related fixes
.fr-hint-text a.fr-link:has(+ span.fr-tooltip) {
  font-size: inherit;
}

// Fix issues with the leaflet icon detection
// This is code copied from the https://github.com/ghybs/leaflet-defaulticon-compatibility plugin
.leaflet-default-icon-icon {
  background-image: url("/static/images/marker-icon.png"),
    url("/static/images/marker-icon-2x.png");

  /* normal[, Retina] */
  cursor: url("/static/images/marker-icon.png"),
    url("/static/images/marker-icon-2x.png"), auto;

  /* normal[, Retina], auto for compliance with cursor syntax */
  width: 25px;
  height: 41px;
  margin: -41px -12px;

  /* margin top and left to reversely position iconAnchor */
}

.leaflet-default-icon-shadow {
  background-image: url("/static/images/marker-shadow.png");

  /* normal[, Retina] */
  cursor: url("/static/images/marker-shadow.png"), auto;

  /* normal[, Retina], auto */
  width: 41px;
  height: 41px;
  margin: -41px -12px;

  /* margin top and left to reversely position shadowAnchor */
}

.leaflet-default-icon-popup {
  margin: -34px 1px;

  /* margin top and left to position popupAnchor */
}

.leaflet-default-icon-tooltip {
  margin: -28px 16px;

  /* margin top and left to position tooltipAnchor, even if direction 'bottom' or 'right' */
}

.choice-help-text{
  font-size: 0.75rem !important;
  color: var(--text-mention-grey);
}<|MERGE_RESOLUTION|>--- conflicted
+++ resolved
@@ -136,7 +136,7 @@
     }
   }
 
-  article>img {
+  article > img {
     max-height: 11.25rem;
     margin: 0 auto 1.5rem;
     display: block;
@@ -225,7 +225,7 @@
 
   #form-group-created_surface,
   #form-group-final_surface {
-    &>label {
+    & > label {
       font-weight: 600;
 
       .fr-hint-text {
@@ -281,11 +281,11 @@
         font-weight: bold;
       }
 
-      &>fieldset {
+      & > fieldset {
         display: none;
       }
 
-      &.active>fieldset {
+      &.active > fieldset {
         display: inherit !important;
       }
     }
@@ -340,7 +340,7 @@
         padding-bottom: 0;
       }
 
-      li+li::before {
+      li + li::before {
         content: ", ";
       }
     }
@@ -368,7 +368,7 @@
     }
   }
 
-  .more.fr-collapse>*:first-child {
+  .more.fr-collapse > *:first-child {
     margin-top: 1.5rem;
   }
 
@@ -449,12 +449,7 @@
   }
 
   .formset {
-<<<<<<< HEAD
     & + .formset {
-=======
-
-    &+.formset {
->>>>>>> 0dcef180
       margin-top: 2rem;
     }
 
@@ -503,22 +498,13 @@
       }
     }
 
-<<<<<<< HEAD
     input[type="file"]:focus + div.input-file-widget {
-      outline: var(--focus) solid 2px;
-=======
-    input[type=file]:focus+div.input-file-widget {
       outline-color: var(--focus);
->>>>>>> 0dcef180
       outline-offset: 2px;
     }
 
     // When a file has been selected
-<<<<<<< HEAD
     input[type="file"]:valid + div.input-file-widget {
-=======
-    input[type=file]:valid+div.input-file-widget {
->>>>>>> 0dcef180
       #default-box-msg {
         display: none;
       }
@@ -569,15 +555,15 @@
     }
   }
 
-  #id_send_eval_to_project_owner+.fr-label .fr-hint-text {
+  #id_send_eval_to_project_owner + .fr-label .fr-hint-text {
     color: var(--info-425-625);
   }
 
-  #id_send_eval_to_project_owner:checked+.fr-label .if-unchecked {
+  #id_send_eval_to_project_owner:checked + .fr-label .if-unchecked {
     display: none;
   }
 
-  #id_send_eval_to_project_owner:not(:checked)+.fr-label .if-checked {
+  #id_send_eval_to_project_owner:not(:checked) + .fr-label .if-checked {
     display: none;
   }
 }
@@ -585,13 +571,8 @@
 /**
  * Autocomplete fields
  */
-<<<<<<< HEAD
 .fr-label + div > .autocomplete__wrapper {
   margin-top: 0.5rem;
-=======
-.fr-label+div>.autocomplete__wrapper {
-  margin-top: .5rem;
->>>>>>> 0dcef180
 }
 
 .autocomplete__wrapper .autocomplete__input {
@@ -769,7 +750,7 @@
   }
 }
 
-main>.fr-notice {
+main > .fr-notice {
   .fr-notice__body {
     &::before {
       display: none;
@@ -999,7 +980,7 @@
     padding: 0;
     max-width: none;
 
-    >.fr-grid-row {
+    > .fr-grid-row {
       flex-wrap: nowrap;
       flex: 1;
     }
@@ -1018,7 +999,7 @@
     #project-summary {
       background-color: var(--info-975-75);
 
-      >section {
+      > section {
         max-width: 36em;
         margin: 0 auto;
         padding: 0 1em;
@@ -1033,7 +1014,7 @@
         padding: 0;
       }
 
-      #map:hover>#map-button {
+      #map:hover > #map-button {
         opacity: 1;
       }
 
@@ -1054,7 +1035,7 @@
     }
 
     #project-result {
-      >section {
+      > section {
         max-width: 42em;
         margin: 0 auto;
       }
@@ -1081,14 +1062,8 @@
       padding-left: 0;
       padding-right: 0;
 
-<<<<<<< HEAD
       > .fr-grid-row {
         flex-flow: column-reverse nowrap;
-=======
-      >.fr-grid-row {
-        flex-direction: column-reverse;
-        flex-wrap: nowrap;
->>>>>>> 0dcef180
         overflow-y: auto;
       }
 
@@ -1105,12 +1080,7 @@
     }
   }
 
-<<<<<<< HEAD
   @media only screen and (width <= 767px) {
-=======
-  @media only screen and (max-width: 767px) {
-
->>>>>>> 0dcef180
     #feedback-form,
     #copy-btn-container,
     #debug-btn {
@@ -1127,7 +1097,7 @@
     align-items: center;
     justify-content: center;
 
-    >p {
+    > p {
       color: #fff;
       margin: 0 1em 0 0;
     }
@@ -1176,8 +1146,8 @@
   }
 
   // Hide common template elements
-  body>header,
-  body>footer,
+  body > header,
+  body > footer,
   #top-bar,
   .hide-print {
     display: none;
@@ -1268,16 +1238,12 @@
   }
 
   .moulinette-result-body {
-<<<<<<< HEAD
-=======
-
->>>>>>> 0dcef180
     .flex-box,
     .fr-grid-row {
       display: block;
     }
 
-    .fr-grid-row>div {
+    .fr-grid-row > div {
       width: unset;
       max-width: unset;
     }
@@ -1615,12 +1581,7 @@
     }
   }
 
-<<<<<<< HEAD
-  div.last-section {
-=======
   div.submit-section {
-
->>>>>>> 0dcef180
     button {
       display: block;
       margin: 3rem auto 0;
@@ -1781,7 +1742,7 @@
   /* margin top and left to position tooltipAnchor, even if direction 'bottom' or 'right' */
 }
 
-.choice-help-text{
+.choice-help-text {
   font-size: 0.75rem !important;
   color: var(--text-mention-grey);
 }