--- conflicted
+++ resolved
@@ -1853,7 +1853,6 @@
   }
 }
 
-<<<<<<< HEAD
 #evaluation-eligibility {
   background-color: var(--grey-975-100);
 
@@ -1878,11 +1877,11 @@
 
 .green-check {
   color: var(--success-425-625);
-=======
+}
+
 #moulinette-title {
   max-width: 700px;
   margin: 1.5rem auto;
->>>>>>> 5f52426d
 }
 
 #moulinette-submit-button {
