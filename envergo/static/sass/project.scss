--- conflicted
+++ resolved
@@ -2328,12 +2328,12 @@
   margin: 0;
 }
 
-<<<<<<< HEAD
 .fr-badge.badge--lg {
   font-size: 1rem;
   line-height: 1.75rem;
   padding: 0 0.75rem;
-=======
+}
+
 section#actions-to-take {
   .actions-to-take-title {
     display: flex;
@@ -2358,5 +2358,4 @@
       }
     }
   }
->>>>>>> 6e7b75aa
 }