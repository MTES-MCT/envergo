// This file is adding analytics tracking for both the simulations and the regulations pages

// Track an event when a regulation main "read more" btn is clicked
window.addEventListener('load', function () {
  const showMoreBtns = document.querySelectorAll('.read-more-btn');
  showMoreBtns.forEach(btn => btn.addEventListener('click', function (evt) {
    const btn = evt.currentTarget;
    const target = btn.getAttribute('aria-controls');
    const expanded = btn.getAttribute('aria-expanded');
    const action = expanded == 'false' ? 'Expand' : 'Conceal';
    _paq.push(['trackEvent', 'Content', action, target]);
  }));
});

// Track when a summary link is clicked
window.addEventListener('load', function () {
  const summaryLinks = document.querySelectorAll('.summary-link');
  summaryLinks.forEach(link => link.addEventListener('click', function (evt) {
    // Log the event
    const link = evt.currentTarget;
    const title = link.getAttribute('data-regulation');
    _paq.push(['trackEvent', 'Content', 'JumpToAnchor', title]);
  }));
});

// Track when an action to take accordion is toggled
window.addEventListener('load', function () {
<<<<<<< HEAD
  const actionBtns = document.querySelectorAll('.action-btn-btn');
=======
  const actionBtns = document.querySelectorAll('.action-btn');
>>>>>>> b9450d2d
  actionBtns.forEach(btn => btn.addEventListener('click', function (evt) {
    const btn = evt.currentTarget;
    const target = btn.getAttribute('aria-controls');
    const expanded = btn.getAttribute('aria-expanded');
    const action = expanded == 'false' ? 'ActionDetailExpand' : 'ActionDetailConceal';
<<<<<<< HEAD
    _paq.push(['trackEvent', 'Content', action, target]);
  }));
=======
    _paq.push(['trackEvent', 'Content', action, target.replace(/^action-/, "")]);
  }));
});

// Track when an action to take learn more link is clicked
window.addEventListener('load', function () {
  const  actionLearnMoreLinks = document.querySelectorAll('.action-learn-more-link');
  actionLearnMoreLinks.forEach(btn => btn.addEventListener('click', function (evt) {
    const btn = evt.currentTarget;
    const actionContainer = btn.closest(".action-details-container");
    actionContainer.id;
    _paq.push(['trackEvent', 'Content', 'ActionDetailJumpToDetail', actionContainer.id.replace(/^action-/, "")]);
  }));
});


// Track when an actions to take tab is browsed
window.addEventListener('load', function () {
  const  instructorActionsTab = document.getElementById('actions-instructor-tab-1');
  instructorActionsTab.addEventListener('click', function (evt) {
    _paq.push(['trackEvent', 'Content', 'ActionTabClick', 'UrbaInstructor']);
  });
  const  petitionerActionsTab = document.getElementById('actions-petitioner-tab-0');
  petitionerActionsTab.addEventListener('click', function (evt) {
    _paq.push(['trackEvent', 'Content', 'ActionTabClick', 'ProjectOwner']);
  });
>>>>>>> b9450d2d
});<|MERGE_RESOLUTION|>--- conflicted
+++ resolved
@@ -25,20 +25,12 @@
 
 // Track when an action to take accordion is toggled
 window.addEventListener('load', function () {
-<<<<<<< HEAD
-  const actionBtns = document.querySelectorAll('.action-btn-btn');
-=======
   const actionBtns = document.querySelectorAll('.action-btn');
->>>>>>> b9450d2d
   actionBtns.forEach(btn => btn.addEventListener('click', function (evt) {
     const btn = evt.currentTarget;
     const target = btn.getAttribute('aria-controls');
     const expanded = btn.getAttribute('aria-expanded');
     const action = expanded == 'false' ? 'ActionDetailExpand' : 'ActionDetailConceal';
-<<<<<<< HEAD
-    _paq.push(['trackEvent', 'Content', action, target]);
-  }));
-=======
     _paq.push(['trackEvent', 'Content', action, target.replace(/^action-/, "")]);
   }));
 });
@@ -65,5 +57,4 @@
   petitionerActionsTab.addEventListener('click', function (evt) {
     _paq.push(['trackEvent', 'Content', 'ActionTabClick', 'ProjectOwner']);
   });
->>>>>>> b9450d2d
 });