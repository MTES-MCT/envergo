from django.urls import path
from django.utils.translation import gettext_lazy as _
from django.views.generic import RedirectView, TemplateView

<<<<<<< HEAD
from envergo.pages.views import (
    HomeHaieView,
    Outlinks,
    PrivacyView,
    TermsOfServiceView,
)
=======
from envergo.pages.views import HomeHaieView, Outlinks
>>>>>>> a0eb4132

urlpatterns = [
    path("", HomeHaieView.as_view(), name="home"),
    path(
        _("legal-mentions/"),
<<<<<<< HEAD
        PrivacyView.as_view(template_name="haie/pages/legal_mentions.html"),
        name="legal_mentions",
    ),
    path(_("tos/"), TermsOfServiceView.as_view(), name="terms_of_service"),
    path(_("privacy/"), PrivacyView.as_view(), name="privacy"),
=======
        TemplateView.as_view(template_name="haie/pages/legal_mentions.html"),
        name="legal_mentions",
    ),
>>>>>>> a0eb4132
    path(
        "stats/",
        RedirectView.as_view(url="https://sites.google.com/view/stats-envergo/"),
        name="stats",
    ),
    path(
        _("accessibility/"),
        TemplateView.as_view(template_name="pages/accessibility.html"),
        name="accessibility",
    ),
    path(
        _("contact-us/"),
        TemplateView.as_view(template_name="haie/pages/contact_us.html"),
        name="contact_us",
    ),
    path("admin/outlinks/", Outlinks.as_view(), name="outlinks"),
]<|MERGE_RESOLUTION|>--- conflicted
+++ resolved
@@ -2,32 +2,15 @@
 from django.utils.translation import gettext_lazy as _
 from django.views.generic import RedirectView, TemplateView
 
-<<<<<<< HEAD
-from envergo.pages.views import (
-    HomeHaieView,
-    Outlinks,
-    PrivacyView,
-    TermsOfServiceView,
-)
-=======
 from envergo.pages.views import HomeHaieView, Outlinks
->>>>>>> a0eb4132
 
 urlpatterns = [
     path("", HomeHaieView.as_view(), name="home"),
     path(
         _("legal-mentions/"),
-<<<<<<< HEAD
-        PrivacyView.as_view(template_name="haie/pages/legal_mentions.html"),
-        name="legal_mentions",
-    ),
-    path(_("tos/"), TermsOfServiceView.as_view(), name="terms_of_service"),
-    path(_("privacy/"), PrivacyView.as_view(), name="privacy"),
-=======
         TemplateView.as_view(template_name="haie/pages/legal_mentions.html"),
         name="legal_mentions",
     ),
->>>>>>> a0eb4132
     path(
         "stats/",
         RedirectView.as_view(url="https://sites.google.com/view/stats-envergo/"),
