import random
from typing import Literal
from urllib.parse import urlencode

from django import template
from django.core.cache import cache
from django.urls import reverse
from django.utils.safestring import mark_safe

from envergo.geodata.models import Department
from envergo.moulinette.models import ConfigAmenagement, ConfigHaie

register = template.Library()


<<<<<<< HEAD
def nav_link(route, label, *event_data, aria_current=False, data_testid=None):
    url = reverse(route)
=======
def nav_link(url, label, *event_data, aria_current=False):
>>>>>>> de92e2b3
    aria_current = 'aria-current="page"' if aria_current else ""

    data_attrs = ""
    if event_data:
        data_attrs = f"""
        data-event-category="{event_data[0]}"
        data-event-action="{event_data[1]}"
        data-event-name="{event_data[2]}"
    """

    test_attribute = ""
    if data_testid:
        test_attribute = f'data-testid="{data_testid}"'

    return mark_safe(
        f"""<a class="fr-nav__link" href="{url}" {aria_current} {data_attrs} {test_attribute}">
            {label}
        </a>"""
    )


@register.simple_tag(takes_context=True)
def menu_item(context, route, label, *event_data, subroutes=[], data_testid=None):
    """Generate html for a main menu item.

    If you pass a list of subroutes, the menu item will be highlighted
    if the current url is any on the main route or subroutes.
    """
    try:
        current_route = context.request.resolver_match.url_name
    except AttributeError:
        current_route = ""

    aria_current = route == current_route or current_route in subroutes
<<<<<<< HEAD
    return nav_link(
        route, label, *event_data, aria_current=aria_current, data_testid=data_testid
    )
=======
    return nav_link(reverse(route), label, *event_data, aria_current=aria_current)
>>>>>>> de92e2b3


@register.simple_tag(takes_context=True)
def sidemenu_item(context, route, label):
    try:
        current_route = context.request.resolver_match.url_name
    except AttributeError:
        current_route = ""

    aria_current = route == current_route
    url = reverse(route)
    sidemenu_class = "fr-sidemenu__item--current" if aria_current else ""
    aria_attr = 'aria-current="page"' if aria_current else ""
    return mark_safe(
        f"""
        <li class="fr-sidemenu__item {sidemenu_class}">
            <a class="fr-sidemenu__link" href="{url}" {aria_attr}>
                {label}
            </a>
        </li>
        """
    )


@register.simple_tag(takes_context=True)
def evalreq_menu(context, *event_data):
    """Generate html for the "Services urbanisme" collapsible menu."""

    link_route = "request_evaluation"
    link_label = "📍 Services urbanisme"
    subroutes = [
        "request_eval_wizard_step_1",
        "request_eval_wizard_step_2",
        "request_eval_wizard_step_3",
        "request_success",
    ]
    return menu_item(context, link_route, link_label, *event_data, subroutes=subroutes)


@register.simple_tag(takes_context=True)
def faq_menu(context):
    """Generate html for the "Faq" collapsible menu."""

    link_route = "faq"
    link_label = "Questions fréquentes"
    subroutes = [
        "faq_loi_sur_leau",
        "faq_natura_2000",
        "faq_eval_env",
    ]
    return menu_item(context, link_route, link_label, subroutes=subroutes)


@register.simple_tag(takes_context=True)
def evaluation_menu(context):
    """Generate html for the "Mes avis réglementaires" collapsible menu."""
    links = (
        (reverse("evaluation_search"), "Retrouver un avis", []),
        (reverse("dashboard"), "Tableau de bord", []),
    )

    # Other urls that can be reached from the menu
    additional_routes = ["evaluation_detail"]

    return collapsible_menu(
        context, links, "Mes avis", "menu-evaluations", additional_routes
    )


@register.simple_tag(takes_context=True)
def project_owner_menu(context, is_slim=False):
    """Generate html for the "Equipes projet" collapsible menu."""
    links = (
        (
            reverse("geometricians"),
            "Géomètres-experts",
            ["GeometrePage", "SimulationClick", "Nav"],
        ),
    )

    return collapsible_menu(
        context, links, "Équipes projet", "menu-project-owner", is_slim=is_slim
    )


@register.simple_tag(takes_context=True)
def pilote_departments_menu(context, is_slim=False):
    """Generate html for the "Départements pilotes" collapsible menu."""
    cache_key = "activated_departments"
    activated_departments = cache.get(cache_key)

    if not activated_departments:
        activated_departments = (
            Department.objects.defer("geometry")
            .filter(confighaie__is_activated=True)
            .all()
        )
        cache.set(
            cache_key, activated_departments, timeout=60 * 15
        )  # Cache for 15 minutes

    links = (
        (
            f"{reverse('triage')}?{urlencode({'department': department.department})}",
            department,
            [],
        )
        for department in activated_departments
    )

    return collapsible_menu(
        context,
        links,
        "Départements pilotes",
        "menu-pilote-department",
        is_slim=is_slim,
    )


def collapsible_menu(
    context, links, label, menu_id, additional_routes=None, is_slim=False
):
    if additional_routes is None:
        additional_routes = []

    try:
        current_route = context.request.resolver_match.url_name
    except AttributeError:
        current_route = ""
    links_html = [
        nav_link(url, label, *event_data, aria_current=(url == current_route))
        for url, label, event_data in links
    ]
    # urls for the menu items
    routes = [link[0] for link in links]
    all_routes = routes + additional_routes
    btn_class = (
        "fr-nav__btn"
        if not is_slim
        else "fr-btn fr-btn--icon-right fr-icon-arrow-down-s-line"
    )

    aria_current = 'aria-current="page"' if current_route in all_routes else ""
    unique_id = f"{menu_id}-{random.randint(0, 100)}"
    menu_html = f"""
        <button class="{btn_class}" aria-expanded="false" aria-controls="{unique_id}" {aria_current}>
            {label}
        </button>
        <div class="fr-collapse fr-menu" id="{unique_id}">
          <ul class="fr-menu__list">
            <li>
            {'</li><li>'.join(links_html)}
            </li>
          </ul>
        </div>
    """
    return mark_safe(menu_html)


@register.simple_tag()
def nb_available_depts(site: Literal["haie", "amenagement"] = "amenagement"):
    """Return nb of depts where EnvErgo is available."""
    Config = {"haie": ConfigHaie, "amenagement": ConfigAmenagement}.get(site)
    return Config.objects.filter(is_activated=True).count()


@register.simple_tag(takes_context=True)
def page_tracking_name(context):
    """Return the name of the page for tracking purposes."""
    try:
        view_name = context.request.resolver_match.view_name
    except AttributeError:
        view_name = None

    if view_name == "home":
        return "HomePage"
    elif view_name == "geometricians":
        return "GeometrePage"
    elif view_name == "moulinette_result":
        return "ResultPage"
    else:
        return view_name<|MERGE_RESOLUTION|>--- conflicted
+++ resolved
@@ -13,12 +13,7 @@
 register = template.Library()
 
 
-<<<<<<< HEAD
-def nav_link(route, label, *event_data, aria_current=False, data_testid=None):
-    url = reverse(route)
-=======
-def nav_link(url, label, *event_data, aria_current=False):
->>>>>>> de92e2b3
+def nav_link(url, label, *event_data, aria_current=False, data_testid=None):
     aria_current = 'aria-current="page"' if aria_current else ""
 
     data_attrs = ""
@@ -53,13 +48,13 @@
         current_route = ""
 
     aria_current = route == current_route or current_route in subroutes
-<<<<<<< HEAD
     return nav_link(
-        route, label, *event_data, aria_current=aria_current, data_testid=data_testid
-    )
-=======
-    return nav_link(reverse(route), label, *event_data, aria_current=aria_current)
->>>>>>> de92e2b3
+        reverse(route),
+        label,
+        *event_data,
+        aria_current=aria_current,
+        data_testid=data_testid,
+    )
 
 
 @register.simple_tag(takes_context=True)
