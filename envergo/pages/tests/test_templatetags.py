--- conflicted
+++ resolved
@@ -62,11 +62,7 @@
 
     # Given a text message with a link
     message = "voici un lien https://exemple.com"
-<<<<<<< HEAD
-    expected_result = 'voici un lien <a target="_blank" href="https://exemple.com" rel="nofollow">https://exemple.com</a>'  # noqa: E501
-=======
     expected_result = 'voici un lien <a target="_blank" rel="noopener" href="https://exemple.com" rel="nofollow">https://exemple.com</a>'  # noqa: E501
->>>>>>> 230203ca
     # When message is urlized
     result = urlize_html(message)
     # Then result is expected_result
@@ -74,11 +70,7 @@
 
     # Given a html message with a link and another tag
     message = 'voici un lien <a href="https://exemple.com">https://exemple.com</a>. Et une autre <strong>balise</strong>'  # noqa: E501
-<<<<<<< HEAD
-    expected_result = 'voici un lien <a target="_blank" href="https://exemple.com" rel="nofollow">https://exemple.com</a>. Et une autre <strong>balise</strong>'  # noqa: E501
-=======
     expected_result = 'voici un lien <a target="_blank" rel="noopener" href="https://exemple.com" rel="nofollow">https://exemple.com</a>. Et une autre <strong>balise</strong>'  # noqa: E501
->>>>>>> 230203ca
     # When message is urlized
     result = urlize_html(message)
     # Then result is expected_result
@@ -86,11 +78,7 @@
 
     # Given a html message with two links
     message = 'voici un lien <a href="www.exemple.fr">coucou</a> et un deuxième lien <a href="exemple.com">hello</a>.'
-<<<<<<< HEAD
-    expected_result = 'voici un lien <a target="_blank" href="http://www.exemple.fr" rel="nofollow">www.exemple.fr</a> et un deuxième lien <a target="_blank" href="http://exemple.com" rel="nofollow">exemple.com</a>.'  # noqa: E501
-=======
     expected_result = 'voici un lien <a target="_blank" rel="noopener" href="http://www.exemple.fr" rel="nofollow">www.exemple.fr</a> et un deuxième lien <a target="_blank" rel="noopener" href="http://exemple.com" rel="nofollow">exemple.com</a>.'  # noqa: E501
->>>>>>> 230203ca
     # When message is urlized
     result = urlize_html(message)
     # Then result is expected_result
@@ -98,11 +86,7 @@
 
     # Given a html message with a links with target="_blank"
     message = 'voici un lien <a target="_blank" href="https://exemple.com">hello</a>.'
-<<<<<<< HEAD
-    expected_result = 'voici un lien <a target="_blank" href="https://exemple.com" rel="nofollow">https://exemple.com</a>.'  # noqa: E501
-=======
     expected_result = 'voici un lien <a target="_blank" rel="noopener" href="https://exemple.com" rel="nofollow">https://exemple.com</a>.'  # noqa: E501
->>>>>>> 230203ca
     # When message is urlized
     result = urlize_html(message)
     # Then result is expected_result
