--- conflicted
+++ resolved
@@ -6,12 +6,8 @@
 from django.conf import settings
 from django.contrib import messages
 from django.contrib.syndication.views import Feed
-<<<<<<< HEAD
-from django.http import HttpResponseRedirect, HttpResponseServerError
+from django.http import HttpResponseRedirect, HttpResponseServerError, JsonResponse
 from django.template import TemplateDoesNotExist, loader
-=======
-from django.http import HttpResponseRedirect, JsonResponse
->>>>>>> 2aa04cca
 from django.urls import reverse
 from django.utils.formats import date_format
 from django.utils.html import mark_safe
@@ -344,14 +340,12 @@
         return res
 
     def form_invalid(self, form):
-<<<<<<< HEAD
-        messages.error(
-            self.request,
-            "Une erreur technique nous a empêché de créer votre dossier. "
-            "Veuillez nous excuser pour ce désagrément.",
-        )
-        return HttpResponseRedirect(
-            form.cleaned_data.get("moulinette_url", reverse("home"))
+        return JsonResponse(
+            {
+                "error_title": "Un problème technique empêche la création de votre dossier.",
+                "error_body": "Nous vous invitons à enregistrer votre simulation et à réessayer ultérieurement.",
+            },
+            status=400,
         )
 
 
@@ -374,13 +368,4 @@
         )
     return HttpResponseServerError(
         template.render({"base_template": request.base_template})
-    )
-=======
-        return JsonResponse(
-            {
-                "error_title": "Un problème technique empêche la création de votre dossier.",
-                "error_body": "Nous vous invitons à enregistrer votre simulation et à réessayer ultérieurement.",
-            },
-            status=400,
-        )
->>>>>>> 2aa04cca
+    )