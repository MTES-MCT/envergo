import logging
from datetime import date, timedelta
from urllib.parse import urlencode

import requests
from django.conf import settings
from django.contrib import messages
from django.contrib.syndication.views import Feed
from django.http import HttpResponseRedirect, HttpResponseServerError, JsonResponse
from django.template import TemplateDoesNotExist, loader
from django.urls import reverse
from django.utils.formats import date_format
from django.utils.html import mark_safe
from django.views.decorators.csrf import requires_csrf_token
from django.views.defaults import ERROR_500_TEMPLATE_NAME, ERROR_PAGE_TEMPLATE
from django.views.generic import FormView, ListView, TemplateView

from config.settings.base import GEOMETRICIAN_WEBINAR_FORM_URL
from envergo.geodata.models import Department
from envergo.moulinette.models import ConfigAmenagement
from envergo.moulinette.views import MoulinetteMixin
from envergo.pages.models import NewsItem
from envergo.urlmappings.models import UrlMapping

logger = logging.getLogger(__name__)


class HomeAmenagementView(MoulinetteMixin, FormView):
    template_name = "amenagement/pages/home.html"


class HomeHaieView(TemplateView):
    template_name = "haie/pages/home.html"

    def get_context_data(self, **kwargs):
        context = super().get_context_data(**kwargs)
        departments = (
            Department.objects.defer("geometry").select_related("confighaie").all()
        )
        context["departments"] = departments
        context["activated_departments"] = [
            department
            for department in departments
            if department
            and hasattr(department, "confighaie")
            and department.confighaie.is_activated
        ]
        return context

    def post(self, request, *args, **kwargs):
        data = request.POST
        department_id = data.get("department")
        department = None
        if department_id:
            department = (
                Department.objects.select_related("confighaie")
                .defer("geometry")
                .get(id=department_id)
            )

        config = (
            department.confighaie
            if department and hasattr(department, "confighaie")
            else None
        )

        if config and config.is_activated:
            query_params = {"department": department.department}
            return HttpResponseRedirect(
                f"{reverse('triage')}?{urlencode(query_params)}"
            )

        context = self.get_context_data()
        context["department"] = department
        context["config"] = config
        return self.render_to_response(context)


class GeometriciansView(MoulinetteMixin, FormView):
    template_name = "amenagement/pages/geometricians.html"

    def get_context_data(self, **kwargs):
        context = super().get_context_data(**kwargs)
        context["webinar_url"] = GEOMETRICIAN_WEBINAR_FORM_URL
        context["testimonials"] = [
            (
                "Je ne savais pas que la Loi sur l'eau avait un seuil à 1000 m² en cas de présence de zone humide. "
                "J'utilise EnvErgo à chaque fois désormais pour éviter les surprises.",
                "Un géomètre-expert en Loire-Atlantique",
            ),
            (
                "Rien de pire que de devoir redéposer un dossier d'urbanisme. EnvErgo a évité à mon client de "
                "découvrir une fois le permis d'aménager délivré qu'il y avait un dossier Loi sur l'eau à constituer "
                "pour ce lotissement.",
                "Un géomètre-expert en Vendée",
            ),
            (
                "La simplicité d'utilisation du simulateur EnvErgo le rend très adapté en phases de faisabilité et "
                "de planification réglementaire. En outre l'équipe est réactive en cas de questions.",
                "Un géomètre-expert dans l'Aisne",
            ),
        ]

        context["advantages"] = [
            (
                "Sécurisez",
                "Sécurisez les projets de vos clients : évitez les retards, les surcoûts, les annulations et les "
                "contentieux.",
                "images/calendar_light.svg",
                "images/calendar_dark.svg",
            ),
            (
                "Maîtrisez",
                "Maîtrisez les réglementations environnementales applicables aux projets d'aménagement : seuils "
                "d'entrée en procédure, délais, contacts des administrations compétentes, procédures.",
                "images/legal_light.svg",
                "images/legal_dark.svg",
            ),
            (
                "Informez",
                "Renforcez votre capacité de conseil en proposant une information à jour sur les réglementations "
                "environnementales.",
                "images/reputation_light.svg",
                "images/reputation_dark.svg",
            ),
        ]

        context["questions"] = [
            (
                f"{reverse('faq_loi_sur_leau')}#title-savoir_si_mon_projet_est_soumis",
                "Comment déterminer si mon projet est soumis à la Loi sur l’eau ?",
            ),
            (
                f"{reverse('faq_loi_sur_leau')}#title-travaux_avant_reponse",
                "Puis-je commencer les travaux avant d'avoir reçu une réponse de la préfecture ?",
            ),
            (
                reverse("faq_availability_info"),
                "Dans quels départements est disponible EnvErgo ?",
            ),
        ]

        context["properties"] = [
            (
                "Gratuit",
                "images/money_light.svg",
                "images/money_dark.svg",
                "Des piles de pièces de monnaie",
            ),
            (
                "Public",
                "images/school_light.svg",
                "images/school_dark.svg",
                "Un édifice public",
            ),
            (
                "Anonyme",
                "images/avatar_light.svg",
                "images/avatar_dark.svg",
                "Un avatar de personne",
            ),
            (
                "",
                "images/logo_mte.png",
                "images/logo_mte_dark.svg",
                "Le logo du ministère",
            ),
        ]

        return context


class LegalMentionsView(TemplateView):
    template_name = "pages/legal_mentions.html"


class TermsOfServiceView(TemplateView):
    template_name = "pages/terms_of_service.html"


class PrivacyView(TemplateView):
    template_name = "pages/privacy.html"

    def get_context_data(self, **kwargs):
        visitor_id = self.request.COOKIES.get(settings.VISITOR_COOKIE_NAME, "")
        context = super().get_context_data(**kwargs)
        context["visitor_id"] = visitor_id
        return context


class Outlinks(TemplateView):
    template_name = "pages/outlinks.html"

    def post(self, *args, **kwargs):
        return self.get(*args, **kwargs)

    def get_context_data(self, **kwargs):
        context = super().get_context_data(**kwargs)

        if self.request.POST:
            try:
                links_report, errors_report = self.check_links()
                context["links"] = links_report
                context["errors"] = errors_report
            except Exception as e:
                messages.error(
                    self.request,
                    f"""Impossible de générer le rapport.
                    Allez embêter les devs avec ce message d'erreur (c'est leur job) : {e}
                    """,
                )
        return context

    def check_links(self):
        token = settings.MATOMO_SECURITY_TOKEN
        if not token:
            raise RuntimeError("No matomo token configured")

        today = date.today()
        last_month = today - timedelta(days=30)
        data_url = f"https://stats.data.gouv.fr/index.php?module=API&format=JSON&idSite=186&period=range&date={last_month:%Y-%m-%d},{today:%Y-%m-%d}&method=Actions.getOutlinks&flat=1&token_auth={token}&filter_limit=100"  # noqa
        data = requests.get(data_url).json()

        links = []
        errors = []
        for datum in data:
            url = datum["url"]
            label = datum["label"]
            try:
                req = requests.head(url, timeout=5)
                links.append({"label": label, "url": url, "status": req.status_code})
            except Exception as e:
                errors.append({"label": label, "url": url, "error": e})

        return links, errors


class AvailabilityInfo(TemplateView):
    """List departments where EnvErgo is available."""

    template_name = "pages/faq/availability_info.html"

    def get_context_data(self, **kwargs):
        context = super().get_context_data(**kwargs)

        context["configs_available"] = ConfigAmenagement.objects.filter(
            is_activated=True
        ).order_by("department")

        context["configs_soon"] = ConfigAmenagement.objects.filter(
            is_activated=False
        ).order_by("department")

        return context


class NewsView(ListView):
    template_name = "pages/faq/news.html"
    context_object_name = "news_items"

    def get_queryset(self):
        return NewsItem.objects.all().order_by("-created_at")


class NewsFeed(Feed):
    title = "Les actualités d'EnvErgo"
    link = "/foire-aux-questions/envergo-news/feed/"
    description = "Les nouveautés du projet EnvErgo"

    def items(self):
        return NewsItem.objects.order_by("-created_at")[:10]

    def item_title(self, item):
        return date_format(item.created_at, "DATE_FORMAT")

    def item_description(self, item):
        return mark_safe(item.content_html)

    def item_link(self, item):
        base_url = reverse("faq_news")
        item_url = f"{base_url}#news-item-{item.id}"
        return item_url


<<<<<<< HEAD
class DemarcheSimplifieeView(FormView):
    form_class = DemarcheSimplifieeForm

    def form_valid(self, form):
        moulinette_url = form.cleaned_data["moulinette_url"]
        profil = form.cleaned_data["profil"]

        read_only_mapping = UrlMapping.objects.create(url=moulinette_url)
        read_only_url = reverse(
            "moulinette_result_read_only",
            kwargs={"moulinette_reference": read_only_mapping.key},
        )
        # Ce code est particulièrement fragile.
        # Un changement dans un label côté démarche simplifiées cassera ce mapping sans prévenir.
        mapping_demarche_simplifiee = {
            "autre": "Autre (collectivité, aménageur, gestionnaire de réseau, particulier, etc.)",
            "agri_pac": "Exploitant-e agricole bénéficiaire de la PAC",
        }
        demarche_id = settings.DEMARCHES_SIMPLIFIEE["DEMARCHE_HAIE"]["ID"]
        api_url = f"{settings.DEMARCHES_SIMPLIFIEE['API_URL']}demarches/{demarche_id}/dossiers"

        body = {
            settings.DEMARCHES_SIMPLIFIEE["DEMARCHE_HAIE"][
                "PROFIL_FIELD_ID"
            ]: mapping_demarche_simplifiee[profil],
            settings.DEMARCHES_SIMPLIFIEE["DEMARCHE_HAIE"][
                "MOULINETTE_URL_FIELD_ID"
            ]: moulinette_url,
        }

        response = requests.post(
            api_url, json=body, headers={"Content-Type": "application/json"}
        )
        demarche_simplifiee_url = None

        if 200 <= response.status_code < 400:
            data = response.json()
            demarche_simplifiee_url = data.get("dossier_url")
        else:
            logger.error(
                "Error while pre-filling a dossier on demarches-simplifiees.fr",
                extra={"response": response},
            )

        if not demarche_simplifiee_url:
            res = self.form_invalid(form)
        else:
            res = JsonResponse(
                {
                    "demarche_simplifiee_url": demarche_simplifiee_url,
                    "read_only_url": read_only_url,
                }
            )

        return res

    def form_invalid(self, form):
        return JsonResponse(
            {
                "error_title": "Un problème technique empêche la création de votre dossier.",
                "error_body": "Nous vous invitons à enregistrer votre simulation et à réessayer ultérieurement.",
            },
            status=400,
        )


=======
>>>>>>> 26470e2d
@requires_csrf_token
def server_error(request, template_name=ERROR_500_TEMPLATE_NAME):
    """
    500 error handler.

    This method override django.views.defaults.server_error to pass a context, and display the right site base template
    Templates: :template:`500.html`
    """
    try:
        template = loader.get_template(template_name)
    except TemplateDoesNotExist:
        if template_name != ERROR_500_TEMPLATE_NAME:
            # Reraise if it's a missing custom template.
            raise
        return HttpResponseServerError(
            ERROR_PAGE_TEMPLATE % {"title": "Server Error (500)", "details": ""},
        )
    return HttpResponseServerError(
        template.render({"base_template": request.base_template})
    )<|MERGE_RESOLUTION|>--- conflicted
+++ resolved
@@ -6,7 +6,7 @@
 from django.conf import settings
 from django.contrib import messages
 from django.contrib.syndication.views import Feed
-from django.http import HttpResponseRedirect, HttpResponseServerError, JsonResponse
+from django.http import HttpResponseRedirect, HttpResponseServerError
 from django.template import TemplateDoesNotExist, loader
 from django.urls import reverse
 from django.utils.formats import date_format
@@ -20,7 +20,6 @@
 from envergo.moulinette.models import ConfigAmenagement
 from envergo.moulinette.views import MoulinetteMixin
 from envergo.pages.models import NewsItem
-from envergo.urlmappings.models import UrlMapping
 
 logger = logging.getLogger(__name__)
 
@@ -282,75 +281,6 @@
         return item_url
 
 
-<<<<<<< HEAD
-class DemarcheSimplifieeView(FormView):
-    form_class = DemarcheSimplifieeForm
-
-    def form_valid(self, form):
-        moulinette_url = form.cleaned_data["moulinette_url"]
-        profil = form.cleaned_data["profil"]
-
-        read_only_mapping = UrlMapping.objects.create(url=moulinette_url)
-        read_only_url = reverse(
-            "moulinette_result_read_only",
-            kwargs={"moulinette_reference": read_only_mapping.key},
-        )
-        # Ce code est particulièrement fragile.
-        # Un changement dans un label côté démarche simplifiées cassera ce mapping sans prévenir.
-        mapping_demarche_simplifiee = {
-            "autre": "Autre (collectivité, aménageur, gestionnaire de réseau, particulier, etc.)",
-            "agri_pac": "Exploitant-e agricole bénéficiaire de la PAC",
-        }
-        demarche_id = settings.DEMARCHES_SIMPLIFIEE["DEMARCHE_HAIE"]["ID"]
-        api_url = f"{settings.DEMARCHES_SIMPLIFIEE['API_URL']}demarches/{demarche_id}/dossiers"
-
-        body = {
-            settings.DEMARCHES_SIMPLIFIEE["DEMARCHE_HAIE"][
-                "PROFIL_FIELD_ID"
-            ]: mapping_demarche_simplifiee[profil],
-            settings.DEMARCHES_SIMPLIFIEE["DEMARCHE_HAIE"][
-                "MOULINETTE_URL_FIELD_ID"
-            ]: moulinette_url,
-        }
-
-        response = requests.post(
-            api_url, json=body, headers={"Content-Type": "application/json"}
-        )
-        demarche_simplifiee_url = None
-
-        if 200 <= response.status_code < 400:
-            data = response.json()
-            demarche_simplifiee_url = data.get("dossier_url")
-        else:
-            logger.error(
-                "Error while pre-filling a dossier on demarches-simplifiees.fr",
-                extra={"response": response},
-            )
-
-        if not demarche_simplifiee_url:
-            res = self.form_invalid(form)
-        else:
-            res = JsonResponse(
-                {
-                    "demarche_simplifiee_url": demarche_simplifiee_url,
-                    "read_only_url": read_only_url,
-                }
-            )
-
-        return res
-
-    def form_invalid(self, form):
-        return JsonResponse(
-            {
-                "error_title": "Un problème technique empêche la création de votre dossier.",
-                "error_body": "Nous vous invitons à enregistrer votre simulation et à réessayer ultérieurement.",
-            },
-            status=400,
-        )
-
-
-=======
->>>>>>> 26470e2d
 @requires_csrf_token
 def server_error(request, template_name=ERROR_500_TEMPLATE_NAME):
     """
