--- conflicted
+++ resolved
@@ -1,6 +1,6 @@
 import logging
 from datetime import date, timedelta
-from urllib.parse import parse_qs, urlencode, urlparse
+from urllib.parse import urlencode
 
 import requests
 from django.conf import settings
@@ -17,7 +17,7 @@
 
 from config.settings.base import GEOMETRICIAN_WEBINAR_FORM_URL
 from envergo.geodata.models import Department
-from envergo.moulinette.models import ConfigAmenagement, ConfigHaie, MoulinetteHaie
+from envergo.moulinette.models import ConfigAmenagement
 from envergo.moulinette.views import MoulinetteMixin
 from envergo.pages.models import NewsItem
 
@@ -267,149 +267,6 @@
         return item_url
 
 
-<<<<<<< HEAD
-class DemarcheSimplifieeView(FormView):
-    form_class = DemarcheSimplifieeForm
-
-    def form_valid(self, form):
-        redirect_url = self.pre_fill_demarche_simplifiee(form)
-
-        if not redirect_url:
-            res = self.form_invalid(form)
-        else:
-            res = HttpResponseRedirect(redirect_url)
-
-        return res
-
-    def pre_fill_demarche_simplifiee(self, form):
-        """Send a http request to pre-fill a dossier on demarches-simplifiees.fr based on moulinette data.
-
-        Return the url of the created dossier if successful, None otherwise
-        """
-        moulinette_url = form.cleaned_data["moulinette_url"]
-        parsed_url = urlparse(moulinette_url)
-        moulinette_data = parse_qs(parsed_url.query)
-        # Flatten the dictionary
-        for key, value in moulinette_data.items():
-            if isinstance(value, list) and len(value) == 1:
-                moulinette_data[key] = value[0]
-        department = moulinette_data.get("department")  # department is mandatory
-        if not department:
-            logger.error(
-                "Moulinette URL for guichet unique de la haie should always contain a department to "
-                "start a demarche simplifiée",
-                extra={"moulinette_url": moulinette_url},
-            )
-            return None
-
-        config = ConfigHaie.objects.get(
-            department__department=department
-        )  # it should always exist, otherwise the simulator would not be available
-        demarche_id = config.demarche_simplifiee_number
-
-        if not demarche_id:
-            logger.error(
-                "An activated department should always have a demarche_simplifiee_number",
-                extra={"haie config": config.id, "department": department},
-            )
-            return None
-
-        api_url = f"{settings.DEMARCHES_SIMPLIFIEE['API_URL']}demarches/{demarche_id}/dossiers"
-        body = {}
-        moulinette = MoulinetteHaie(moulinette_data, moulinette_data)
-        for field in config.demarche_simplifiee_pre_fill_config:
-            if "id" not in field or "value" not in field:
-                logger.error(
-                    "Invalid pre-fill configuration for a dossier on demarches-simplifiees.fr",
-                    extra={"haie config": config.id, "field": field},
-                )
-                continue
-
-            body[f"champ_{field['id']}"] = self.get_value_from_source(
-                moulinette_url,
-                moulinette,
-                field["value"],
-                field.get("mapping", {}),
-                config,
-            )
-
-        response = requests.post(
-            api_url, json=body, headers={"Content-Type": "application/json"}
-        )
-        redirect_url = None
-        if 200 <= response.status_code < 400:
-            data = response.json()
-            redirect_url = data.get("dossier_url")
-        else:
-            logger.error(
-                "Error while pre-filling a dossier on demarches-simplifiees.fr",
-                extra={"response": response},
-            )
-        return redirect_url
-
-    def get_value_from_source(
-        self, moulinette_url, moulinette, source, mapping, config
-    ):
-        """Get the value to pre-fill a dossier on demarches-simplifiees.fr from a source.
-
-        Available sources are listed by this method : ConfigHaie.get_demarche_simplifiee_value_sources()
-        Depending on the source, the value comes from the moulinette data, the moulinette result or the moulinette url.
-        Then it will map the value if a mapping is provided.
-        """
-        if source == "moulinette_url":
-            value = moulinette_url
-        elif source.endswith(".result"):
-            regulation_slug = source[:-7]
-            regulation_result = getattr(moulinette, regulation_slug, None)
-            if regulation_result is None:
-                logger.warning(
-                    "Unable to get the regulation result to pre-fill a démarche simplifiée",
-                    extra={
-                        "regulation_slug": regulation_slug,
-                        "moulinette_url": moulinette_url,
-                        "haie config": config.id,
-                    },
-                )
-                value = None
-            else:
-                value = regulation_result.result
-        else:
-            value = moulinette.catalog.get(source, None)
-
-        if mapping:
-            # if the mapping object is not empty but do not contain the value, log an info
-            if value not in mapping:
-                logger.info(
-                    "The value to pre-fill a dossier on demarches-simplifiees.fr is not in the mapping",
-                    extra={
-                        "source": source,
-                        "mapping": mapping,
-                        "moulinette_url": moulinette_url,
-                        "haie config": config.id,
-                    },
-                )
-
-        mapped_value = mapping.get(value, value)
-
-        # Handle boolean values as strings 😞
-        return {
-            True: "true",
-            False: "false",
-        }.get(mapped_value, mapped_value)
-
-    def form_invalid(self, form):
-        messages.error(
-            self.request,
-            "Une erreur technique nous a empêché de créer votre dossier. "
-            "Veuillez nous excuser pour ce désagrément.",
-        )
-        return HttpResponseRedirect(
-            form.cleaned_data.get("moulinette_url", reverse("home"))
-        )
-
-
-=======
->>>>>>> a0eb4132
 @requires_csrf_token
 def server_error(request, template_name=ERROR_500_TEMPLATE_NAME):
     """
