--- conflicted
+++ resolved
@@ -23,11 +23,11 @@
     return UserFactory(is_staff=True, is_superuser=True)
 
 
-<<<<<<< HEAD
 @pytest.fixture(autouse=True)
 def site() -> Site:
     return SiteFactory()
-=======
+
+
 # Some views trigger a call to a remote API, and we want to make sure it is mocked
 @pytest.fixture(autouse=True)
 def mock_geo_api_data():
@@ -79,5 +79,4 @@
                 },
             },
         ]
-        yield mock_geo_data
->>>>>>> a97320a2
+        yield mock_geo_data