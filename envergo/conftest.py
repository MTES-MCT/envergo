--- conflicted
+++ resolved
@@ -49,11 +49,7 @@
         is_active=True,
         access_amenagement=False,
         access_haie=True,
-<<<<<<< HEAD
-        is_instructor_for_departments=False,
-=======
         is_instructor=False,
->>>>>>> ab443153
     )
     department_44 = DepartmentFactory.create()
     invited_haie_user_44.departments.add(department_44)
@@ -67,11 +63,7 @@
         is_active=True,
         access_amenagement=False,
         access_haie=True,
-<<<<<<< HEAD
-        is_instructor_for_departments=True,
-=======
         is_instructor=True,
->>>>>>> ab443153
     )
     department_44 = DepartmentFactory.create()
     instructor_haie_user_44.departments.add(department_44)
