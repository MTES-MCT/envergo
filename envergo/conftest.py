from unittest.mock import Mock, patch

import pytest
from django.contrib.sites.models import Site

from envergo.contrib.sites.tests.factories import SiteFactory
from envergo.geodata.tests.factories import DepartmentFactory
from envergo.users.models import User
from envergo.users.tests.factories import UserFactory


@pytest.fixture(autouse=True)
def media_storage(settings, tmpdir):
    settings.MEDIA_ROOT = tmpdir.strpath


@pytest.fixture
def user() -> User:
    return UserFactory()


@pytest.fixture
def amenagement_user() -> User:
    return UserFactory(is_envergo_user=True)


@pytest.fixture
def haie_user() -> User:
    return UserFactory(is_haie_user=True)


@pytest.fixture
def inactive_haie_user_44() -> User:
    """Inactive haie user with dept 44"""
<<<<<<< HEAD
    haie_user_44 = UserFactory(
        access_amenagement=False,
        access_haie=True,
        is_active=False,
    )
=======
    haie_user_44 = UserFactory(is_haie_inactive_user=True)
>>>>>>> ee836593
    department_44 = DepartmentFactory.create()
    haie_user_44.departments.add(department_44)
    return haie_user_44


@pytest.fixture
def haie_user_44() -> User:
    """Haie user with dept 44"""
    haie_user_44 = UserFactory(is_haie_user=True)
    department_44 = DepartmentFactory.create()
    haie_user_44.departments.add(department_44)
    return haie_user_44


@pytest.fixture
def haie_instructor_44() -> User:
    """Haie user with dept 44 and is_instructor True"""
<<<<<<< HEAD
    instructor_haie_user_44 = UserFactory(
        is_active=True,
        access_amenagement=False,
        access_haie=True,
        is_instructor=True,
    )
=======
    haie_instructor_44 = UserFactory(is_haie_instructor=True)
>>>>>>> ee836593
    department_44 = DepartmentFactory.create()
    haie_instructor_44.departments.add(department_44)
    return haie_instructor_44


@pytest.fixture
def admin_user() -> User:
    return UserFactory(is_staff=True, is_superuser=True)


@pytest.fixture
def site() -> Site:
    return SiteFactory()


# Some views trigger a call to a remote API, and we want to make sure it is mocked
@pytest.fixture(autouse=True)
def mock_geo_api_data():
    with patch(
        "envergo.geodata.utils.get_data_from_coords", new=Mock()
    ) as mock_geo_data:
        mock_geo_data.return_value = [
            {
                "type": "Feature",
                "geometry": {
                    "type": "Point",
                    "coordinates": [-1.3866392402397603, 47.14711855636099],
                },
                "properties": {
                    "id": "44070000AR0238",
                    "departmentcode": "44",
                    "municipalitycode": "070",
                    "oldmunicipalitycode": "000",
                    "districtcode": "000",
                    "section": "AR",
                    "sheet": "01",
                    "number": "0238",
                    "city": "La Haie-Fouassière",
                    "distance": 11,
                    "score": 0.9989,
                    "_type": "parcel",
                },
            },
            {
                "type": "Feature",
                "geometry": {"type": "Point", "coordinates": [-1.386865, 47.146822]},
                "properties": {
                    "type": "street",
                    "name": "Rue du Breil",
                    "postcode": "44690",
                    "citycode": "44070",
                    "city": "La Haie-Fouassière",
                    "oldcitycode": None,
                    "oldcity": None,
                    "context": "44, Loire-Atlantique, Pays de la Loire",
                    "importance": 0.49222,
                    "id": "44070_0553",
                    "x": 367734.49,
                    "y": 6681070.77,
                    "label": "Rue du Breil 44690 La Haie-Fouassière",
                    "distance": 27,
                    "score": 0.9973,
                    "_type": "address",
                },
            },
        ]
        yield mock_geo_data


@pytest.fixture(autouse=True)
def mock_get_current_site():
    # Create a mock site
    mock_site = Site()
    mock_site.domain = "www.example.com"
    mock_site.name = "example"

    # Use patch to replace get_current_site with your mock
    with patch(
        "django.contrib.sites.shortcuts.get_current_site", return_value=mock_site
    ):
        yield


@pytest.fixture(scope="session", autouse=True)
def update_default_site(django_db_setup, django_db_blocker):
    with django_db_blocker.unblock():
        SiteFactory(domain="testserver", name="testserver")<|MERGE_RESOLUTION|>--- conflicted
+++ resolved
@@ -32,15 +32,7 @@
 @pytest.fixture
 def inactive_haie_user_44() -> User:
     """Inactive haie user with dept 44"""
-<<<<<<< HEAD
-    haie_user_44 = UserFactory(
-        access_amenagement=False,
-        access_haie=True,
-        is_active=False,
-    )
-=======
     haie_user_44 = UserFactory(is_haie_inactive_user=True)
->>>>>>> ee836593
     department_44 = DepartmentFactory.create()
     haie_user_44.departments.add(department_44)
     return haie_user_44
@@ -58,16 +50,7 @@
 @pytest.fixture
 def haie_instructor_44() -> User:
     """Haie user with dept 44 and is_instructor True"""
-<<<<<<< HEAD
-    instructor_haie_user_44 = UserFactory(
-        is_active=True,
-        access_amenagement=False,
-        access_haie=True,
-        is_instructor=True,
-    )
-=======
     haie_instructor_44 = UserFactory(is_haie_instructor=True)
->>>>>>> ee836593
     department_44 = DepartmentFactory.create()
     haie_instructor_44.departments.add(department_44)
     return haie_instructor_44
