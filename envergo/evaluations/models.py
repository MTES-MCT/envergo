--- conflicted
+++ resolved
@@ -946,9 +946,5 @@
 
     class Meta:
         verbose_name = "Action à mener"
-<<<<<<< HEAD
         verbose_name_plural = "Actions à mener"
-=======
-        verbose_name_plural = "Actions à mener"
-        ordering = ["order"]
->>>>>>> a9ab6f39
+        ordering = ["order"]