import json
import logging
import string
from itertools import groupby

from django import template
from django.contrib.humanize.templatetags.humanize import intcomma
from django.template import Context, Template
from django.template.exceptions import TemplateDoesNotExist
from django.template.loader import get_template, render_to_string
from django.utils.safestring import mark_safe

from envergo.evaluations.models import RESULTS
from envergo.geodata.utils import to_geojson as convert_to_geojson
from envergo.moulinette.models import get_moulinette_class_from_site

register = template.Library()


logger = logging.getLogger(__name__)


@register.simple_tag
def to_geojson(obj, geometry_field="geometry"):
    json_obj = convert_to_geojson(obj)
    return mark_safe(json.dumps(json_obj))


@register.simple_tag(takes_context=True)
def show_moulinette_form(context):
    """Display the moulinette form.

    We do so by selecting the correct template depending on the current domain.
    """
    MoulinetteClass = get_moulinette_class_from_site(context["request"].site)
    template_name = MoulinetteClass.get_form_template()

    template = get_template(template_name)
    content = template.render(context.flatten())
    return content


def render_from_moulinette_templates(context, template_name):
    """Render a given moulinette template.

    By default, templates are stored on the file system, but we added the possibility
    to store html templates in the database, to override some templates on a
    department basis.
    """
    full_template_name = f"moulinette/{template_name}"
    context_data = context.flatten()  # context must be a dict, not RequestContext
    moulinette_templates = context["moulinette"].templates
    if template_name in moulinette_templates:
        template_content = moulinette_templates[template_name].content
        content = Template(template_content).render(Context(context_data))
    else:
        try:
            content = render_to_string((full_template_name,), context_data)
        except TemplateDoesNotExist:
            content = ""

    return content


@register.simple_tag(takes_context=True)
def show_regulation_body(context, regulation):
    """Render the main regulation content block."""

    template_name = f"{regulation.slug}/result_{regulation.result}.html"
    content = render_from_moulinette_templates(context, template_name)

    return content


@register.simple_tag(takes_context=True)
def show_criterion_body(context, regulation, criterion):
    """Render a single criterion content."""

    template_name = f"{regulation.slug}/{criterion.slug}_{criterion.result_code}.html"
    content = render_from_moulinette_templates(context, template_name)

    return content


@register.simple_tag
def criterion_value(config, criterion, field):
    """Display a criterion static value.

    If this value is overriden in the ConfigAmenagement or ConfigHaie instance,
    display the config value instead.
    """
    values = config.criteria_values
    key = f"{criterion.unique_slug}__{field}"
    default = getattr(criterion, field, "")
    return mark_safe(values.get(key, default))


@register.simple_tag(takes_context=True)
def criterion_template(context, template_key, **kwargs):
    """Render a criterion-level moulinette template.

    This template is rendered with the current context.
    """
    criterion = context["criterion"]
    template_obj = criterion.get_template(template_key)
    if not template_obj:
        logger.warning(f"Template {template_key} not found for criterion {criterion}.")
        return ""

    template = Template(template_obj.content)
    content = template.render(context)
    return mark_safe(content)


@register.simple_tag()
def debug(stuff):
    raise 0


@register.simple_tag()
def perimeter_detail(regulation):
    """Display the perimeter short description with links."""

    perimeters = regulation.perimeters.all()
    if len(perimeters) == 1:
        templates = [
            f"moulinette/{regulation.slug}/_one_perimeter_detail.html",
            "moulinette/_one_perimeter_detail.html",
        ]
        detail = render_to_string(templates, {"perimeter": perimeters[0]})
    else:
        templates = [
            f"moulinette/{regulation.slug}/_several_perimeters_details.html",
            "moulinette/_several_perimeters_details.html",
        ]
        detail = render_to_string(templates, {"perimeters": perimeters})

    return mark_safe(detail)


def ends_with_punctuation(sentence):
    trimmed_sentence = sentence.strip() if sentence else sentence
    return trimmed_sentence[-1] in string.punctuation if trimmed_sentence else False


@register.simple_tag()
def field_summary(field):
    """User friendly display of the field value.

    The evaluation page displays a summary of all the user provided data that
    lead to the evaluation result.

    This tag is used to format a single field from the additional or optional forms.
    """
    if hasattr(field.field, "get_display_value"):
        value = field.field.get_display_value(field.value())
    elif hasattr(field.field, "choices"):
        value = dict(field.field.choices).get(field.value(), field.value())
    else:
        value = field.value()

    # try to add thousands separator
    if value.isdigit():
        try:
            value = intcomma(value)
        except (TypeError, ValueError):
            pass

    label = field.label
    if hasattr(field.field, "display_label"):
        # if there is a display_label, use it instead of the field label
        label = field.field.display_label
    elif not ends_with_punctuation(field.label):
        # else, add a colon at the end of the label if it doesn't end with punctuation
        label = f"{field.label} :"

    value = (
        f"{value} {field.field.display_unit}"
        if hasattr(field.field, "display_unit") and field.field.display_unit
        else value
    )
    html = f"<strong>{label}</strong> {value}"
    if hasattr(field.field, "display_help_text"):
        if field.field.display_help_text:
            html += f' <br /><span class="fr-hint-text">{field.field.display_help_text}</span>'
    elif field.help_text:
        html += f' <br /><span class="fr-hint-text">{field.help_text}</span>'

    return mark_safe(html)


@register.simple_tag(takes_context=True)
def show_haie_moulinette_result(context, result, hedges_field):
    """Render the global moulinette result content."""
    context_data = context.flatten()
    context_data["length_to_remove"] = hedges_field.field.clean(
        hedges_field.value()
    ).length_to_remove()

    template_name = f"haie/moulinette/result/{result}.html"
    try:
        content = render_to_string((template_name,), context_data)
    except TemplateDoesNotExist:
<<<<<<< HEAD
=======
        logger.error(
            "Template for GUH global result is missing.",
            extra={"result": result, "template_name": template_name},
        )
>>>>>>> bc1a2914
        content = ""

    return content


@register.simple_tag(takes_context=True)
def show_haie_moulinette_liability_info(context, result):
    """Render the liability_info content depending on the moulinette result."""

    template_name = f"haie/moulinette/liability_info/{result}.html"
    try:
        content = render_to_string((template_name,), context.flatten())
    except TemplateDoesNotExist:
<<<<<<< HEAD
=======
        logger.error(
            "Template for GUH liability info is missing.",
            extra={"result": result, "template_name": template_name},
        )
>>>>>>> bc1a2914
        content = ""

    return content


def get_display_result(regulation):
    other_results = [
        RESULTS.systematique,
        RESULTS.cas_par_cas,
        RESULTS.action_requise,
        RESULTS.a_verifier,
        RESULTS.iota_a_verifier,
        RESULTS.non_soumis,
        RESULTS.non_concerne,
        RESULTS.non_disponible,
    ]

    return regulation.result if regulation.result not in other_results else "autre"


@register.simple_tag
def group_regulations_for_display(moulinette):
    """Group regulations by result : "interdit" and "soumis" first, then the rest in an "autre" category."""
    regulations_list = list(moulinette.regulations)

    result_cascade = [
        RESULTS.interdit,
        RESULTS.soumis,
        "autre",
    ]

    regulations_list.sort(key=lambda reg: result_cascade.index(get_display_result(reg)))

    # Group the regulations by their result
    return {
        key: list(group)
        for key, group in groupby(regulations_list, key=get_display_result)
    }<|MERGE_RESOLUTION|>--- conflicted
+++ resolved
@@ -201,13 +201,10 @@
     try:
         content = render_to_string((template_name,), context_data)
     except TemplateDoesNotExist:
-<<<<<<< HEAD
-=======
         logger.error(
             "Template for GUH global result is missing.",
             extra={"result": result, "template_name": template_name},
         )
->>>>>>> bc1a2914
         content = ""
 
     return content
@@ -221,13 +218,10 @@
     try:
         content = render_to_string((template_name,), context.flatten())
     except TemplateDoesNotExist:
-<<<<<<< HEAD
-=======
         logger.error(
             "Template for GUH liability info is missing.",
             extra={"result": result, "template_name": template_name},
         )
->>>>>>> bc1a2914
         content = ""
 
     return content
