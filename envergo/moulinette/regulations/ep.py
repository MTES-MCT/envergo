--- conflicted
+++ resolved
@@ -122,11 +122,8 @@
         "dispense_coupe_a_blanc": RESULTS.dispense_sous_condition,
         "dispense_20m": RESULTS.dispense_sous_condition,
         "dispense_10m": RESULTS.dispense,
-<<<<<<< HEAD
         "dispense_L350": RESULTS.dispense,
-=======
         "dispense": RESULTS.dispense_sous_condition,
->>>>>>> 6c91ddb2
     }
 
     CODE_MATRIX = {
@@ -328,11 +325,8 @@
         all_r = []
         hedges_details = []
         coupe_a_blanc_every_hedge = True
-<<<<<<< HEAD
         alignement_bord_voie_every_hedge = True
-=======
         lte_20m_every_hedge = True
->>>>>>> 6c91ddb2
         reimplantation = self.catalog.get("reimplantation")
         minimum_length_to_plant = D(0.0)
         aggregated_r = 0.0
@@ -412,11 +406,8 @@
         r_max = max(all_r) if all_r else max(self.COEFFICIENT_MATRIX.values())
         catalog["r_max"] = r_max
         catalog["coupe_a_blanc_every_hedge"] = coupe_a_blanc_every_hedge
-<<<<<<< HEAD
         catalog["alignement_bord_voie_every_hedge"] = alignement_bord_voie_every_hedge
-=======
         catalog["lte_20m_every_hedge"] = lte_20m_every_hedge
->>>>>>> 6c91ddb2
         catalog["aggregated_r"] = aggregated_r
         catalog["density_ratio"] = density_ratio
         catalog["density_200"] = density_200
