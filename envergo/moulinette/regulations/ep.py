from decimal import Decimal as D

from django.contrib.gis.geos import GEOSGeometry

from envergo.evaluations.models import RESULTS
<<<<<<< HEAD
from envergo.geodata.models import MAP_TYPES, Zone
from envergo.geodata.utils import EPSG_WGS84
=======
from envergo.hedges.models import HEDGE_TYPES
>>>>>>> c8f67663
from envergo.hedges.regulations import (
    PlantationConditionMixin,
    QualityCondition,
    SafetyCondition,
)
<<<<<<< HEAD
from envergo.moulinette.regulations import CriterionEvaluator, HedgeDensityMixin
=======
from envergo.moulinette.regulations import CriterionEvaluator
from envergo.utils.fields import get_human_readable_value
>>>>>>> c8f67663


class EPMixin:
    """Legacy criterion for protected species."""

    def get_catalog_data(self):
        catalog = super().get_catalog_data()
        haies = self.catalog.get("haies")
        if haies:
            catalog["protected_species"] = haies.get_all_species()
        return catalog


class EspecesProtegeesSimple(PlantationConditionMixin, EPMixin, CriterionEvaluator):
    """Basic criterion: always returns "soumis."""

    choice_label = "EP > EP simple"
    slug = "ep_simple"
    plantation_conditions = [SafetyCondition]

    CODE_MATRIX = {
        "soumis": "soumis",
    }

    def get_result_data(self):
        return "soumis"


class EspecesProtegeesAisne(PlantationConditionMixin, EPMixin, CriterionEvaluator):
    """Check for protected species living in hedges."""

    choice_label = "EP > EP Aisne"
    slug = "ep_aisne"
    plantation_conditions = [SafetyCondition, QualityCondition]

    CODE_MATRIX = {
        (False, True): "interdit",
        (False, False): "interdit",
        (True, True): "derogation_inventaire",
        (True, False): "derogation_simplifiee",
    }

    RESULT_MATRIX = {
        "interdit": RESULTS.interdit,
        "derogation_inventaire": RESULTS.derogation_inventaire,
        "derogation_simplifiee": RESULTS.derogation_simplifiee,
    }

    def get_catalog_data(self):
        catalog = super().get_catalog_data()
        haies = self.catalog.get("haies")
        if haies:
            species = haies.get_all_species()
            catalog["protected_species"] = species
            catalog["fauna_sensitive_species"] = [
                s for s in species if s.highly_sensitive and s.kingdom == "animalia"
            ]
            catalog["flora_sensitive_species"] = [
                s for s in species if s.highly_sensitive and s.kingdom == "plantae"
            ]
        return catalog

    def get_result_data(self):
        has_reimplantation = self.catalog.get("reimplantation") != "non"
        has_sensitive_species = False
        species = self.catalog.get("protected_species")
        for s in species:
            if s.highly_sensitive:
                has_sensitive_species = True
                break

        return has_reimplantation, has_sensitive_species

    def get_replantation_coefficient(self):
        return D("1.5")


<<<<<<< HEAD
class EspecesProtegeesNormandie(
    PlantationConditionMixin, EPMixin, HedgeDensityMixin, CriterionEvaluator
):
=======
def get_hedge_compensation_details(hedge, r):
    hedge_properties = []
    if hedge.prop("essences_non_bocageres"):
        hedge_properties.append("essences non bocagères")
    if hedge.prop("recemment_plantee"):
        hedge_properties.append("récemment plantée")

    return {
        "id": hedge.id,
        "hedge_type": get_human_readable_value(HEDGE_TYPES, hedge.hedge_type),
        "properties": ", ".join(hedge_properties) if hedge_properties else "-",
        "length": hedge.length,
        "r": r,
    }


class EspecesProtegeesNormandie(PlantationConditionMixin, EPMixin, CriterionEvaluator):
>>>>>>> c8f67663
    """Check for protected species living in hedges."""

    choice_label = "EP > EP Normandie"
    slug = "ep_normandie"
    plantation_conditions = [SafetyCondition]

    RESULT_MATRIX = {
        "interdit": RESULTS.interdit,
        "interdit_remplacement": RESULTS.interdit,
        "derogation_simplifiee": RESULTS.derogation_simplifiee,
        "dispense_coupe_a_blanc": RESULTS.dispense_sous_condition,
        "dispense_20m": RESULTS.dispense_sous_condition,
        "dispense_10m": RESULTS.dispense,
    }

    CODE_MATRIX = {
        ("0", False, "non"): "dispense_10m",
        ("0", False, "remplacement"): "dispense_10m",
        ("0", False, "replantation"): "dispense_10m",
        ("lte_1", False, "non"): "interdit",
        ("lte_1", False, "remplacement"): "dispense_20m",
        ("lte_1", False, "replantation"): "dispense_20m",
        ("gt_1", False, "non"): "interdit",
        ("gt_1", False, "remplacement"): "interdit_remplacement",
        ("gt_1", False, "replantation"): "derogation_simplifiee",
        ("0", True, "non"): "dispense_10m",
        ("0", True, "remplacement"): "dispense_10m",
        ("0", True, "replantation"): "dispense_10m",
        ("lte_1", True, "non"): "interdit",
        ("lte_1", True, "remplacement"): "dispense_coupe_a_blanc",
        ("lte_1", True, "replantation"): "dispense_20m",
        ("gt_1", True, "non"): "interdit",
        ("gt_1", True, "remplacement"): "dispense_coupe_a_blanc",
        ("gt_1", True, "replantation"): "derogation_simplifiee",
    }

    COEFFICIENT_MATRIX = {
        ("degradee", "gt_1.6", "groupe_normandie_1"): D("1.2"),
        ("buissonnante", "gt_1.6", "groupe_normandie_1"): D("1.4"),
        ("arbustive", "gt_1.6", "groupe_normandie_1"): D("1.6"),
        ("alignement", "gt_1.6", "groupe_normandie_1"): D("1.6"),
        ("mixte", "gt_1.6", "groupe_normandie_1"): D("1.8"),
        ("degradee", "gt_1.2_lte_1.6", "groupe_normandie_1"): D("1.4"),
        ("buissonnante", "gt_1.2_lte_1.6", "groupe_normandie_1"): D("1.6"),
        ("arbustive", "gt_1.2_lte_1.6", "groupe_normandie_1"): D("1.8"),
        ("alignement", "gt_1.2_lte_1.6", "groupe_normandie_1"): D("1.8"),
        ("mixte", "gt_1.2_lte_1.6", "groupe_normandie_1"): D("2"),
        ("degradee", "gte_0.8_lte_1.2", "groupe_normandie_1"): D("1.6"),
        ("buissonnante", "gte_0.8_lte_1.2", "groupe_normandie_1"): D("1.8"),
        ("arbustive", "gte_0.8_lte_1.2", "groupe_normandie_1"): D("2"),
        ("alignement", "gte_0.8_lte_1.2", "groupe_normandie_1"): D("2"),
        ("mixte", "gte_0.8_lte_1.2", "groupe_normandie_1"): D("2.2"),
        ("degradee", "gte_0.5_lt_0.8", "groupe_normandie_1"): D("1.8"),
        ("buissonnante", "gte_0.5_lt_0.8", "groupe_normandie_1"): D("2"),
        ("arbustive", "gte_0.5_lt_0.8", "groupe_normandie_1"): D("2.5"),
        ("alignement", "gte_0.5_lt_0.8", "groupe_normandie_1"): D("2.5"),
        ("mixte", "gte_0.5_lt_0.8", "groupe_normandie_1"): D("3"),
        ("degradee", "lt_0.5", "groupe_normandie_1"): D("2.2"),
        ("buissonnante", "lt_0.5", "groupe_normandie_1"): D("2.6"),
        ("arbustive", "lt_0.5", "groupe_normandie_1"): D("3.2"),
        ("alignement", "lt_0.5", "groupe_normandie_1"): D("3.2"),
        ("mixte", "lt_0.5", "groupe_normandie_1"): D("3.5"),
        ("degradee", "gt_1.6", "groupe_normandie_2"): D("1"),
        ("buissonnante", "gt_1.6", "groupe_normandie_2"): D("1"),
        ("arbustive", "gt_1.6", "groupe_normandie_2"): D("1.4"),
        ("alignement", "gt_1.6", "groupe_normandie_2"): D("1.4"),
        ("mixte", "gt_1.6", "groupe_normandie_2"): D("1.6"),
        ("degradee", "gt_1.2_lte_1.6", "groupe_normandie_2"): D("1.2"),
        ("buissonnante", "gt_1.2_lte_1.6", "groupe_normandie_2"): D("1.4"),
        ("arbustive", "gt_1.2_lte_1.6", "groupe_normandie_2"): D("1.6"),
        ("alignement", "gt_1.2_lte_1.6", "groupe_normandie_2"): D("1.6"),
        ("mixte", "gt_1.2_lte_1.6", "groupe_normandie_2"): D("1.8"),
        ("degradee", "gte_0.8_lte_1.2", "groupe_normandie_2"): D("1.4"),
        ("buissonnante", "gte_0.8_lte_1.2", "groupe_normandie_2"): D("1.6"),
        ("arbustive", "gte_0.8_lte_1.2", "groupe_normandie_2"): D("1.8"),
        ("alignement", "gte_0.8_lte_1.2", "groupe_normandie_2"): D("1.8"),
        ("mixte", "gte_0.8_lte_1.2", "groupe_normandie_2"): D("2"),
        ("degradee", "gte_0.5_lt_0.8", "groupe_normandie_2"): D("1.6"),
        ("buissonnante", "gte_0.5_lt_0.8", "groupe_normandie_2"): D("1.8"),
        ("arbustive", "gte_0.5_lt_0.8", "groupe_normandie_2"): D("2"),
        ("alignement", "gte_0.5_lt_0.8", "groupe_normandie_2"): D("2"),
        ("mixte", "gte_0.5_lt_0.8", "groupe_normandie_2"): D("2.6"),
        ("degradee", "lt_0.5", "groupe_normandie_2"): D("2"),
        ("buissonnante", "lt_0.5", "groupe_normandie_2"): D("2.2"),
        ("arbustive", "lt_0.5", "groupe_normandie_2"): D("2.6"),
        ("alignement", "lt_0.5", "groupe_normandie_2"): D("2.6"),
        ("mixte", "lt_0.5", "groupe_normandie_2"): D("3.2"),
        ("degradee", "gt_1.6", "groupe_normandie_3"): D("1"),
        ("buissonnante", "gt_1.6", "groupe_normandie_3"): D("1"),
        ("arbustive", "gt_1.6", "groupe_normandie_3"): D("1"),
        ("alignement", "gt_1.6", "groupe_normandie_3"): D("1"),
        ("mixte", "gt_1.6", "groupe_normandie_3"): D("1.2"),
        ("degradee", "gt_1.2_lte_1.6", "groupe_normandie_3"): D("1"),
        ("buissonnante", "gt_1.2_lte_1.6", "groupe_normandie_3"): D("1"),
        ("arbustive", "gt_1.2_lte_1.6", "groupe_normandie_3"): D("1.2"),
        ("alignement", "gt_1.2_lte_1.6", "groupe_normandie_3"): D("1.2"),
        ("mixte", "gt_1.2_lte_1.6", "groupe_normandie_3"): D("1.4"),
        ("degradee", "gte_0.8_lte_1.2", "groupe_normandie_3"): D("1"),
        ("buissonnante", "gte_0.8_lte_1.2", "groupe_normandie_3"): D("1.2"),
        ("arbustive", "gte_0.8_lte_1.2", "groupe_normandie_3"): D("1.4"),
        ("alignement", "gte_0.8_lte_1.2", "groupe_normandie_3"): D("1.4"),
        ("mixte", "gte_0.8_lte_1.2", "groupe_normandie_3"): D("1.6"),
        ("degradee", "gte_0.5_lt_0.8", "groupe_normandie_3"): D("1.4"),
        ("buissonnante", "gte_0.5_lt_0.8", "groupe_normandie_3"): D("1.6"),
        ("arbustive", "gte_0.5_lt_0.8", "groupe_normandie_3"): D("1.8"),
        ("alignement", "gte_0.5_lt_0.8", "groupe_normandie_3"): D("1.8"),
        ("mixte", "gte_0.5_lt_0.8", "groupe_normandie_3"): D("2.2"),
        ("degradee", "lt_0.5", "groupe_normandie_3"): D("1.8"),
        ("buissonnante", "lt_0.5", "groupe_normandie_3"): D("2"),
        ("arbustive", "lt_0.5", "groupe_normandie_3"): D("2.2"),
        ("alignement", "lt_0.5", "groupe_normandie_3"): D("2.2"),
        ("mixte", "lt_0.5", "groupe_normandie_3"): D("2.6"),
        ("degradee", "gt_1.6", "groupe_normandie_4"): D("1"),
        ("buissonnante", "gt_1.6", "groupe_normandie_4"): D("1"),
        ("arbustive", "gt_1.6", "groupe_normandie_4"): D("1"),
        ("alignement", "gt_1.6", "groupe_normandie_4"): D("1"),
        ("mixte", "gt_1.6", "groupe_normandie_4"): D("1"),
        ("degradee", "gt_1.2_lte_1.6", "groupe_normandie_4"): D("1"),
        ("buissonnante", "gt_1.2_lte_1.6", "groupe_normandie_4"): D("1"),
        ("arbustive", "gt_1.2_lte_1.6", "groupe_normandie_4"): D("1"),
        ("alignement", "gt_1.2_lte_1.6", "groupe_normandie_4"): D("1"),
        ("mixte", "gt_1.2_lte_1.6", "groupe_normandie_4"): D("1.2"),
        ("degradee", "gte_0.8_lte_1.2", "groupe_normandie_4"): D("1"),
        ("buissonnante", "gte_0.8_lte_1.2", "groupe_normandie_4"): D("1"),
        ("arbustive", "gte_0.8_lte_1.2", "groupe_normandie_4"): D("1.2"),
        ("alignement", "gte_0.8_lte_1.2", "groupe_normandie_4"): D("1.2"),
        ("mixte", "gte_0.8_lte_1.2", "groupe_normandie_4"): D("1.4"),
        ("degradee", "gte_0.5_lt_0.8", "groupe_normandie_4"): D("1.2"),
        ("buissonnante", "gte_0.5_lt_0.8", "groupe_normandie_4"): D("1.4"),
        ("arbustive", "gte_0.5_lt_0.8", "groupe_normandie_4"): D("1.6"),
        ("alignement", "gte_0.5_lt_0.8", "groupe_normandie_4"): D("1.6"),
        ("mixte", "gte_0.5_lt_0.8", "groupe_normandie_4"): D("1.8"),
        ("degradee", "lt_0.5", "groupe_normandie_4"): D("1.6"),
        ("buissonnante", "lt_0.5", "groupe_normandie_4"): D("1.8"),
        ("arbustive", "lt_0.5", "groupe_normandie_4"): D("2"),
        ("alignement", "lt_0.5", "groupe_normandie_4"): D("2"),
        ("mixte", "lt_0.5", "groupe_normandie_4"): D("2.2"),
        ("degradee", "gt_1.6", "groupe_normandie_5"): D("1"),
        ("buissonnante", "gt_1.6", "groupe_normandie_5"): D("1"),
        ("arbustive", "gt_1.6", "groupe_normandie_5"): D("1"),
        ("alignement", "gt_1.6", "groupe_normandie_5"): D("1"),
        ("mixte", "gt_1.6", "groupe_normandie_5"): D("1"),
        ("degradee", "gt_1.2_lte_1.6", "groupe_normandie_5"): D("1"),
        ("buissonnante", "gt_1.2_lte_1.6", "groupe_normandie_5"): D("1"),
        ("arbustive", "gt_1.2_lte_1.6", "groupe_normandie_5"): D("1"),
        ("alignement", "gt_1.2_lte_1.6", "groupe_normandie_5"): D("1"),
        ("mixte", "gt_1.2_lte_1.6", "groupe_normandie_5"): D("1"),
        ("degradee", "gte_0.8_lte_1.2", "groupe_normandie_5"): D("1"),
        ("buissonnante", "gte_0.8_lte_1.2", "groupe_normandie_5"): D("1"),
        ("arbustive", "gte_0.8_lte_1.2", "groupe_normandie_5"): D("1"),
        ("alignement", "gte_0.8_lte_1.2", "groupe_normandie_5"): D("1"),
        ("mixte", "gte_0.8_lte_1.2", "groupe_normandie_5"): D("1.2"),
        ("degradee", "gte_0.5_lt_0.8", "groupe_normandie_5"): D("1"),
        ("buissonnante", "gte_0.5_lt_0.8", "groupe_normandie_5"): D("1.2"),
        ("arbustive", "gte_0.5_lt_0.8", "groupe_normandie_5"): D("1.4"),
        ("alignement", "gte_0.5_lt_0.8", "groupe_normandie_5"): D("1.4"),
        ("mixte", "gte_0.5_lt_0.8", "groupe_normandie_5"): D("1.6"),
        ("degradee", "lt_0.5", "groupe_normandie_5"): D("1.4"),
        ("buissonnante", "lt_0.5", "groupe_normandie_5"): D("1.6"),
        ("arbustive", "lt_0.5", "groupe_normandie_5"): D("1.8"),
        ("alignement", "lt_0.5", "groupe_normandie_5"): D("1.8"),
        ("mixte", "lt_0.5", "groupe_normandie_5"): D("2"),
        ("degradee", "gt_1.6", "groupe_normandie_absent"): D("1"),
        ("buissonnante", "gt_1.6", "groupe_normandie_absent"): D("1"),
        ("arbustive", "gt_1.6", "groupe_normandie_absent"): D("1"),
        ("alignement", "gt_1.6", "groupe_normandie_absent"): D("1"),
        ("mixte", "gt_1.6", "groupe_normandie_absent"): D("1.2"),
        ("degradee", "gt_1.2_lte_1.6", "groupe_normandie_absent"): D("1"),
        ("buissonnante", "gt_1.2_lte_1.6", "groupe_normandie_absent"): D("1"),
        ("arbustive", "gt_1.2_lte_1.6", "groupe_normandie_absent"): D("1.2"),
        ("alignement", "gt_1.2_lte_1.6", "groupe_normandie_absent"): D("1.2"),
        ("mixte", "gt_1.2_lte_1.6", "groupe_normandie_absent"): D("1.4"),
        ("degradee", "gte_0.8_lte_1.2", "groupe_normandie_absent"): D("1"),
        ("buissonnante", "gte_0.8_lte_1.2", "groupe_normandie_absent"): D("1.2"),
        ("arbustive", "gte_0.8_lte_1.2", "groupe_normandie_absent"): D("1.4"),
        ("alignement", "gte_0.8_lte_1.2", "groupe_normandie_absent"): D("1.4"),
        ("mixte", "gte_0.8_lte_1.2", "groupe_normandie_absent"): D("1.6"),
        ("degradee", "gte_0.5_lt_0.8", "groupe_normandie_absent"): D("1.4"),
        ("buissonnante", "gte_0.5_lt_0.8", "groupe_normandie_absent"): D("1.6"),
        ("arbustive", "gte_0.5_lt_0.8", "groupe_normandie_absent"): D("1.8"),
        ("alignement", "gte_0.5_lt_0.8", "groupe_normandie_absent"): D("1.8"),
        ("mixte", "gte_0.5_lt_0.8", "groupe_normandie_absent"): D("2.2"),
        ("degradee", "lt_0.5", "groupe_normandie_absent"): D("1.8"),
        ("buissonnante", "lt_0.5", "groupe_normandie_absent"): D("2"),
        ("arbustive", "lt_0.5", "groupe_normandie_absent"): D("2.2"),
        ("alignement", "lt_0.5", "groupe_normandie_absent"): D("2.2"),
        ("mixte", "lt_0.5", "groupe_normandie_absent"): D("2.6"),
    }

    def get_catalog_data(self):
        catalog = super().get_catalog_data()
        haies = self.catalog.get("haies")
        all_r = []
        hedges_details = []
        coupe_a_blanc_every_hedge = True
        reimplantation = self.catalog.get("reimplantation")
        minimum_length_to_plant = D(0.0)
        aggregated_r = 0.0

        density = haies.get_or_compute_density()
        density_200 = density.get("density_200")
        density_5000 = density.get("density_5000")

        centroid_shapely = haies.get_centroid_to_remove()
        centroid_geos = GEOSGeometry(centroid_shapely.wkt, srid=EPSG_WGS84)

        zonage = Zone.objects.filter(
            geometry__contains=centroid_geos,
            map__map_type=MAP_TYPES.zonage,
        ).first()

        zone_id = (
            zonage.attributes.get("indentifiant_zone", "groupe_normandie_absent")
            if zonage
            else "groupe_normandie_absent"
        )

        # If the density at 5km is 0, this means that we're in a hedge case (desert, sea, other?)
        # We then pick a coefficient corresponding to the Normandie average : 1
        density_ratio = density_200 / density_5000 if density_5000 != 0 else 1

        if density_ratio > 1.6:
            density_ratio_range = "gt_1.6"
        elif density_ratio > 1.2:
            density_ratio_range = "gt_1.2_lte_1.6"
        elif density_ratio >= 0.8:
            density_ratio_range = "gte_0.8_lte_1.2"
        elif density_ratio >= 0.5:
            density_ratio_range = "gte_0.5_lt_0.8"
        else:
            density_ratio_range = "lt_0.5"

        if haies:
            for hedge in haies.hedges_to_remove():
                if hedge.mode_destruction != "coupe_a_blanc":
                    coupe_a_blanc_every_hedge = False

                if hedge.length <= 10:
                    r = D(0)
                elif hedge.length <= 20:
                    r = D(1)
                elif (
                    reimplantation == "remplacement"
                    and hedge.mode_destruction == "coupe_a_blanc"
                ):
                    r = D(1)
                else:
<<<<<<< HEAD
                    r = self.COEFFICIENT_MATRIX.get(
                        (hedge.hedge_type, density_ratio_range, zone_id)
                    )

                if r is not None:
                    all_r.append(r)
                    minimum_length_to_plant = (
                        D(minimum_length_to_plant) + D(hedge.length) * r
                    )
=======
                    r = 2
                all_r.append(r)
                minimum_length_to_plant = minimum_length_to_plant + hedge.length * r
                hedges_details.append(get_hedge_compensation_details(hedge, r))
>>>>>>> c8f67663

            if haies.length_to_remove() > 0:
                aggregated_r = minimum_length_to_plant / D(haies.length_to_remove())

        r_max = max(all_r) if all_r else max(self.COEFFICIENT_MATRIX.values())
        catalog["r_max"] = r_max
        catalog["coupe_a_blanc_every_hedge"] = coupe_a_blanc_every_hedge
        catalog["aggregated_r"] = aggregated_r
<<<<<<< HEAD
        catalog["density_ratio"] = density_ratio
        catalog["density_zone"] = zone_id
=======
        catalog["hedges_compensation_details"] = hedges_details
>>>>>>> c8f67663
        return catalog

    def get_result_data(self):
        reimplantation = self.catalog.get("reimplantation")
        r_max = self.catalog.get("r_max")
        coupe_a_blanc_every_hedge = self.catalog.get("coupe_a_blanc_every_hedge")
        r_max_value = "0" if r_max == 0 else "lte_1" if r_max <= 1 else "gt_1"

        return r_max_value, coupe_a_blanc_every_hedge, reimplantation

    def get_replantation_coefficient(self):
        return self.catalog.get("aggregated_r")<|MERGE_RESOLUTION|>--- conflicted
+++ resolved
@@ -3,23 +3,16 @@
 from django.contrib.gis.geos import GEOSGeometry
 
 from envergo.evaluations.models import RESULTS
-<<<<<<< HEAD
 from envergo.geodata.models import MAP_TYPES, Zone
 from envergo.geodata.utils import EPSG_WGS84
-=======
 from envergo.hedges.models import HEDGE_TYPES
->>>>>>> c8f67663
 from envergo.hedges.regulations import (
     PlantationConditionMixin,
     QualityCondition,
     SafetyCondition,
 )
-<<<<<<< HEAD
 from envergo.moulinette.regulations import CriterionEvaluator, HedgeDensityMixin
-=======
-from envergo.moulinette.regulations import CriterionEvaluator
 from envergo.utils.fields import get_human_readable_value
->>>>>>> c8f67663
 
 
 class EPMixin:
@@ -97,11 +90,6 @@
         return D("1.5")
 
 
-<<<<<<< HEAD
-class EspecesProtegeesNormandie(
-    PlantationConditionMixin, EPMixin, HedgeDensityMixin, CriterionEvaluator
-):
-=======
 def get_hedge_compensation_details(hedge, r):
     hedge_properties = []
     if hedge.prop("essences_non_bocageres"):
@@ -118,8 +106,9 @@
     }
 
 
-class EspecesProtegeesNormandie(PlantationConditionMixin, EPMixin, CriterionEvaluator):
->>>>>>> c8f67663
+class EspecesProtegeesNormandie(
+    PlantationConditionMixin, EPMixin, HedgeDensityMixin, CriterionEvaluator
+):
     """Check for protected species living in hedges."""
 
     choice_label = "EP > EP Normandie"
@@ -367,7 +356,6 @@
                 ):
                     r = D(1)
                 else:
-<<<<<<< HEAD
                     r = self.COEFFICIENT_MATRIX.get(
                         (hedge.hedge_type, density_ratio_range, zone_id)
                     )
@@ -377,12 +365,7 @@
                     minimum_length_to_plant = (
                         D(minimum_length_to_plant) + D(hedge.length) * r
                     )
-=======
-                    r = 2
-                all_r.append(r)
-                minimum_length_to_plant = minimum_length_to_plant + hedge.length * r
                 hedges_details.append(get_hedge_compensation_details(hedge, r))
->>>>>>> c8f67663
 
             if haies.length_to_remove() > 0:
                 aggregated_r = minimum_length_to_plant / D(haies.length_to_remove())
@@ -391,12 +374,9 @@
         catalog["r_max"] = r_max
         catalog["coupe_a_blanc_every_hedge"] = coupe_a_blanc_every_hedge
         catalog["aggregated_r"] = aggregated_r
-<<<<<<< HEAD
         catalog["density_ratio"] = density_ratio
         catalog["density_zone"] = zone_id
-=======
         catalog["hedges_compensation_details"] = hedges_details
->>>>>>> c8f67663
         return catalog
 
     def get_result_data(self):
