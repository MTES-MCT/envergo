--- conflicted
+++ resolved
@@ -86,8 +86,6 @@
         return D("1.5")
 
 
-<<<<<<< HEAD
-=======
 def get_hedge_details(hedge, r):
     hedge_properties = []
     if hedge.prop("essences_non_bocageres"):
@@ -104,7 +102,6 @@
     }
 
 
->>>>>>> c396a7a9
 class EspecesProtegeesNormandie(PlantationConditionMixin, EPMixin, CriterionEvaluator):
     """Check for protected species living in hedges."""
 
@@ -146,10 +143,7 @@
         catalog = super().get_catalog_data()
         haies = self.catalog.get("haies")
         all_r = []
-<<<<<<< HEAD
-=======
         hedges_details = []
->>>>>>> c396a7a9
         coupe_a_blanc_every_hedge = True
         reimplantation = self.catalog.get("reimplantation")
         minimum_length_to_plant = 0.0
@@ -173,10 +167,7 @@
                     r = 2
                 all_r.append(r)
                 minimum_length_to_plant = minimum_length_to_plant + hedge.length * r
-<<<<<<< HEAD
-=======
                 hedges_details.append(get_hedge_details(hedge, r))
->>>>>>> c396a7a9
 
             if haies.length_to_remove() > 0:
                 aggregated_r = minimum_length_to_plant / haies.length_to_remove()
@@ -185,10 +176,7 @@
         catalog["r_max"] = r_max
         catalog["coupe_a_blanc_every_hedge"] = coupe_a_blanc_every_hedge
         catalog["aggregated_r"] = aggregated_r
-<<<<<<< HEAD
-=======
         catalog["hedges_compensation_details"] = hedges_details
->>>>>>> c396a7a9
         return catalog
 
     def get_result_data(self):
