--- conflicted
+++ resolved
@@ -45,13 +45,8 @@
 
     RESULT_MATRIX = {
         "interdit": RESULTS.interdit,
-<<<<<<< HEAD
-        "derogation_inventaire": RESULTS.soumis,
-        "derogation_simplifiee": RESULTS.soumis,
-=======
         "derogation_inventaire": RESULTS.derogation_inventaire,
         "derogation_simplifiee": RESULTS.derogation_simplifiee,
->>>>>>> b6672d76
     }
 
     def get_catalog_data(self):
