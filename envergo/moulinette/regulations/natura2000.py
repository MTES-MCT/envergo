--- conflicted
+++ resolved
@@ -22,11 +22,7 @@
 class Natura2000Regulation(
     ActionsToTakeRegulationMixin, AmenagementRegulationEvaluator
 ):
-<<<<<<< HEAD
-    choice_label = "Natura 2000 (Aménagement)"
-=======
     choice_label = "Aménagement > Natura 2000"
->>>>>>> 794c38f0
 
     ACTIONS_TO_TAKE_MATRIX = {"soumis": ["depot_ein", "pc_ein"]}
 
