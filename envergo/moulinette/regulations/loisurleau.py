--- conflicted
+++ resolved
@@ -25,11 +25,7 @@
 class LoiSurLEauRegulation(
     ActionsToTakeRegulationMixin, AmenagementRegulationEvaluator
 ):
-<<<<<<< HEAD
-    choice_label = "Loi sur l'eau"
-=======
     choice_label = "Aménagement > Loi sur l'eau"
->>>>>>> 794c38f0
 
     ACTIONS_TO_TAKE_MATRIX = {
         "soumis_ou_pac": ["depot_pac_lse", "mention_arrete_lse", "pc_ein"],
