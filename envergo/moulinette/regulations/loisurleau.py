import logging

from envergo.evaluations.models import RESULTS
from envergo.geodata.utils import get_catchment_area
from envergo.moulinette.regulations import (
<<<<<<< HEAD
    ActionsToTakeCriterionMixin,
    ActionsToTakeRegulationMixin,
=======
    ActionsToTakeMixin,
>>>>>>> 5632780d
    AmenagementRegulationEvaluator,
    CriterionEvaluator,
    Map,
    MapPolygon,
    SelfDeclarationMixin,
)
from envergo.moulinette.regulations.mixins import ZoneHumideMixin, ZoneInondableMixin

BLUE = "#0000FF"
LIGHTBLUE = "#00BFFF"
BLACK = "#000000"
PINK = "#FF9575"


logger = logging.getLogger(__name__)


<<<<<<< HEAD
class LoiSurLEauRegulation(
    ActionsToTakeRegulationMixin, AmenagementRegulationEvaluator
):
=======
class LoiSurLEauRegulation(ActionsToTakeMixin, AmenagementRegulationEvaluator):
>>>>>>> 5632780d
    choice_label = "Aménagement > Loi sur l'eau"

    ACTIONS_TO_TAKE_MATRIX = {
        "soumis_ou_pac": ["depot_pac_lse", "mention_arrete_lse", "pc_ein"],
        "soumis": ["depot_dossier_lse", "mention_arrete_lse", "pc_ein"],
        "action_requise": ["mention_arrete_lse"],
    }


class ZoneHumide(
    ZoneHumideMixin,
    SelfDeclarationMixin,
<<<<<<< HEAD
    ActionsToTakeCriterionMixin,
=======
    ActionsToTakeMixin,
>>>>>>> 5632780d
    CriterionEvaluator,
):
    choice_label = "Loi sur l'eau > Zone humide"
    slug = "zone_humide"

    CODES = [
        "soumis",
        "non_soumis",
        "non_concerne",
        "action_requise",
        "action_requise_proche",
        "action_requise_dans_doute",
        "action_requise_tout_dpt",
    ]

    CODE_MATRIX = {
        ("inside", "big"): "soumis",
        ("inside", "medium"): "action_requise",
        ("inside", "small"): "non_soumis",
        ("close_to", "big"): "action_requise_proche",
        ("close_to", "medium"): "non_soumis",
        ("close_to", "small"): "non_soumis",
        ("inside_potential", "big"): "action_requise_dans_doute",
        ("inside_potential", "medium"): "non_soumis",
        ("inside_potential", "small"): "non_soumis",
        ("inside_wetlands_dpt", "big"): "action_requise_tout_dpt",
        ("inside_wetlands_dpt", "medium"): "non_soumis",
        ("inside_wetlands_dpt", "small"): "non_soumis",
        ("outside", "big"): "non_concerne",
        ("outside", "medium"): "non_concerne",
        ("outside", "small"): "non_concerne",
    }

    RESULT_MATRIX = {
        "soumis": RESULTS.soumis,
        "non_soumis": RESULTS.non_soumis,
        "non_concerne": RESULTS.non_concerne,
        "action_requise": RESULTS.action_requise,
        "action_requise_proche": RESULTS.action_requise,
        "action_requise_dans_doute": RESULTS.action_requise,
        "action_requise_tout_dpt": RESULTS.action_requise,
    }

    ACTIONS_TO_TAKE_MATRIX = {"action_requise": ["etude_zh_lse"]}

    def get_result_data(self):
        """Evaluate the project and return the different parameter results.

        For this criterion, the evaluation results depends on the project size
        and wether it will impact known wetlands.
        """

        if self.catalog["wetlands_within_25m"]:
            wetland_status = "inside"
        elif self.catalog["wetlands_within_100m"]:
            wetland_status = "close_to"
        elif self.catalog["potential_wetlands_within_10m"]:
            wetland_status = "inside_potential"
        elif self.catalog["within_potential_wetlands_department"]:
            wetland_status = "inside_wetlands_dpt"
        else:
            wetland_status = "outside"

        if self.catalog["created_surface"] >= 1000:
            project_size = "big"
        elif self.catalog["created_surface"] >= 700:
            project_size = "medium"
        else:
            project_size = "small"

        return wetland_status, project_size

    def get_map(self):
        map_polygons = []

        potential_qs = [
            zone
            for zone in self.catalog["potential_wetlands"]
            if zone.map.display_for_user
        ]
        if potential_qs:
            map_polygons.append(
                MapPolygon(potential_qs, LIGHTBLUE, "Zone humide potentielle")
            )

        wetlands_qs = [
            zone for zone in self.catalog["wetlands"] if zone.map.display_for_user
        ]
        if wetlands_qs:
            map_polygons.append(MapPolygon(wetlands_qs, BLUE, "Zone humide"))

        if self.catalog["wetlands_within_25m"]:
            caption = "Le projet se situe dans une zone humide référencée."

        elif (
            self.catalog["wetlands_within_100m"]
            and not self.catalog["potential_wetlands_within_10m"]
        ):
            caption = "Le projet se situe à proximité d'une zone humide référencée."

        elif (
            self.catalog["wetlands_within_100m"]
            and self.catalog["potential_wetlands_within_10m"]
        ):
            caption = "Le projet se situe à proximité d'une zone humide référencée et dans une zone humide potentielle."
        elif self.catalog["potential_wetlands_within_10m"] and potential_qs:
            caption = "Le projet se situe dans une zone humide potentielle."
        else:
            if self.result_code == "action_requise_tout_dpt":
                caption = """
                    Le projet se situe hors des zones humides listées dans les cartographies
                    existantes. Cependant, seul un inventaire de terrain à la parcelle permet
                    d'écarter la présence d'une zone humide (doctrine DDT(M) du département).
                """
            else:
                caption = "Le projet ne se situe pas dans une zone humide référencée."

        if map_polygons:
            criterion_map = Map(
                center=self.catalog["lng_lat"],
                entries=map_polygons,
                caption=caption,
                truncate=False,
            )
        else:
            criterion_map = None

        return criterion_map


class ZoneInondable(
    ZoneInondableMixin,
    SelfDeclarationMixin,
<<<<<<< HEAD
    ActionsToTakeCriterionMixin,
=======
    ActionsToTakeMixin,
>>>>>>> 5632780d
    CriterionEvaluator,
):
    choice_label = "Loi sur l'eau > Zone inondable"
    slug = "zone_inondable"

    CODES = ["soumis", "soumis_ou_pac", "action_requise", "non_soumis", "non_concerne"]

    CODE_MATRIX = {
        ("inside", "new_big"): "soumis",
        ("inside", "big"): "soumis_ou_pac",
        ("inside", "medium"): "action_requise",
        ("inside", "small"): "non_soumis",
        ("inside_potential", "new_big"): "action_requise_dans_doute",
        ("inside_potential", "big"): "action_requise_dans_doute",
        ("inside_potential", "medium"): "non_soumis",
        ("inside_potential", "small"): "non_soumis",
        ("outside", "new_big"): "non_concerne",
        ("outside", "big"): "non_concerne",
        ("outside", "medium"): "non_concerne",
        ("outside", "small"): "non_concerne",
    }

    RESULT_MATRIX = {
        "soumis": RESULTS.soumis,
        "soumis_ou_pac": RESULTS.soumis_ou_pac,
        "non_soumis": RESULTS.non_soumis,
        "non_concerne": RESULTS.non_concerne,
        "action_requise": RESULTS.action_requise,
        "action_requise_dans_doute": RESULTS.action_requise,
    }

    ACTIONS_TO_TAKE_MATRIX = {"action_requise": ["etude_zi_lse"]}

    def get_result_data(self):
        """Run the check for the 3.1.2.0 rule."""

        if self.catalog["flood_zones_within_12m"]:
            flood_zone_status = "inside"
        elif self.catalog["potential_flood_zones_within_0m"]:
            flood_zone_status = "inside_potential"
        else:
            flood_zone_status = "outside"

        if (
            self.catalog["final_surface"] >= 400
            and self.catalog["existing_surface"] >= 400
        ):
            project_size = "big"
        elif self.catalog["final_surface"] >= 400:
            project_size = "new_big"
        elif self.catalog["final_surface"] >= 300:
            project_size = "medium"
        else:
            project_size = "small"

        return flood_zone_status, project_size

    def get_map(self):
        map_polygons = []

        potential_qs = [
            zone
            for zone in self.catalog["potential_flood_zones"]
            if zone.map.display_for_user
        ]
        if potential_qs:
            map_polygons.append(
                MapPolygon(potential_qs, PINK, "Zone inondable potentielle")
            )

        zone_qs = [
            zone for zone in self.catalog["flood_zones"] if zone.map.display_for_user
        ]
        if zone_qs:
            map_polygons.append(MapPolygon(zone_qs, "red", "Zone inondable"))

        if self.catalog["flood_zones_within_12m"]:
            caption = "Le projet se situe dans une zone inondable."
        elif self.catalog["potential_flood_zones_within_0m"]:
            caption = "Le projet se situe dans une zone inondable potentielle."
        else:
            caption = "Le projet ne se situe pas en zone inondable."

        if map_polygons:
            criterion_map = Map(
                center=self.catalog["lng_lat"],
                entries=map_polygons,
                caption=caption,
                truncate=False,
            )
        else:
            criterion_map = None

        return criterion_map


<<<<<<< HEAD
class EcoulementSansBV(
    SelfDeclarationMixin, ActionsToTakeCriterionMixin, CriterionEvaluator
):
=======
class EcoulementSansBV(SelfDeclarationMixin, ActionsToTakeMixin, CriterionEvaluator):
>>>>>>> 5632780d
    choice_label = "Loi sur l'eau > Écoulement EP sans BV"
    slug = "ecoulement_sans_bv"

    CODES = [
        "soumis",
        "soumis_ou_pac",
        "action_requise",
        "non_soumis",
        "action_requise_pv_sol",
        "non_soumis_pv_sol",
    ]

    RESULT_MATRIX = {
        "soumis": RESULTS.soumis,
        "soumis_ou_pac": RESULTS.soumis_ou_pac,
        "action_requise_pv_sol": RESULTS.action_requise,
        "action_requise": RESULTS.action_requise,
        "non_soumis_pv_sol": RESULTS.non_soumis,
        "non_soumis": RESULTS.non_soumis,
    }

    CODE_MATRIX = {
        ("gte_1ha_new", "non_pv_sol"): "soumis",
        ("gte_1ha", "non_pv_sol"): "soumis_ou_pac",
        ("gte_9000", "non_pv_sol"): "action_requise",
        ("gte_8000", "non_pv_sol"): "action_requise",
        ("lt_8000", "non_pv_sol"): "non_soumis",
        ("gte_1ha_new", "pv_sol"): "action_requise_pv_sol",
        ("gte_1ha", "pv_sol"): "action_requise_pv_sol",
        ("gte_9000", "pv_sol"): "action_requise_pv_sol",
        ("gte_8000", "pv_sol"): "non_soumis_pv_sol",
        ("lt_8000", "pv_sol"): "non_soumis_pv_sol",
    }

    ACTIONS_TO_TAKE_MATRIX = {"action_requise": ["etude_2150"]}

    def get_catalog_data(self):
        data = super().get_catalog_data()
        data["existing_surface"] = (
            self.catalog["final_surface"] - self.catalog["created_surface"]
        )
        return data

    def get_result_data(self):
        if (
            self.catalog["final_surface"] >= 10000
            and self.catalog["existing_surface"] >= 10000
        ):
            final_surface = "gte_1ha_new"
        if self.catalog["final_surface"] >= 10000:
            final_surface = "gte_1ha"
        elif self.catalog["final_surface"] >= 9000:
            final_surface = "gte_9000"
        elif self.catalog["final_surface"] >= 8000:
            final_surface = "gte_8000"
        else:
            final_surface = "lt_8000"

        is_pv_sol = "non_pv_sol"
        if self.moulinette.data.get("evalenv_rubrique_30-localisation") == "sol":
            is_pv_sol = "pv_sol"

        return final_surface, is_pv_sol


# This was the old evaluator name
# it has to stay here for compatibility reasons
class Ruissellement(EcoulementSansBV):
    choice_label = "Loi sur l'eau > Ruissellement (obsolète)"


<<<<<<< HEAD
class EcoulementAvecBV(
    SelfDeclarationMixin, ActionsToTakeCriterionMixin, CriterionEvaluator
):
=======
class EcoulementAvecBV(SelfDeclarationMixin, ActionsToTakeMixin, CriterionEvaluator):
>>>>>>> 5632780d
    choice_label = "Loi sur l'eau > Écoulement EP avec BV"
    slug = "ecoulement_avec_bv"

    CODES = [
        "soumis",
        "soumis_ou_pac",
        "action_requise_probable_1ha",
        "action_requise",
        "non_soumis",
        "action_requise_pv_sol",
        "non_soumis_pv_sol",
    ]

    CODE_MATRIX = {
        ("existing_gte_10000", "gt_11000", "gt_1ha", "pv_sol"): "action_requise_pv_sol",
        (
            "existing_gte_10000",
            "gt_11000",
            "gt_9000",
            "pv_sol",
        ): "action_requise_pv_sol",
        ("existing_gte_10000", "gt_11000", "gt_7000", "pv_sol"): "non_soumis_pv_sol",
        ("existing_gte_10000", "gt_11000", "gt_1500", "pv_sol"): "non_soumis_pv_sol",
        ("existing_gte_10000", "gt_11000", "lt_1500", "pv_sol"): "non_soumis_pv_sol",
        ("existing_gte_10000", "gt_9000", "gt_1ha", "pv_sol"): "action_requise_pv_sol",
        ("existing_gte_10000", "gt_9000", "gt_9000", "pv_sol"): "action_requise_pv_sol",
        ("existing_gte_10000", "gt_9000", "gt_7000", "pv_sol"): "non_soumis_pv_sol",
        ("existing_gte_10000", "gt_9000", "gt_1500", "pv_sol"): "non_soumis_pv_sol",
        ("existing_gte_10000", "gt_9000", "lt_1500", "pv_sol"): "non_soumis_pv_sol",
        ("existing_gte_10000", "lt_9000", "gt_1ha", "pv_sol"): "action_requise_pv_sol",
        ("existing_gte_10000", "lt_9000", "gt_9000", "pv_sol"): "action_requise_pv_sol",
        ("existing_gte_10000", "lt_9000", "gt_7000", "pv_sol"): "non_soumis_pv_sol",
        ("existing_gte_10000", "lt_9000", "gt_1500", "pv_sol"): "non_soumis_pv_sol",
        ("existing_gte_10000", "lt_9000", "lt_1500", "pv_sol"): "non_soumis_pv_sol",
        ("existing_gte_10000", "gt_11000", "gt_1ha", "non_pv_sol"): "soumis_ou_pac",
        (
            "existing_gte_10000",
            "gt_11000",
            "gt_9000",
            "non_pv_sol",
        ): "action_requise_probable_1ha",
        (
            "existing_gte_10000",
            "gt_11000",
            "gt_7000",
            "non_pv_sol",
        ): "action_requise_probable_1ha",
        ("existing_gte_10000", "gt_11000", "gt_1500", "non_pv_sol"): "action_requise",
        ("existing_gte_10000", "gt_11000", "lt_1500", "non_pv_sol"): "non_soumis",
        ("existing_gte_10000", "gt_9000", "gt_1ha", "non_pv_sol"): "soumis_ou_pac",
        ("existing_gte_10000", "gt_9000", "gt_9000", "non_pv_sol"): "action_requise",
        ("existing_gte_10000", "gt_9000", "gt_7000", "non_pv_sol"): "action_requise",
        ("existing_gte_10000", "gt_9000", "gt_1500", "non_pv_sol"): "action_requise",
        ("existing_gte_10000", "gt_9000", "lt_1500", "non_pv_sol"): "non_soumis",
        ("existing_gte_10000", "lt_9000", "gt_1ha", "non_pv_sol"): "soumis",
        ("existing_gte_10000", "lt_9000", "gt_9000", "non_pv_sol"): "non_soumis",
        ("existing_gte_10000", "lt_9000", "gt_7000", "non_pv_sol"): "non_soumis",
        ("existing_gte_10000", "lt_9000", "gt_1500", "non_pv_sol"): "non_soumis",
        ("existing_gte_10000", "lt_9000", "lt_1500", "non_pv_sol"): "non_soumis",
        ("existing_lt_10000", "gt_11000", "gt_1ha", "pv_sol"): "action_requise_pv_sol",
        ("existing_lt_10000", "gt_11000", "gt_9000", "pv_sol"): "action_requise_pv_sol",
        ("existing_lt_10000", "gt_11000", "gt_7000", "pv_sol"): "non_soumis_pv_sol",
        ("existing_lt_10000", "gt_11000", "gt_1500", "pv_sol"): "non_soumis_pv_sol",
        ("existing_lt_10000", "gt_11000", "lt_1500", "pv_sol"): "non_soumis_pv_sol",
        ("existing_lt_10000", "gt_9000", "gt_1ha", "pv_sol"): "action_requise_pv_sol",
        ("existing_lt_10000", "gt_9000", "gt_9000", "pv_sol"): "action_requise_pv_sol",
        ("existing_lt_10000", "gt_9000", "gt_7000", "pv_sol"): "non_soumis_pv_sol",
        ("existing_lt_10000", "gt_9000", "gt_1500", "pv_sol"): "non_soumis_pv_sol",
        ("existing_lt_10000", "gt_9000", "lt_1500", "pv_sol"): "non_soumis_pv_sol",
        ("existing_lt_10000", "lt_9000", "gt_1ha", "pv_sol"): "action_requise_pv_sol",
        ("existing_lt_10000", "lt_9000", "gt_9000", "pv_sol"): "action_requise_pv_sol",
        ("existing_lt_10000", "lt_9000", "gt_7000", "pv_sol"): "non_soumis_pv_sol",
        ("existing_lt_10000", "lt_9000", "gt_1500", "pv_sol"): "non_soumis_pv_sol",
        ("existing_lt_10000", "lt_9000", "lt_1500", "pv_sol"): "non_soumis_pv_sol",
        ("existing_lt_10000", "gt_11000", "gt_1ha", "non_pv_sol"): "soumis",
        (
            "existing_lt_10000",
            "gt_11000",
            "gt_9000",
            "non_pv_sol",
        ): "action_requise_probable_1ha",
        (
            "existing_lt_10000",
            "gt_11000",
            "gt_7000",
            "non_pv_sol",
        ): "action_requise_probable_1ha",
        ("existing_lt_10000", "gt_11000", "gt_1500", "non_pv_sol"): "action_requise",
        ("existing_lt_10000", "gt_11000", "lt_1500", "non_pv_sol"): "non_soumis",
        ("existing_lt_10000", "gt_9000", "gt_1ha", "non_pv_sol"): "soumis",
        ("existing_lt_10000", "gt_9000", "gt_9000", "non_pv_sol"): "action_requise",
        ("existing_lt_10000", "gt_9000", "gt_7000", "non_pv_sol"): "action_requise",
        ("existing_lt_10000", "gt_9000", "gt_1500", "non_pv_sol"): "action_requise",
        ("existing_lt_10000", "gt_9000", "lt_1500", "non_pv_sol"): "non_soumis",
        ("existing_lt_10000", "lt_9000", "gt_1ha", "non_pv_sol"): "soumis",
        ("existing_lt_10000", "lt_9000", "gt_9000", "non_pv_sol"): "non_soumis",
        ("existing_lt_10000", "lt_9000", "gt_7000", "non_pv_sol"): "non_soumis",
        ("existing_lt_10000", "lt_9000", "gt_1500", "non_pv_sol"): "non_soumis",
        ("existing_lt_10000", "lt_9000", "lt_1500", "non_pv_sol"): "non_soumis",
    }

    RESULT_MATRIX = {
        "soumis": RESULTS.soumis,
        "soumis_ou_pac": RESULTS.soumis_ou_pac,
        "action_requise_probable_1ha": RESULTS.action_requise,
        "action_requise_pv_sol": RESULTS.action_requise,
        "action_requise": RESULTS.action_requise,
        "non_soumis_pv_sol": RESULTS.non_soumis,
        "non_soumis": RESULTS.non_soumis,
    }

    ACTIONS_TO_TAKE_MATRIX = {"action_requise": ["etude_2150"]}

    def get_catalog_data(self):
        data = {}

        # If we cannot compute the catchment area surface, we have to consider
        # the value is 0
        surface = get_catchment_area(self.catalog["lng"], self.catalog["lat"])
        if surface is None:
            surface = 0
            logger.error(
                f"Pas de données bassin versant {self.catalog['lng']}, {self.catalog['lat']}"
            )
        surface = round(surface / 500) * 500
        total_surface = surface + self.catalog["final_surface"]

        data["catchment_surface"] = surface
        data["total_catchment_surface"] = total_surface

        data["existing_surface"] = (
            self.catalog["final_surface"] - self.catalog["created_surface"]
        )
        return data

    def get_result_data(self):
        if self.catalog["final_surface"] >= 10000:
            final_surface = "gt_1ha"
        elif self.catalog["final_surface"] >= 9000:
            final_surface = "gt_9000"
        elif self.catalog["final_surface"] >= 7000:
            final_surface = "gt_7000"
        elif self.catalog["final_surface"] >= 1500:
            final_surface = "gt_1500"
        else:
            final_surface = "lt_1500"

        if self.catalog["total_catchment_surface"] >= 11000:
            catchment_surface = "gt_11000"
        elif self.catalog["total_catchment_surface"] >= 9000:
            catchment_surface = "gt_9000"
        else:
            catchment_surface = "lt_9000"

        is_pv_sol = "non_pv_sol"
        if self.moulinette.data.get("evalenv_rubrique_30-localisation") == "sol":
            is_pv_sol = "pv_sol"

        existing_surface = "existing_lt_10000"
        if self.catalog["existing_surface"] >= 10000:
            existing_surface = "existing_gte_10000"

        return existing_surface, catchment_surface, final_surface, is_pv_sol


class OtherCriteria(SelfDeclarationMixin, CriterionEvaluator):
    choice_label = "Loi sur l'eau > Autres rubriques"
    slug = "autres_rubriques"

    CODES = ["non_disponible"]

    def evaluate(self):
        self._result_code, self._result = RESULTS.non_disponible, RESULTS.non_disponible<|MERGE_RESOLUTION|>--- conflicted
+++ resolved
@@ -3,12 +3,7 @@
 from envergo.evaluations.models import RESULTS
 from envergo.geodata.utils import get_catchment_area
 from envergo.moulinette.regulations import (
-<<<<<<< HEAD
-    ActionsToTakeCriterionMixin,
-    ActionsToTakeRegulationMixin,
-=======
     ActionsToTakeMixin,
->>>>>>> 5632780d
     AmenagementRegulationEvaluator,
     CriterionEvaluator,
     Map,
@@ -26,13 +21,7 @@
 logger = logging.getLogger(__name__)
 
 
-<<<<<<< HEAD
-class LoiSurLEauRegulation(
-    ActionsToTakeRegulationMixin, AmenagementRegulationEvaluator
-):
-=======
 class LoiSurLEauRegulation(ActionsToTakeMixin, AmenagementRegulationEvaluator):
->>>>>>> 5632780d
     choice_label = "Aménagement > Loi sur l'eau"
 
     ACTIONS_TO_TAKE_MATRIX = {
@@ -45,11 +34,7 @@
 class ZoneHumide(
     ZoneHumideMixin,
     SelfDeclarationMixin,
-<<<<<<< HEAD
-    ActionsToTakeCriterionMixin,
-=======
     ActionsToTakeMixin,
->>>>>>> 5632780d
     CriterionEvaluator,
 ):
     choice_label = "Loi sur l'eau > Zone humide"
@@ -183,11 +168,7 @@
 class ZoneInondable(
     ZoneInondableMixin,
     SelfDeclarationMixin,
-<<<<<<< HEAD
-    ActionsToTakeCriterionMixin,
-=======
     ActionsToTakeMixin,
->>>>>>> 5632780d
     CriterionEvaluator,
 ):
     choice_label = "Loi sur l'eau > Zone inondable"
@@ -284,13 +265,7 @@
         return criterion_map
 
 
-<<<<<<< HEAD
-class EcoulementSansBV(
-    SelfDeclarationMixin, ActionsToTakeCriterionMixin, CriterionEvaluator
-):
-=======
 class EcoulementSansBV(SelfDeclarationMixin, ActionsToTakeMixin, CriterionEvaluator):
->>>>>>> 5632780d
     choice_label = "Loi sur l'eau > Écoulement EP sans BV"
     slug = "ecoulement_sans_bv"
 
@@ -362,13 +337,7 @@
     choice_label = "Loi sur l'eau > Ruissellement (obsolète)"
 
 
-<<<<<<< HEAD
-class EcoulementAvecBV(
-    SelfDeclarationMixin, ActionsToTakeCriterionMixin, CriterionEvaluator
-):
-=======
 class EcoulementAvecBV(SelfDeclarationMixin, ActionsToTakeMixin, CriterionEvaluator):
->>>>>>> 5632780d
     choice_label = "Loi sur l'eau > Écoulement EP avec BV"
     slug = "ecoulement_avec_bv"
 
