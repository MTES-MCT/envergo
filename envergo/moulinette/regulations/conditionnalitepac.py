from django import forms

from envergo.evaluations.models import RESULTS
from envergo.moulinette.forms import DisplayIntegerField
from envergo.moulinette.regulations import CriterionEvaluator


def keep_fields(fields, keys):
    """Only keep selected fields from the field list.

    This is a tiny helper to make the code more readable.
    """
    return {k: v for k, v in fields.items() if k in keys}


class Bcae8Form(forms.Form):
    lineaire_total = DisplayIntegerField(
<<<<<<< HEAD
        label="Linéaire total de haies sur l’exploitation :",
=======
        label="Linéaire total de haies sur l’exploitation déclarée à la PAC (en m) :",
        help_text="Si la valeur exacte est inconnue, une estimation est suffisante",
        required=True,
        min_value=0,
        widget=forms.TextInput(attrs={"placeholder": "En mètres"}),
        display_unit="m",
    )

    transfert_parcelles = forms.ChoiceField(
        label="Le projet est-il réalisé à l'occasion d'un transfert de parcelles ?",
        widget=forms.RadioSelect,
        choices=(("oui", "Oui"), ("non", "Non")),
>>>>>>> acc8167d
        required=True,
    )

    amenagement_dup = forms.ChoiceField(
        label="L’aménagement a-t-il été déclaré d’utilité publique et fait l’objet d’une consultation du public ?",
        widget=forms.RadioSelect,
        choices=(("oui", "Oui"), ("non", "Non")),
        required=True,
    )

<<<<<<< HEAD
    motif_qc = forms.ChoiceField(
        label="Quelle est la raison de la destruction de la haie ?",
=======
    meilleur_emplacement = forms.ChoiceField(
        label="""
        Le projet est-il accompagné par un organisme agréé, en mesure de délivrer une
        attestation de meilleur emplacement environnemental ?""",
        widget=forms.RadioSelect,
        choices=(("oui", "Oui"), ("non", "Non")),
        required=True,
    )

    motif_pac = forms.ChoiceField(
        label="Le projet est-il réalisé pour l’un de ces motifs prévus par les règles de conditionnalité PAC ?",
>>>>>>> acc8167d
        widget=forms.RadioSelect,
        choices=(
            (
                "protection_incendie",
                "Décision du préfet pour protection contre l'incendie",
            ),
            (
                "gestion_sanitaire",
                "Décision du préfet pour gestion sanitaire de la haie (éradication d’une maladie)",
            ),
            (
                "rehabilitation_fosse",
                "Réhabiliter un fossé pour rétablir une circulation hydraulique",
            ),
            ("aucun", "Aucun de ces cas"),
        ),
        required=True,
    )

    def __init__(self, *args, **kwargs):
        super().__init__(*args, **kwargs)
        localisation_pac = self.data.get("localisation_pac")
        if localisation_pac == "non":
            # We know the result will be "non soumis"
            self.fields = {}
            return

        motif = self.data.get("motif")
        if motif == "amelioration_culture":
            self.fields = keep_fields(
                self.fields, ("lineaire_total", "transfert_parcelles")
            )
        elif motif == "amenagement":
            self.fields = keep_fields(
                self.fields, ("lineaire_total", "amenagement_dup")
            )
        elif motif == "amelioration_ecologique":
            self.fields = keep_fields(
                self.fields,
                ("lineaire_total", "meilleur_emplacement", "motif_pac"),
            )
        elif motif in ("securite", "amelioration_ecologique", "autre"):
            self.fields = keep_fields(
                self.fields,
                ("lineaire_total", "motif_pac"),
            )
        else:
            self.fields = keep_fields(
                self.fields,
                ("lineaire_total",),
            )

    def clean(self):
        data = super().clean()
        meilleur_emplacement = data.get("meilleur_emplacement")
        reimplantation = self.data.get("reimplantation")

        if meilleur_emplacement == "oui" and reimplantation == "remplacement":
            self.add_error(
                "meilleur_emplacement",
                """Le remplacement de la haie au même endroit est incompatible avec le
                meilleur emplacement environnemental. Veuillez modifier l'une ou l'autre
                des réponses du formulaire.""",
            )
        elif meilleur_emplacement == "oui" and reimplantation == "non":
            self.add_error(
                "meilleur_emplacement",
                """L’absence de réimplantation de la haie est incompatible avec le
                meilleur emplacement environnemental. Veuillez modifier l'une ou l'autre
                des réponses du formulaire.""",
            )


class Bcae8(CriterionEvaluator):
    choice_label = "Conditionnalité PAC > BCAE8"
    slug = "bcae8"
    form_class = Bcae8Form

    RESULT_MATRIX = {
        "non_soumis": RESULTS.non_soumis,
        "dispense_petit": RESULTS.non_soumis,
        "soumis_remplacement": RESULTS.soumis,
        "soumis_transfert_parcelles": RESULTS.soumis,
        "soumis_meilleur_emplacement": RESULTS.soumis,
        "soumis_chemin_acces": RESULTS.soumis,
        "soumis_amenagement": RESULTS.soumis,
        "soumis_autre": RESULTS.soumis,
        "interdit_transfert_parcelles": RESULTS.interdit,
        "interdit_amelioration_culture": RESULTS.interdit,
        "interdit_amelioration_ecologique": RESULTS.interdit,
        "interdit_meilleur_emplacement": RESULTS.interdit,
        "interdit_chemin_acces": RESULTS.interdit,
        "interdit_amenagement": RESULTS.interdit,
        "interdit_embellissement": RESULTS.interdit,
        "interdit_securite": RESULTS.interdit,
        "interdit_autre": RESULTS.interdit,
    }

    def get_catalog_data(self):
        catalog = super().get_catalog_data()
        lineaire_type_4_sur_parcelle_pac = 0
        if "lineaire_total" in self.catalog:
            haies = self.catalog["haies"]
            lineaire_type_4_sur_parcelle_pac = haies.lineaire_type_4_sur_parcelle_pac()
        catalog["lineaire_type_4_sur_parcelle_pac"] = lineaire_type_4_sur_parcelle_pac

        return catalog

    def get_result_data(self):
<<<<<<< HEAD
        is_petit = False
        lineaire_detruit = self.catalog["haies"].length_to_remove()
        if "lineaire_total" in self.catalog:
            is_petit = (
                lineaire_detruit <= 5
                or lineaire_detruit <= 0.02 * self.catalog["lineaire_total"]
            )
=======
        is_small = False
        haies = self.catalog["haies"]
        lineaire_detruit_pac = 0
        ratio_detruit = 0
        if "lineaire_total" in self.catalog:
            lineaire_total = self.catalog["lineaire_total"]
            lineaire_detruit_pac = haies.lineaire_detruit_pac()
            ratio_detruit = lineaire_detruit_pac / lineaire_total
            is_small = ratio_detruit <= 0.02 or lineaire_detruit_pac <= 5
>>>>>>> acc8167d

        return (
            # Main vars
            self.catalog["motif"],
            self.catalog["reimplantation"],
<<<<<<< HEAD
            is_petit,
            lineaire_detruit,
=======
            self.catalog["localisation_pac"],
            # Additional vars
            self.catalog.get("transfert_parcelles"),
>>>>>>> acc8167d
            self.catalog.get("amenagement_dup"),
            self.catalog.get("meilleur_emplacement"),
            self.catalog.get("motif_pac"),
            # Computed vars
            lineaire_detruit_pac,
            is_small,
        )

    def get_result_code(self, result_data):
        """Override the default method to avoid an oversize (and hard to debug) matrix."""
        (
            motif,
            reimplantation,
            localisation_pac,
            transfert_parcelles,
            amenagement_dup,
            meilleur_emplacement,
            motif_pac,
            lineaire_detruit_pac,
            is_small,
        ) = result_data

        if localisation_pac == "non" or lineaire_detruit_pac == 0:
            result_code = "non_soumis"
        else:
            if is_small:
                if reimplantation == "remplacement":
                    if motif == "chemin_access":
                        # X
                        pass
                    else:
                        result_code = "dispense_petit"
                elif reimplantation == "replantation":
                    result_code = "dispense_petit"
                elif reimplantation == "non":
                    if motif == "amelioration_culture":
                        if transfert_parcelles == "oui":
                            result_code = "interdit_transfert_parcelles"
                        else:
                            result_code = "interdit_amelioration_culture"
                    elif motif == "chemin_acces":
                        if lineaire_detruit_pac <= 10:
                            result_code = "soumis_chemin_acces"
                        else:
                            result_code = "interdit_chemin_acces"
                    elif motif == "securite":
                        if motif_pac != "aucun":
                            result_code = "soumis_autre"
                        else:
                            result_code = "interdit_securite"
                    elif motif == "amenagement":
                        if amenagement_dup == "oui":
                            result_code = "soumis_amenagement"
                        else:
                            result_code = "interdit_amenagement"
                    elif motif == "amelioration_ecologique":
                        # X
                        pass
                    elif motif == "embellissement":
                        result_code = "interdit_embellissement"
                    elif motif == "autre":
                        if motif_pac != "aucun":
                            result_code = "soumis_autre"
                        else:
                            result_code = "interdit_autre"

            elif not is_small:
                if reimplantation == "remplacement":
                    if motif == "chemin_access":
                        # X
                        pass
                    else:
                        result_code = "soumis_remplacement"
                elif reimplantation == "replantation":
                    if motif == "amelioration_culture":
                        if transfert_parcelles == "oui":
                            result_code = "soumis_transfert_parcelles"
                        else:
                            result_code = "interdit_amelioration_culture"
                    elif motif == "chemin_access":
                        if lineaire_detruit_pac <= 10:
                            result_code = "soumis_chemin_acces"
                        else:
                            result_code = "interdit_chemin_acces"
                    elif motif == "securite":
                        if motif_pac != "aucun":
                            result_code = "soumis_autre"
                        else:
                            result_code = "interdit_securite"
                    elif motif == "amenagement":
                        if amenagement_dup == "oui":
                            result_code = "soumis_amenagement"
                        else:
                            result_code = "interdit_amenagement"
                    elif motif == "amelioration_ecologique":
                        if meilleur_emplacement == "oui":
                            result_code = "soumis_meilleur_emplacement"
                        else:
                            result_code = "interdit_amelioration_ecologique"
                    elif motif == "embellissement":
                        result_code = "interdit_embellissement"
                    elif motif == "autre":
                        if motif_pac != "aucun":
                            result_code = "soumis_autre"
                        else:
                            result_code = "interdit_autre"
                elif reimplantation == "non":
                    if motif == "amelioration_culture":
                        if transfert_parcelles == "oui":
                            result_code = "interdit_transfert_parcelles"
                        else:
                            result_code = "interdit_amelioration_culture"
                    elif motif == "chemin_access":
                        if lineaire_detruit_pac <= 10:
                            result_code = "soumis_chemin_acces"
                        else:
                            result_code = "interdit_chemin_acces"
                    elif motif == "securite":
                        if motif_pac != "aucun":
                            result_code = "soumis_autre"
                        else:
                            result_code = "interdit_securite"
                    elif motif == "amenagement":
                        if amenagement_dup == "oui":
                            result_code = "soumis_amenagement"
                        else:
                            result_code = "interdit_amenagement"
                    elif motif == "amelioration_ecologique":
                        # X
                        pass
                    elif motif == "embellissement":
                        result_code = "interdit_embellissement"
                    elif motif == "autre":
                        if motif_pac != "aucun":
                            result_code = "soumis_autre"
                        else:
                            result_code = "interdit_autre"

        return result_code<|MERGE_RESOLUTION|>--- conflicted
+++ resolved
@@ -15,9 +15,6 @@
 
 class Bcae8Form(forms.Form):
     lineaire_total = DisplayIntegerField(
-<<<<<<< HEAD
-        label="Linéaire total de haies sur l’exploitation :",
-=======
         label="Linéaire total de haies sur l’exploitation déclarée à la PAC (en m) :",
         help_text="Si la valeur exacte est inconnue, une estimation est suffisante",
         required=True,
@@ -30,7 +27,6 @@
         label="Le projet est-il réalisé à l'occasion d'un transfert de parcelles ?",
         widget=forms.RadioSelect,
         choices=(("oui", "Oui"), ("non", "Non")),
->>>>>>> acc8167d
         required=True,
     )
 
@@ -41,10 +37,6 @@
         required=True,
     )
 
-<<<<<<< HEAD
-    motif_qc = forms.ChoiceField(
-        label="Quelle est la raison de la destruction de la haie ?",
-=======
     meilleur_emplacement = forms.ChoiceField(
         label="""
         Le projet est-il accompagné par un organisme agréé, en mesure de délivrer une
@@ -56,7 +48,6 @@
 
     motif_pac = forms.ChoiceField(
         label="Le projet est-il réalisé pour l’un de ces motifs prévus par les règles de conditionnalité PAC ?",
->>>>>>> acc8167d
         widget=forms.RadioSelect,
         choices=(
             (
@@ -166,15 +157,6 @@
         return catalog
 
     def get_result_data(self):
-<<<<<<< HEAD
-        is_petit = False
-        lineaire_detruit = self.catalog["haies"].length_to_remove()
-        if "lineaire_total" in self.catalog:
-            is_petit = (
-                lineaire_detruit <= 5
-                or lineaire_detruit <= 0.02 * self.catalog["lineaire_total"]
-            )
-=======
         is_small = False
         haies = self.catalog["haies"]
         lineaire_detruit_pac = 0
@@ -184,20 +166,14 @@
             lineaire_detruit_pac = haies.lineaire_detruit_pac()
             ratio_detruit = lineaire_detruit_pac / lineaire_total
             is_small = ratio_detruit <= 0.02 or lineaire_detruit_pac <= 5
->>>>>>> acc8167d
 
         return (
             # Main vars
             self.catalog["motif"],
             self.catalog["reimplantation"],
-<<<<<<< HEAD
-            is_petit,
-            lineaire_detruit,
-=======
             self.catalog["localisation_pac"],
             # Additional vars
             self.catalog.get("transfert_parcelles"),
->>>>>>> acc8167d
             self.catalog.get("amenagement_dup"),
             self.catalog.get("meilleur_emplacement"),
             self.catalog.get("motif_pac"),
