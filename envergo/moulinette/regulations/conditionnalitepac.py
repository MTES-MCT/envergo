from django import forms

from envergo.evaluations.models import RESULTS
from envergo.moulinette.forms import DisplayIntegerField
from envergo.moulinette.regulations import CriterionEvaluator


def keep_fields(fields, keys):
    """Only keep selected fields from the field list.

    This is a tiny helper to make the code more readable.
    """
    return {k: v for k, v in fields.items() if k in keys}


class Bcae8Form(forms.Form):
    lineaire_total = DisplayIntegerField(
        label="Linéaire total de haies sur l’exploitation déclarée à la PAC (en m) :",
        help_text="Si la valeur exacte est inconnue, une estimation est suffisante",
        required=True,
        min_value=0,
        widget=forms.TextInput(attrs={"placeholder": "En mètres"}),
        display_unit="m",
        display_help_text="",
    )

    transfert_parcelles = forms.ChoiceField(
        label="Le projet est-il réalisé à l'occasion d'un transfert de parcelles ?",
        widget=forms.RadioSelect,
        choices=(("oui", "Oui"), ("non", "Non")),
        required=True,
    )

    transfert_parcelles = forms.ChoiceField(
        label="Le projet est-il réalisé à l'occasion d'un transfert de parcelles ?",
        widget=forms.RadioSelect,
        choices=(("oui", "Oui"), ("non", "Non")),
        required=True,
    )

    amenagement_dup = forms.ChoiceField(
        label="L’aménagement a-t-il été déclaré d’utilité publique et fait l’objet d’une consultation du public ?",
        widget=forms.RadioSelect,
        choices=(("oui", "Oui"), ("non", "Non")),
        required=True,
    )

    meilleur_emplacement = forms.ChoiceField(
        label="""
        Le projet est-il accompagné par un organisme agréé, en mesure de délivrer une
        attestation de meilleur emplacement environnemental ?""",
        widget=forms.RadioSelect,
        choices=(("oui", "Oui"), ("non", "Non")),
        required=True,
    )

    motif_pac = forms.ChoiceField(
        label="Le projet est-il réalisé pour l’un de ces motifs prévus par les règles de conditionnalité PAC ?",
        widget=forms.RadioSelect,
        choices=(
            (
                "protection_incendie",
                "Décision du préfet pour protection contre l'incendie",
            ),
            (
                "gestion_sanitaire",
                "Décision du préfet pour gestion sanitaire de la haie (éradication d’une maladie)",
            ),
            (
                "rehabilitation_fosse",
                "Réhabiliter un fossé pour rétablir une circulation hydraulique",
            ),
            ("aucun", "Aucun de ces cas"),
        ),
        required=True,
    )

    def __init__(self, *args, **kwargs):
        super().__init__(*args, **kwargs)
        localisation_pac = self.data.get("localisation_pac")
        if localisation_pac == "non":
            # We know the result will be "non soumis"
            self.fields = {}
            return

        motif = self.data.get("motif")
        if motif == "amelioration_culture":
            self.fields = keep_fields(
                self.fields, ("lineaire_total", "transfert_parcelles")
            )
        elif motif == "amenagement":
            self.fields = keep_fields(
                self.fields, ("lineaire_total", "amenagement_dup")
            )
        elif motif == "amelioration_ecologique":
            self.fields = keep_fields(
                self.fields,
                ("lineaire_total", "meilleur_emplacement", "motif_pac"),
            )
        elif motif in ("securite", "amelioration_ecologique", "autre"):
            self.fields = keep_fields(
                self.fields,
                ("lineaire_total", "motif_pac"),
            )
        else:
            self.fields = keep_fields(
                self.fields,
                ("lineaire_total",),
            )

    def clean(self):
        data = super().clean()
        meilleur_emplacement = data.get("meilleur_emplacement")
        reimplantation = self.data.get("reimplantation")

        if meilleur_emplacement == "oui" and reimplantation == "remplacement":
            self.add_error(
                "meilleur_emplacement",
                """Le remplacement de la haie au même endroit est incompatible avec le
                meilleur emplacement environnemental. Veuillez modifier l'une ou l'autre
                des réponses du formulaire.""",
            )
        elif meilleur_emplacement == "oui" and reimplantation == "non":
            self.add_error(
                "meilleur_emplacement",
                """L’absence de réimplantation de la haie est incompatible avec le
                meilleur emplacement environnemental. Veuillez modifier l'une ou l'autre
                des réponses du formulaire.""",
            )


class Bcae8(CriterionEvaluator):
    choice_label = "Conditionnalité PAC > BCAE8"
    slug = "bcae8"
    form_class = Bcae8Form

    RESULT_MATRIX = {
        "non_soumis": RESULTS.non_soumis,
        "dispense_petit": RESULTS.non_soumis,
        "soumis_remplacement": RESULTS.soumis,
        "soumis_transfert_parcelles": RESULTS.soumis,
        "soumis_meilleur_emplacement": RESULTS.soumis,
        "soumis_chemin_acces": RESULTS.soumis,
        "soumis_amenagement": RESULTS.soumis,
        "soumis_autre": RESULTS.soumis,
        "interdit_transfert_parcelles": RESULTS.interdit,
        "interdit_amelioration_culture": RESULTS.interdit,
        "interdit_amelioration_ecologique": RESULTS.interdit,
        "interdit_meilleur_emplacement": RESULTS.interdit,
        "interdit_chemin_acces": RESULTS.interdit,
        "interdit_amenagement": RESULTS.interdit,
        "interdit_embellissement": RESULTS.interdit,
        "interdit_securite": RESULTS.interdit,
        "interdit_autre": RESULTS.interdit,
    }

    def get_catalog_data(self):
        catalog = super().get_catalog_data()
<<<<<<< HEAD
        lineaire_type_4_sur_parcelle_pac = 0
        if "lineaire_total" in self.catalog:
            haies = self.catalog["haies"]
            lineaire_type_4_sur_parcelle_pac = haies.lineaire_type_4_sur_parcelle_pac()
=======
        lineaire_detruit_pac = 0
        lineaire_type_4_sur_parcelle_pac = 0
        if "lineaire_total" in self.catalog:
            haies = self.catalog["haies"]
            lineaire_detruit_pac = haies.lineaire_detruit_pac()
            lineaire_type_4_sur_parcelle_pac = haies.lineaire_type_4_sur_parcelle_pac()

        catalog["lineaire_detruit_pac"] = lineaire_detruit_pac
>>>>>>> 3d191744
        catalog["lineaire_type_4_sur_parcelle_pac"] = lineaire_type_4_sur_parcelle_pac

        return catalog

    def get_result_data(self):
        is_small = False
        haies = self.catalog["haies"]
        lineaire_detruit_pac = 0
        ratio_detruit = 0
        if "lineaire_total" in self.catalog:
            lineaire_total = self.catalog["lineaire_total"]
            lineaire_detruit_pac = haies.lineaire_detruit_pac()
            ratio_detruit = lineaire_detruit_pac / lineaire_total
            is_small = ratio_detruit <= 0.02 or lineaire_detruit_pac <= 5

        return (
            # Main vars
            self.catalog["motif"],
            self.catalog["reimplantation"],
            self.catalog["localisation_pac"],
            # Additional vars
            self.catalog.get("transfert_parcelles"),
            self.catalog.get("amenagement_dup"),
            self.catalog.get("meilleur_emplacement"),
            self.catalog.get("motif_pac"),
            # Computed vars
            lineaire_detruit_pac,
            is_small,
        )

    def get_result_code(self, result_data):
        """Override the default method to avoid an oversize (and hard to debug) matrix."""
        (
            motif,
            reimplantation,
            localisation_pac,
            transfert_parcelles,
            amenagement_dup,
            meilleur_emplacement,
            motif_pac,
            lineaire_detruit_pac,
            is_small,
        ) = result_data

        if localisation_pac == "non" or lineaire_detruit_pac == 0:
            result_code = "non_soumis"
        else:
            if is_small:
                if reimplantation == "remplacement":
<<<<<<< HEAD
                    if motif == "chemin_access":
=======
                    if motif == "chemin_acces":
>>>>>>> 3d191744
                        # X
                        pass
                    else:
                        result_code = "dispense_petit"
                elif reimplantation == "replantation":
                    result_code = "dispense_petit"
                elif reimplantation == "non":
                    if motif == "amelioration_culture":
                        if transfert_parcelles == "oui":
                            result_code = "interdit_transfert_parcelles"
                        else:
                            result_code = "interdit_amelioration_culture"
                    elif motif == "chemin_acces":
                        if lineaire_detruit_pac <= 10:
                            result_code = "soumis_chemin_acces"
                        else:
                            result_code = "interdit_chemin_acces"
                    elif motif == "securite":
                        if motif_pac != "aucun":
                            result_code = "soumis_autre"
                        else:
                            result_code = "interdit_securite"
                    elif motif == "amenagement":
                        if amenagement_dup == "oui":
                            result_code = "soumis_amenagement"
                        else:
                            result_code = "interdit_amenagement"
                    elif motif == "amelioration_ecologique":
                        # X
                        pass
                    elif motif == "embellissement":
                        result_code = "interdit_embellissement"
                    elif motif == "autre":
                        if motif_pac != "aucun":
                            result_code = "soumis_autre"
                        else:
                            result_code = "interdit_autre"

            elif not is_small:
                if reimplantation == "remplacement":
<<<<<<< HEAD
                    if motif == "chemin_access":
=======
                    if motif == "chemin_acces":
>>>>>>> 3d191744
                        # X
                        pass
                    else:
                        result_code = "soumis_remplacement"
                elif reimplantation == "replantation":
                    if motif == "amelioration_culture":
                        if transfert_parcelles == "oui":
                            result_code = "soumis_transfert_parcelles"
                        else:
                            result_code = "interdit_amelioration_culture"
<<<<<<< HEAD
                    elif motif == "chemin_access":
=======
                    elif motif == "chemin_acces":
>>>>>>> 3d191744
                        if lineaire_detruit_pac <= 10:
                            result_code = "soumis_chemin_acces"
                        else:
                            result_code = "interdit_chemin_acces"
                    elif motif == "securite":
                        if motif_pac != "aucun":
                            result_code = "soumis_autre"
                        else:
                            result_code = "interdit_securite"
                    elif motif == "amenagement":
                        if amenagement_dup == "oui":
                            result_code = "soumis_amenagement"
                        else:
                            result_code = "interdit_amenagement"
                    elif motif == "amelioration_ecologique":
                        if meilleur_emplacement == "oui":
                            result_code = "soumis_meilleur_emplacement"
                        else:
                            result_code = "interdit_amelioration_ecologique"
                    elif motif == "embellissement":
                        result_code = "interdit_embellissement"
                    elif motif == "autre":
                        if motif_pac != "aucun":
                            result_code = "soumis_autre"
                        else:
                            result_code = "interdit_autre"
                elif reimplantation == "non":
                    if motif == "amelioration_culture":
                        if transfert_parcelles == "oui":
                            result_code = "interdit_transfert_parcelles"
                        else:
                            result_code = "interdit_amelioration_culture"
<<<<<<< HEAD
                    elif motif == "chemin_access":
=======
                    elif motif == "chemin_acces":
>>>>>>> 3d191744
                        if lineaire_detruit_pac <= 10:
                            result_code = "soumis_chemin_acces"
                        else:
                            result_code = "interdit_chemin_acces"
                    elif motif == "securite":
                        if motif_pac != "aucun":
                            result_code = "soumis_autre"
                        else:
                            result_code = "interdit_securite"
                    elif motif == "amenagement":
                        if amenagement_dup == "oui":
                            result_code = "soumis_amenagement"
                        else:
                            result_code = "interdit_amenagement"
                    elif motif == "amelioration_ecologique":
                        # X
                        pass
                    elif motif == "embellissement":
                        result_code = "interdit_embellissement"
                    elif motif == "autre":
                        if motif_pac != "aucun":
                            result_code = "soumis_autre"
                        else:
                            result_code = "interdit_autre"

        return result_code<|MERGE_RESOLUTION|>--- conflicted
+++ resolved
@@ -22,13 +22,6 @@
         widget=forms.TextInput(attrs={"placeholder": "En mètres"}),
         display_unit="m",
         display_help_text="",
-    )
-
-    transfert_parcelles = forms.ChoiceField(
-        label="Le projet est-il réalisé à l'occasion d'un transfert de parcelles ?",
-        widget=forms.RadioSelect,
-        choices=(("oui", "Oui"), ("non", "Non")),
-        required=True,
     )
 
     transfert_parcelles = forms.ChoiceField(
@@ -156,12 +149,6 @@
 
     def get_catalog_data(self):
         catalog = super().get_catalog_data()
-<<<<<<< HEAD
-        lineaire_type_4_sur_parcelle_pac = 0
-        if "lineaire_total" in self.catalog:
-            haies = self.catalog["haies"]
-            lineaire_type_4_sur_parcelle_pac = haies.lineaire_type_4_sur_parcelle_pac()
-=======
         lineaire_detruit_pac = 0
         lineaire_type_4_sur_parcelle_pac = 0
         if "lineaire_total" in self.catalog:
@@ -170,7 +157,6 @@
             lineaire_type_4_sur_parcelle_pac = haies.lineaire_type_4_sur_parcelle_pac()
 
         catalog["lineaire_detruit_pac"] = lineaire_detruit_pac
->>>>>>> 3d191744
         catalog["lineaire_type_4_sur_parcelle_pac"] = lineaire_type_4_sur_parcelle_pac
 
         return catalog
@@ -220,11 +206,7 @@
         else:
             if is_small:
                 if reimplantation == "remplacement":
-<<<<<<< HEAD
-                    if motif == "chemin_access":
-=======
                     if motif == "chemin_acces":
->>>>>>> 3d191744
                         # X
                         pass
                     else:
@@ -265,11 +247,7 @@
 
             elif not is_small:
                 if reimplantation == "remplacement":
-<<<<<<< HEAD
-                    if motif == "chemin_access":
-=======
                     if motif == "chemin_acces":
->>>>>>> 3d191744
                         # X
                         pass
                     else:
@@ -280,11 +258,7 @@
                             result_code = "soumis_transfert_parcelles"
                         else:
                             result_code = "interdit_amelioration_culture"
-<<<<<<< HEAD
-                    elif motif == "chemin_access":
-=======
                     elif motif == "chemin_acces":
->>>>>>> 3d191744
                         if lineaire_detruit_pac <= 10:
                             result_code = "soumis_chemin_acces"
                         else:
@@ -317,11 +291,7 @@
                             result_code = "interdit_transfert_parcelles"
                         else:
                             result_code = "interdit_amelioration_culture"
-<<<<<<< HEAD
-                    elif motif == "chemin_access":
-=======
                     elif motif == "chemin_acces":
->>>>>>> 3d191744
                         if lineaire_detruit_pac <= 10:
                             result_code = "soumis_chemin_acces"
                         else:
