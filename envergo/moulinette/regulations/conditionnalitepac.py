from django import forms

from envergo.evaluations.models import RESULTS
from envergo.moulinette.forms import DisplayIntegerField
from envergo.moulinette.regulations import CriterionEvaluator


class Bcae8Form(forms.Form):
    lineaire_total = DisplayIntegerField(
        label="Linéaire total de haie sur l’exploitation :",
        required=True,
        min_value=0,
        widget=forms.TextInput(attrs={"placeholder": "En mètres"}),
        display_unit="m",
    )

    amenagement_dup = forms.ChoiceField(
        label="L’aménagement a-t-il été déclaré d’utilité publique et fait l’objet d’une consultation du public ?",
        widget=forms.RadioSelect,
        choices=(("oui", "Oui"), ("non", "Non")),
        required=True,
    )

    motif_qc = forms.ChoiceField(
        label="Quelle est la raison de la destruction de la haie ?",
        widget=forms.RadioSelect,
        choices=(
            (
                "protection_incendie",
                "Décision du préfet pour protection contre l'incendie",
            ),
            (
                "gestion_sanitaire",
                "Décision du préfet pour gestion sanitaire de la haie",
            ),
            (
                "rehabilitation_fosse",
                "Réhabiliter un fossé pour rétablir une circulation hydraulique",
            ),
            ("aucun", "Aucun de ces cas"),
        ),
        required=True,
    )

    def __init__(self, *args, **kwargs):
        super().__init__(*args, **kwargs)
        profil = self.data.get("profil")
        if profil == "autre":
            self.fields = {}
        elif profil == "agri_pac":
            motif = self.data.get("motif")
            if not motif == "amenagement":
                self.fields.pop("amenagement_dup")
            if not motif == "autre":
                self.fields.pop("motif_qc")


class Bcae8(CriterionEvaluator):
    choice_label = "Conditionnalité PAC > BCAE8"
    slug = "bcae8"
    form_class = Bcae8Form

    CODES = [
        "non_soumis",
        "non_soumis_petit",
        "soumis_remplacement",
        "soumis_transfert_parcelles",
        "soumis_meilleur_emplacement",
        "soumis_chemin_acces",
        "soumis_amenagement",
        "soumis_autre",
        "interdit_transfert_parcelles",
        "interdit_meilleur_emplacement",
        "interdit_chemin_acces",
        "interdit_amenagement",
        "interdit_autre",
    ]

    RESULT_MATRIX = {
        "non_soumis": RESULTS.non_soumis,
        "non_soumis_petit": RESULTS.non_soumis,
        "soumis_remplacement": RESULTS.soumis,
        "soumis_transfert_parcelles": RESULTS.soumis,
        "soumis_meilleur_emplacement": RESULTS.soumis,
        "soumis_chemin_acces": RESULTS.soumis,
        "soumis_amenagement": RESULTS.soumis,
        "soumis_autre": RESULTS.soumis,
        "interdit_transfert_parcelles": RESULTS.interdit,
        "interdit_meilleur_emplacement": RESULTS.interdit,
        "interdit_chemin_acces": RESULTS.interdit,
        "interdit_amenagement": RESULTS.interdit,
        "interdit_autre": RESULTS.interdit,
    }

    def get_result_data(self):
<<<<<<< HEAD
        lineaire_detruit = self.catalog["haies"].length_to_remove()
        is_petit = (
            lineaire_detruit <= 5
            or lineaire_detruit <= 0.02 * self.catalog["lineaire_total"]
        )
=======
        is_petit = False
        lineaire_detruit = self.catalog["haies"].length_to_remove()
        if "lineaire_total" in self.catalog:
            is_petit = (
                lineaire_detruit <= 5
                or lineaire_detruit <= 0.02 * self.catalog["lineaire_total"]
            )
>>>>>>> 12e2c237

        return (
            self.catalog["profil"],
            self.catalog["motif"],
            self.catalog["reimplantation"],
            is_petit,
            lineaire_detruit,
            self.catalog.get("amenagement_dup"),
            self.catalog.get("motif_qc"),
        )

    def get_result_code(self, result_data):
        """Override the default method to avoid an oversize (and hard to debug) matrix."""
        (
            profil,
            motif,
            reimplantation,
            is_petit,
            lineaire_detruit,
            amenagement_dup,
            motif_qc,
        ) = result_data

        if profil == "agri_pac":
            if reimplantation == "remplacement":
                if is_petit:
                    result_code = "non_soumis_petit"
                else:
                    result_code = "soumis_remplacement"
            elif reimplantation == "compensation":
                if is_petit:
                    result_code = "non_soumis_petit"
                else:
                    if motif == "transfert_parcelles":
                        result_code = "soumis_transfert_parcelles"
                    elif motif == "meilleur_emplacement":
                        result_code = "soumis_meilleur_emplacement"
                    elif motif == "chemin_acces":
                        if lineaire_detruit <= 10:
                            result_code = "soumis_chemin_acces"
                        else:  # lineaire_detruit > 10
                            result_code = "interdit_chemin_acces"
                    elif motif == "amenagement":
                        if amenagement_dup == "oui":
                            result_code = "soumis_amenagement"
                        else:  # amenagement_dup=non
                            result_code = "interdit_amenagement"
                    else:  # motif=autre
                        if motif_qc == "aucun":
                            result_code = "interdit_autre"
                        else:  # motif_qc=protection_incendie, gestion_sanitaire, rehabilitation_fosse
                            result_code = "soumis_autre"
            else:  # reimplantation=non
                if motif == "chemin_acces":
                    if lineaire_detruit <= 10:
                        result_code = "soumis_chemin_acces"
                    else:  # lineaire_detruit > 10
                        result_code = "interdit_chemin_acces"
                elif motif == "autre":
                    if motif_qc == "aucun":
                        result_code = "interdit_autre"
                    else:  # motif_qc=protection_incendie, gestion_sanitaire, rehabilitation_fosse
                        result_code = "soumis_autre"
                elif motif == "amenagement":
                    if amenagement_dup == "oui":
                        result_code = "soumis_amenagement"
                    else:  # amenagement_dup=non
                        result_code = "interdit_amenagement"
                else:  # motif=transfert_parcelles
                    result_code = "interdit_transfert_parcelles"
        else:
            # SI profil=autre → non_soumis
            result_code = "non_soumis"

        return result_code<|MERGE_RESOLUTION|>--- conflicted
+++ resolved
@@ -93,13 +93,6 @@
     }
 
     def get_result_data(self):
-<<<<<<< HEAD
-        lineaire_detruit = self.catalog["haies"].length_to_remove()
-        is_petit = (
-            lineaire_detruit <= 5
-            or lineaire_detruit <= 0.02 * self.catalog["lineaire_total"]
-        )
-=======
         is_petit = False
         lineaire_detruit = self.catalog["haies"].length_to_remove()
         if "lineaire_total" in self.catalog:
@@ -107,7 +100,6 @@
                 lineaire_detruit <= 5
                 or lineaire_detruit <= 0.02 * self.catalog["lineaire_total"]
             )
->>>>>>> 12e2c237
 
         return (
             self.catalog["profil"],
