import json
from abc import ABC, abstractmethod
from dataclasses import dataclass
from enum import Enum
from types import SimpleNamespace

from django.contrib.gis.geos import GEOSGeometry

from envergo.evaluations.models import RESULT_CASCADE, RESULTS, TAG_STYLES_BY_RESULT
from envergo.geodata.utils import EPSG_WGS84, merge_geometries, to_geojson


class Stake(Enum):
    SOUMIS = "Soumis"
    INTERDIT = "Interdit"


@dataclass
class RequiredAction:
    stake: Stake
    text: str

    def __str__(self):
        return self.text


@dataclass
class MapPolygon:
    """Data that can be displayed and labeled on a leaflet map as a polygon.

    A `MapPolygon is meant to represent a single entry on a map:
    a polygon with a given color and label.
    """

    perimeters: list  # List of objects with a `geometry` property
    color: str
    label: str
    class_name: str = ""  # CSS class name to apply to the polygon

    @property
    def geometry(self):
        geometries = [p.geometry for p in self.perimeters]
        merged_geometry = merge_geometries(geometries)
        return merged_geometry

    @property
    def maps(self):
        from envergo.geodata.models import Map as geodata_Map

        perimeter_maps = []
        for p in self.perimeters:
            if hasattr(p, "map"):
                perimeter_maps.append(p.map)
            elif isinstance(p, geodata_Map):
                perimeter_maps.append(p)
        return perimeter_maps


@dataclass
class Map:
    """Data for a map that will be displayed with Leaflet."""

    center: tuple  # Coordinates to center the map
    entries: list  # List of `MapPolygon` objects
    caption: str = None  # Legend displayed below the map
    truncate: bool = True  # Should the displayed polygons be truncated?
    zoom: int = 17  # the map zoom to pass to leaflet
    zoom_on_geometry: MapPolygon = (
        None  # Polygon to zoom on when the map is loaded. If set, center and zoom level are ignored
    )
    display_marker_at_center: bool = True  # Add a Map Marker at the center of the map
    ratio_classes: str = (
        "ratio-4x3 ratio-sm-4x5"  # Check for "project.scss" for available ratios
    )
    fixed: bool = True  # Is the map fixed or can it be zoomed and dragged?
    type: str = "criterion"  # Can be "criterion" or "regulation"

    def to_json(self):
        # Don't display full polygons
        EPSG_WGS84 = 4326
        buffer = self.center.buffer(1000).transform(EPSG_WGS84, clone=True)

        data = json.dumps(
            {
                "type": self.type,
                "center": to_geojson(self.center),
                "zoom": self.zoom,
                "polygons": [
                    {
                        "polygon": (
                            to_geojson(entry.geometry.intersection(buffer))
                            if self.truncate
                            else to_geojson(entry.geometry)
                        ),
                        "color": entry.color,
                        "label": entry.label,
                        "className": entry.class_name,
                    }
                    for entry in self.entries
                ],
                "caption": self.caption,
                "sources": [
                    {"name": map.name, "url": map.source} for map in self.sources
                ],
                "fixed": self.fixed,
                "zoomOnGeometry": (
                    to_geojson(self.zoom_on_geometry.geometry)
                    if self.zoom_on_geometry
                    else None
                ),
                "displayMarkerAtCenter": self.display_marker_at_center,
            }
        )
        return data

    @property
    def sources(self):
        maps = set()
        for entry in self.entries:
            for map in entry.maps:
                maps.add(map)
        return maps


class MapFactory(ABC):
    """A factory that creates a map."""

    def __init__(self, regulation):
        self.regulation = regulation

        # We use visually distinctive color palette to display perimeters.
        # https://d3js.org/d3-scale-chromatic/categorical#schemeTableau10
        self.palette = [
            self.regulation.polygon_color,
            "#4e79a7",
            "#e15759",
            "#76b7b2",
            "#59a14f",
            "#edc949",
            "#af7aa1",
            "#ff9da7",
            "#9c755f",
            "#bab0ab",
        ]

    def create_perimeter_polygons(self):
        """Create MapPolygon objects from perimeters."""

        perimeters = self.regulation.perimeters.all()
        polygons = None
        if perimeters:
            polygons = [
                MapPolygon(
                    [perimeter],
                    self.palette[counter % len(self.palette)],
                    perimeter.map_legend,
                )
                for counter, perimeter in enumerate(perimeters)
            ]

        return polygons

    @abstractmethod
    def create_map(self) -> Map | None:
        """Create a map."""
        raise NotImplementedError

    @classmethod
    @abstractmethod
    def human_readable_name(cls):
        raise NotImplementedError


class PerimetersBoundedWithCenterMapMarkerMapFactory(MapFactory):
    """A factory that creates a map with a marker on project center and bounded by perimeters."""

    @classmethod
    def human_readable_name(cls):
        return "Une carte montrant l’ensemble des périmètres, avec un marqueur sur le centre du projet"

    def create_map(self) -> Map | None:
        """Create a map centered on moulinette location."""
        polygons = self.create_perimeter_polygons()

        if polygons:
            map = Map(
                type="regulation",
                center=self.regulation.moulinette.get_map_center(),
                entries=polygons,
                truncate=False,
                display_marker_at_center=True,
                zoom=None,
                ratio_classes="ratio-2x1 ratio-sm-4x5",
                fixed=False,
            )
            return map

        return None


class HedgesToRemoveCentricMapFactory(MapFactory):
    """A factory that creates a map centered on the hedges to remove."""

    @classmethod
    def human_readable_name(cls):
        return "Une carte centrée sur les haies à détruire (GUH uniquement)"

    def create_map(self) -> Map | None:
        """Create a map centered on the hedges to remove."""
        polygons = self.create_perimeter_polygons()
        if polygons:
            haies = self.regulation.moulinette.catalog.get("haies")
            if haies:
                hedges_to_remove = MapPolygon(
                    [
                        SimpleNamespace(
                            geometry=GEOSGeometry(hedge.geometry.wkt, srid=EPSG_WGS84)
                        )
                        for hedge in haies.hedges_to_remove()
                    ],
                    "red",
                    "Haies à détruire",
                    class_name="hedge to-remove",
                )

                polygons.append(hedges_to_remove)

                map = Map(
                    type="regulation",
                    center=self.regulation.moulinette.get_map_center(),
                    entries=polygons,
                    truncate=False,
                    zoom_on_geometry=hedges_to_remove,
                    display_marker_at_center=False,
                    zoom=None,
                    ratio_classes="ratio-2x1 ratio-sm-4x5",
                    fixed=False,
                )
                return map

        return None


class RegulationEvaluator(ABC):
    """Evaluate a single regulation."""

    do_not_call_in_templates = True
    choice_label = "Défaut"

    def __init__(self, moulinette):
        self.moulinette = moulinette

    def evaluate(self, regulation):
        self._result = self.get_result(regulation)

    def get_result(self, regulation):
        """Compute global result from individual criteria.

        When we perform an evaluation, a single regulation has many criteria.
        Criteria can have different results, but we display a single value for
        the regulation result.

        We can reduce different criteria results into a single regulation
        result because results have different priorities.

        For example, if a single criterion has the "interdit" result, the
        regulation result will be "interdit" too, no matter what the other
        criteria results are. Then it will be "soumis", etc.

        Different regulations have different set of possible result values, e.g
        only the Évaluation environnementale regulation has the "cas par cas" or
        "systematique" results, but the cascade still works.
        """

        # We start by handling edge cases:
        # - when the regulation is not activated for the department
        # - when the perimeter is not activated
        # - when no perimeter is found
        if not regulation.is_activated():
            return RESULTS.non_active

        if regulation.has_perimeters:
            all_perimeters = regulation.perimeters.all()
            activated_perimeters = [p for p in all_perimeters if p.is_activated]
            if all_perimeters and not any(activated_perimeters):
                return RESULTS.non_disponible
            if not all_perimeters:
                return RESULTS.non_concerne

        # From this point, we made sure every data (regulation, perimeter) is existing
        # and activated

        results = [criterion.result for criterion in regulation.criteria.all()]
        result = None
        for status in RESULT_CASCADE:
            if status in results:
                result = status
                break

        # If there is no criterion at all, we have to set a default value
        if result is None:
            if regulation.has_perimeters:
                result = RESULTS.non_soumis
            else:
                result = RESULTS.non_disponible
        return result

    @property
    def result(self):
        """Return the regulation macro result."""

        if not hasattr(self, "_result"):
            raise RuntimeError("Call the evaluator `evaluate` method first")

        return self._result


class AmenagementRegulationEvaluator(RegulationEvaluator):
    """Specific evaluator for the amenagement site."""

    choice_label = "Aménagement > Défaut"


class HaieRegulationEvaluator(RegulationEvaluator):
    """Specific evaluator for the haies site."""

    choice_label = "Haie > Défaut"

    # result -> autorisation / déclaration
    PROCEDURE_TYPE_MATRIX = {}

    def evaluate(self, regulation):
        super().evaluate(regulation)
        self._procedure_type = self.get_procedure_type(regulation)

    def get_procedure_type(self, regulation):
        procedure_type = self.PROCEDURE_TYPE_MATRIX.get(self.result)
        return procedure_type

    @property
    def procedure_type(self):
        """Return the regulation procedure_type (autorisation / déclaration)."""
        if not hasattr(self, "_procedure_type"):
            raise RuntimeError("Call the evaluator `evaluate` method first")

        return self._procedure_type


class CriterionEvaluator(ABC):
    """Evaluate a single criterion.

    The basic workflow is has follow:

     - make sure the data we need is available (`get_catalog_data`) and inject
       it to the global catalog, to avoid duplicate queries from other criteria
     - get the data we need to perform the check (`get_result_data`)
     - convert the data to a single result code using the `CODE_MATRIX` dict
     - convert the result code to a single result using the `RESULT_MATRIX` dict

    Those operations are performed in the `evaluate` method, which should only
    be called once, and that populates the `result_code` and `result` properties.
    """

    # Prevent template engine to instanciate the class since we sometimes want
    # to display the raw type for debug purpose
    do_not_call_in_templates = True

    # Associate evaluation data with a single result code
    CODE_MATRIX = {}

    # Associate a result code with a single result
    RESULT_MATRIX = {}

    # The form class to use to ask the end user for additional data
    form_class = None

    # The form class to use to ask the admin for necessary settings
    settings_form_class = None

    def __init__(self, moulinette, distance, settings):
        """Initialize the evaluator.

        Args:
            moulinette (Moulinette): The moulinette instance.
            distance (int): The distance to the queried coordinates.
            settings (dict): Custom settings required for computing the result, set in the admin.
        """
        if not hasattr(self, "slug"):
            raise RuntimeError(
                f"CriterionEvaluator {type(self).__name__} must have a `slug` attribute."
            )
        self.moulinette = moulinette
        self.distance = distance
        self.moulinette.catalog.update(self.get_catalog_data())
        self.settings = settings

    @property
    def catalog(self):
        """Is is a simple shortcut for readability purpose."""
        return self.moulinette.catalog

    def get_catalog_data(self):
        """Get data to inject to the global catalog."""

        form = self.get_form()
        if form and form.is_valid():
            if hasattr(form, "prefixed_cleaned_data"):
                data = form.prefixed_cleaned_data
            else:
                data = form.cleaned_data
        else:
            data = {}

        return data

    def get_result_data(self):
        """Return the data used to perform the criterion check."""

        raise NotImplementedError(
            f"Implement the `{type(self).__name__}.get_result_data` method."
        )

    def get_result_code(self, result_data):
        """Compute a unique result code from criterion data."""

        result_code = self.CODE_MATRIX.get(result_data)
        return result_code

    def get_result(self, result_code):
        """Converts a unique result code to a single result label."""

        result = self.RESULT_MATRIX.get(result_code, result_code)
        return result

    def evaluate(self):
        """Perform the criterion check.

        This method is called once and saves the result codes.

        The result code is a unique code used to select the template to render.
        The result is a somewhat standard value like "non_soumis", "action_requise", etc.
        """

        # Before performing the check, we need to make sure we have all the data
        # we need.
        # We might require additional data:
        # - from the user, using an "additional data" form
        # - from the admin, using a "settings" form
        form = self.get_form()
        settings_form = self.get_settings_form()
        if not all(
            (
                form is None or form.is_valid(),
                settings_form is None or settings_form.is_valid(),
            )
        ):
            self._result_code, self._result = (
                RESULTS.non_disponible,
                RESULTS.non_disponible,
            )
            return

        result_data = self.get_result_data()
        result_code = self.get_result_code(result_data)
        result = self.get_result(result_code)
        self._result_code, self._result = result_code, result

    @property
    def result_code(self):
        """Return the criterion result code.

        The result code is a unique code used to render the criterion template.

        This is useful because for a given result, a single criterion could be
        rendered in different ways. E.g a criterion could have a "action requise"
        result, but the action is different depending on the criterion parameters.

        """
        if not hasattr(self, "_result_code"):
            raise RuntimeError("Call the evaluator `evaluate` method first")

        return self._result_code

    @property
    def result(self):
        """Return the criterion result.

        This value is used to render the criterion result label (e.g "action requise")
        and to compute the whole regulation result.
        """
        if not hasattr(self, "_result"):
            raise RuntimeError("Call the evaluator `evaluate` method first")

        return self._result

    @property
    def result_tag_style(self):
        """Define the style (mainly the color) of the result tag."""

        return TAG_STYLES_BY_RESULT[self.result]

    def get_map(self):
        """Returns a `Map` object."""
        return None

    def get_form(self):
        """Get the form to ask the user for additional data."""

        form_class = getattr(self, "form_class", None)
        if form_class:
            form = self.form_class(**self.moulinette.form_kwargs)
        else:
            form = None
        return form

    def get_settings_form(self):
        """Get the form to ask the admin for necessary settings."""

        settings_form_class = getattr(self, "settings_form_class", None)
        if settings_form_class:
            if self.settings:
                form = self.settings_form_class(self.settings)
            else:
                form = self.settings_form_class()
        else:
            form = None
        return form


SELF_DECLARATION_ELIGIBILITY_MATRIX = {
    RESULTS.soumis: True,
    RESULTS.soumis_ou_pac: True,
    RESULTS.non_soumis: False,
    RESULTS.action_requise: True,
    RESULTS.non_disponible: False,
    RESULTS.cas_par_cas: True,
    RESULTS.systematique: True,
    RESULTS.non_applicable: False,
    RESULTS.non_concerne: False,
    RESULTS.a_verifier: True,
    RESULTS.iota_a_verifier: True,
    RESULTS.interdit: True,
    RESULTS.non_active: False,
    RESULTS.derogation_inventaire: False,
    RESULTS.derogation_simplifiee: False,
    RESULTS.dispense: False,
    RESULTS.dispense_sous_condition: False,
    RESULTS.soumis_declaration: False,
    RESULTS.soumis_autorisation: False,
}


_missing_results = [
    key for (key, label) in RESULTS if key not in SELF_DECLARATION_ELIGIBILITY_MATRIX
]
if _missing_results:
    raise ValueError(
        f"The following RESULTS are missing in SELF_DECLARATION_ELIGIBILITY_MATRIX: {_missing_results}"
    )


class SelfDeclarationMixin:
    """Mixin for criterion evaluators that need to display the "self declare" call to action."""

    @property
    def eligible_to_self_declaration(self):
        """Should we display the "self declare" call to action?"""
        if not hasattr(self, "_result"):
            raise RuntimeError("Call the evaluator `evaluate` method first")
        return SELF_DECLARATION_ELIGIBILITY_MATRIX[self._result]


class HedgeDensityMixin:
    """Mixin for criterion evaluators that need "hedge density" to be evaluated."""

    pass


class ActionsToTakeBaseMixin:
    ACTIONS_TO_TAKE_MATRIX = {}

    def get_actions_to_take(self):
        actions_to_take = self.ACTIONS_TO_TAKE_MATRIX.get(self.result, [])
        return actions_to_take

    @property
    def actions_to_take(self):
        """Return the actions to take depending on regulation result."""
        if not hasattr(self, "_actions_to_take"):
            raise RuntimeError("Call the evaluator `evaluate` method first")

        return self._actions_to_take


<<<<<<< HEAD
class ActionsToTakeCriterionMixin(ActionsToTakeBaseMixin):
    """Mixin for criterion evaluators that project result into actions to take."""

    def evaluate(self):
        super().evaluate()
        self._actions_to_take = self.get_actions_to_take()


class ActionsToTakeRegulationMixin(ActionsToTakeBaseMixin):
    """Mixin for regulation evaluators that project result into actions to take."""

    def evaluate(self, regulation):
        super().evaluate(regulation)
=======
class ActionsToTakeMixin(ActionsToTakeBaseMixin):
    """Mixin for evaluators (for both criterion and regulation) that project result into actions to take."""

    def evaluate(self, *args):
        super().evaluate(*args)
>>>>>>> 5632780d
        self._actions_to_take = self.get_actions_to_take()<|MERGE_RESOLUTION|>--- conflicted
+++ resolved
@@ -592,25 +592,9 @@
         return self._actions_to_take
 
 
-<<<<<<< HEAD
-class ActionsToTakeCriterionMixin(ActionsToTakeBaseMixin):
-    """Mixin for criterion evaluators that project result into actions to take."""
-
-    def evaluate(self):
-        super().evaluate()
-        self._actions_to_take = self.get_actions_to_take()
-
-
-class ActionsToTakeRegulationMixin(ActionsToTakeBaseMixin):
-    """Mixin for regulation evaluators that project result into actions to take."""
-
-    def evaluate(self, regulation):
-        super().evaluate(regulation)
-=======
 class ActionsToTakeMixin(ActionsToTakeBaseMixin):
     """Mixin for evaluators (for both criterion and regulation) that project result into actions to take."""
 
     def evaluate(self, *args):
         super().evaluate(*args)
->>>>>>> 5632780d
         self._actions_to_take = self.get_actions_to_take()