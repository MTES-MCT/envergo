import json
from abc import ABC
from dataclasses import dataclass
from enum import Enum

from envergo.evaluations.models import RESULTS
from envergo.geodata.utils import merge_geometries, to_geojson


class Stake(Enum):
    SOUMIS = "Soumis"
    INTERDIT = "Interdit"


@dataclass
class RequiredAction:
    stake: Stake
    text: str

    def __str__(self):
        return self.text


@dataclass
class MapPolygon:
    """Data that can be displayed and labeled on a leaflet map as a polygon.

    A `MapPolygon is meant to represent a single entry on a map:
    a polygon with a given color and label.
    """

    perimeters: list  # List of objects with a `geometry` property
    color: str
    label: str

    @property
    def geometry(self):
        geometries = [p.geometry for p in self.perimeters]
        merged_geometry = merge_geometries(geometries)
        return merged_geometry

    @property
    def maps(self):
        from envergo.geodata.models import Map as geodata_Map

        perimeter_maps = []
        for p in self.perimeters:
            if hasattr(p, "map"):
                perimeter_maps.append(p.map)
            elif isinstance(p, geodata_Map):
                perimeter_maps.append(p)
        return perimeter_maps


@dataclass
class Map:
    """Data for a map that will be displayed with Leaflet."""

    center: tuple  # Coordinates to center the map
    entries: list  # List of `MapPolygon` objects
    caption: str = None  # Legend displayed below the map
    truncate: bool = True  # Should the displayed polygons be truncated?
    zoom: int = 17  # the map zoom to pass to leaflet
<<<<<<< HEAD
    ratio: str = (
=======
    ratio_classes: str = (
>>>>>>> ae3fe1b4
        "ratio-4x3 ratio-sm-4x5"  # Check for "project.scss" for available ratios
    )
    fixed: bool = True  # Is the map fixed or can it be zoomed and dragged?
    type: str = "criterion"  # Can be "criterion" or "regulation"

    def to_json(self):
        # Don't display full polygons
        EPSG_WGS84 = 4326
        buffer = self.center.buffer(1000).transform(EPSG_WGS84, clone=True)

        data = json.dumps(
            {
                "type": self.type,
                "center": to_geojson(self.center),
                "zoom": self.zoom,
                "polygons": [
                    {
                        "polygon": (
                            to_geojson(entry.geometry.intersection(buffer))
                            if self.truncate
                            else to_geojson(entry.geometry)
                        ),
                        "color": entry.color,
                        "label": entry.label,
                    }
                    for entry in self.entries
                ],
                "caption": self.caption,
                "sources": [
                    {"name": map.name, "url": map.source} for map in self.sources
                ],
                "fixed": self.fixed,
            }
        )
        return data

    @property
    def sources(self):
        maps = set()
        for entry in self.entries:
            for map in entry.maps:
                maps.add(map)
        return maps


class CriterionEvaluator(ABC):
    """Evaluate a single criterion.

    The basic workflow is has follow:

     - make sure the data we need is available (`get_catalog_data`) and inject
       it to the global catalog, to avoid duplicate queries from other criteria
     - get the data we need to perform the check (`get_result_data`)
     - convert the data to a single result code using the `CODE_MATRIX` dict
     - convert the result code to a single result using the `RESULT_MATRIX` dict

    Those operations are performed in the `evaluate` method, which should only
    be called once, and that populates the `result_code` and `result` properties.
    """

    # Prevent template engine to instanciate the class since we sometimes want
    # to display the raw type for debug purpose
    do_not_call_in_templates = True

    # Associate evaluation data with a single result code
    CODE_MATRIX = {}

    # Associate a result code with a single result
    RESULT_MATRIX = {}

    # The form class to use to ask the end user for additional data
    form_class = None

    # The form class to use to ask the admin for necessary settings
    settings_form_class = None

    def __init__(self, moulinette, distance, settings):
        """Initialize the evaluator.

        Args:
            moulinette (Moulinette): The moulinette instance.
            distance (int): The distance to the queried coordinates.
            settings (dict): Custom settings required for computing the result, set in the admin.
        """
        if not hasattr(self, "slug"):
            raise RuntimeError(
                f"CriterionEvaluator {type(self).__name__} must have a `slug` attribute."
            )
        self.moulinette = moulinette
        self.distance = distance
        self.moulinette.catalog.update(self.get_catalog_data())
        self.settings = settings

    @property
    def catalog(self):
        """Is is a simple shortcut for readability purpose."""
        return self.moulinette.catalog

    def get_catalog_data(self):
        """Get data to inject to the global catalog."""

        form = self.get_form()
        if form and form.is_valid():
            if hasattr(form, "prefixed_cleaned_data"):
                data = form.prefixed_cleaned_data
            else:
                data = form.cleaned_data
        else:
            data = {}

        return data

    def get_result_data(self):
        """Return the data used to perform the criterion check."""

        raise NotImplementedError(
            f"Implement the `{type(self).__name__}.get_result_data` method."
        )

    def get_result_code(self, result_data):
        """Compute a unique result code from criterion data."""

        result_code = self.CODE_MATRIX.get(result_data)
        return result_code

    def get_result(self, result_code):
        """Converts a unique result code to a single result label."""

        result = self.RESULT_MATRIX.get(result_code, result_code)
        return result

    def evaluate(self):
        """Perform the criterion check.

        This method is called once and saves the result codes.

        The result code is a unique code used to select the template to render.
        The result is a somewhat standard value like "non_soumis", "action_requise", etc.
        """

        # Before performing the check, we need to make sure we have all the data
        # we need.
        # We might require additional data:
        # - from the user, using an "additional data" form
        # - from the admin, using a "settings" form
        form = self.get_form()
        settings_form = self.get_settings_form()
        if not all(
            (
                form is None or form.is_valid(),
                settings_form is None or settings_form.is_valid(),
            )
        ):
            self._result_code, self._result = (
                RESULTS.non_disponible,
                RESULTS.non_disponible,
            )
            return

        result_data = self.get_result_data()
        result_code = self.get_result_code(result_data)
        result = self.get_result(result_code)
        self._result_code, self._result = result_code, result

    @property
    def result_code(self):
        """Return the criterion result code.

        The result code is a unique code used to render the criterion template.

        This is useful because for a given result, a single criterion could be
        rendered in different ways. E.g a criterion could have a "action requise"
        result, but the action is different depending on the criterion parameters.

        """
        if not hasattr(self, "_result_code"):
            raise RuntimeError("Call the evaluator `evaluate` method first")

        return self._result_code

    @property
    def result(self):
        """Return the criterion result.

        This value is used to render the criterion result label (e.g "action requise")
        and to compute the whole regulation result.
        """
        if not hasattr(self, "_result"):
            raise RuntimeError("Call the evaluator `evaluate` method first")

        return self._result

    def get_map(self):
        """Returns a `Map` object."""
        return None

    def get_form(self):
        """Get the form to ask the user for additional data."""

        form_class = getattr(self, "form_class", None)
        if form_class:
            form = self.form_class(self.moulinette.raw_data)
        else:
            form = None
        return form

    def get_settings_form(self):
        """Get the form to ask the admin for necessary settings."""

        settings_form_class = getattr(self, "settings_form_class", None)
        if settings_form_class:
            if self.settings:
                form = self.settings_form_class(self.settings)
            else:
                form = self.settings_form_class()
        else:
            form = None
        return form<|MERGE_RESOLUTION|>--- conflicted
+++ resolved
@@ -61,11 +61,7 @@
     caption: str = None  # Legend displayed below the map
     truncate: bool = True  # Should the displayed polygons be truncated?
     zoom: int = 17  # the map zoom to pass to leaflet
-<<<<<<< HEAD
-    ratio: str = (
-=======
     ratio_classes: str = (
->>>>>>> ae3fe1b4
         "ratio-4x3 ratio-sm-4x5"  # Check for "project.scss" for available ratios
     )
     fixed: bool = True  # Is the map fixed or can it be zoomed and dragged?
