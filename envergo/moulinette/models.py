import logging
from abc import ABC, abstractmethod
from collections import OrderedDict
from itertools import groupby
from operator import attrgetter

from django.conf import settings
from django.contrib.gis.db.models import MultiPolygonField
from django.contrib.gis.db.models.functions import Distance
from django.contrib.gis.geos import Point
from django.contrib.gis.measure import Distance as D
from django.contrib.postgres.fields import ArrayField
from django.db import models
from django.db.models import Case, F, IntegerField, Prefetch, Q
from django.db.models import Value as V
from django.db.models import When
from django.db.models.functions import Cast, Concat
from django.http import QueryDict
from django.urls import reverse
from django.utils.safestring import mark_safe
from django.utils.translation import gettext_lazy as _
from model_utils import Choices
from phonenumber_field.modelfields import PhoneNumberField

from envergo.evaluations.models import RESULTS
from envergo.geodata.models import Department, Zone
from envergo.moulinette.fields import CriterionEvaluatorChoiceField
from envergo.moulinette.forms import (
    MoulinetteFormAmenagement,
    MoulinetteFormHaie,
    TriageFormHaie,
)
from envergo.moulinette.regulations import Map, MapPolygon
from envergo.moulinette.utils import list_moulinette_templates
from envergo.utils.urls import update_qs

# WGS84, geodetic coordinates, units in degrees
# Good for storing data and working wordwide
EPSG_WGS84 = 4326

# Projected coordinates
# Used for displaying tiles in web map systems (OSM, GoogleMaps)
# Good for working in meters
EPSG_MERCATOR = 3857


logger = logging.getLogger(__name__)

HAIE_REGULATIONS = ["conditionnalite_pac", "dep"]

# A list of required action stakes.
# For example, a user might learn that an action is required, to check if the
# project is subject to the Water Law. Or if the project is forbidden.
STAKES = Choices(
    ("soumis", "Soumis"),
    ("interdit", "Interdit"),
)

REGULATIONS = Choices(
    ("loi_sur_leau", "Loi sur l'eau"),
    ("natura2000", "Natura 2000"),
    ("eval_env", "Évaluation environnementale"),
    ("sage", "Règlement de SAGE"),
    ("conditionnalite_pac", "Conditionnalité PAC"),
    ("dep", "Dérogation « espèces protégées »"),
)


# This is to use in model fields `default` attribute
def all_regulations():
    return list(dict(REGULATIONS._doubles).keys())


class Regulation(models.Model):
    """A single regulation (e.g Loi sur l'eau)."""

    result_cascade = [
        RESULTS.interdit,
        RESULTS.systematique,
        RESULTS.cas_par_cas,
        RESULTS.soumis,
        RESULTS.action_requise,
        RESULTS.a_verifier,
        RESULTS.iota_a_verifier,
        RESULTS.non_soumis,
        RESULTS.non_concerne,
        RESULTS.non_disponible,
    ]

    regulation = models.CharField(_("Regulation"), max_length=64, choices=REGULATIONS)
    weight = models.PositiveIntegerField(_("Order"), default=1)

    has_perimeters = models.BooleanField(
        _("Has perimeters"),
        default=False,
        help_text=_("Is this regulation linked to local perimetres?"),
    )
    show_map = models.BooleanField(
        _("Show perimeter map"),
        help_text=_("The perimeter's map will be displayed, if it exists"),
        default=False,
    )
    polygon_color = models.CharField(_("Polygon color"), max_length=7, default="blue")

    class Meta:
        verbose_name = _("Regulation")
        verbose_name_plural = _("Regulations")

    def __str__(self):
        return self.get_regulation_display()

    def __getattr__(self, attr):
        """Returns the corresponding criterion.

        Allows to do something like this:
        moulinette.loi_sur_leau.zone_humide to fetch the correct regulation.
        """

        def select_criterion(criterion):
            return criterion.slug == attr

        # If we just call `self.criteria.all(), we will trigger a recursive call
        # to __getattr__.
        # To avoid this, we get that data from the prefetched cache instead
        if (
            "_prefetched_objects_cache" in self.__dict__
            and "criteria" in self.__dict__["_prefetched_objects_cache"]
        ):
            criteria = self.__dict__["_prefetched_objects_cache"]["criteria"]
            if criteria:
                criterion = next(filter(select_criterion, criteria), None)
                if criterion:
                    return criterion
        val = getattr(super(), attr)
        return val

    def get_criterion(self, criterion_slug):
        """Return the criterion with the given slug."""

        def select_criterion(criterion):
            return criterion.slug == criterion_slug

        criterion = next(filter(select_criterion, self.criteria.all()), None)
        if criterion is None:
            logger.warning(f"Criterion {criterion_slug} not found.")
        return criterion

    def get_optional_criteria(self):
        optional_criteria = [
            c
            for c in self.criteria.all()
            if c.is_optional and c.result != "non_disponible"
        ]
        return optional_criteria

    def evaluate(self, moulinette):
        """Evaluate the regulation and all its criterions.

        Note : the `distance` field is not a member of the Criterion model,
        it is added with an annotation in the `get_regulations` method.
        """
        self.moulinette = moulinette
        for criterion in self.criteria.all():
            criterion.evaluate(moulinette, criterion.distance)

    @property
    def slug(self):
        return self.regulation

    @property
    def title(self):
        return self.get_regulation_display()

    @property
    def subtitle(self):
        subtitle_property = f"{self.regulation}_subtitle"
        sub = getattr(self, subtitle_property, None)
        return sub

    @property
    def eval_env_subtitle(self):
        """Custom subtitle for EvalEnv.

        When an Eval Env evaluation is "non soumis", we need to display that not
        all "rubriques" have been evaluated.
        """
        if self.result != "non_soumis":
            return None

        optional_criteria = [
            c
            for c in self.criteria.all()
            if c.is_optional and c.result != "non_disponible"
        ]
        subtitle = "(rubrique 39)" if not optional_criteria else None
        return subtitle

    def is_activated(self):
        """Is the regulation activated in the moulinette config?"""

        if not self.moulinette.has_config():
            return False

        config = self.moulinette.config
        regulations_available = config.regulations_available
        activated = self.regulation in regulations_available
        return activated

    def show_criteria(self):
        """Should the criteria be displayed?

        We musn't display criteria if the regulation or associated perimeters are
        not activated yet.
        """

        activated_perimeters = [p for p in self.perimeters.all() if p.is_activated]
        return self.is_activated() and (
            (not self.has_perimeters)
            or (self.has_perimeters and any(activated_perimeters))
        )

    @property
    def result(self):
        """Compute global result from individual criterions.

        When we perform an evaluation, a single regulation has many criteria.
        Criteria can have different results, but we display a single value for
        the regulation result.

        We can reduce different criteria results into a single regulation
        result because results have different priorities.

        For example, if a single criterion has the "interdit" result, the
        regulation result will be "interdit" too, no matter what the other
        criteria results are. Then it will be "soumis", etc.

        Different regulations have different set of possible result values, e.g
        only the Évaluation environnementale regulation has the "cas par cas" or
        "systematique" results, but the cascade still works.
        """

        # We start by handling edge cases:
        # - when the regulation is not activated for the department
        # - when the perimeter is not activated
        # - when no perimeter is found
        if not self.is_activated():
            return RESULTS.non_active

        if self.has_perimeters:
            all_perimeters = self.perimeters.all()
            activated_perimeters = [p for p in all_perimeters if p.is_activated]
            if all_perimeters and not any(activated_perimeters):
                return RESULTS.non_disponible
            if not all_perimeters:
                return RESULTS.non_concerne

        # From this point, we made sure every data (regulation, perimeter) is existing
        # and activated

        results = [criterion.result for criterion in self.criteria.all()]
        result = None
        for status in self.result_cascade:
            if status in results:
                result = status
                break

        # If there is no criterion at all, we have to set a default value
        if result is None:
            if self.has_perimeters:
                result = RESULTS.non_soumis
            else:
                result = RESULTS.non_disponible
        return result

    @property
    def results_by_perimeter(self):
        """Compute global result for each perimeter for which this regulation is activated.

        When there is several perimeters, we may want to display some different
        information depending on the result of each single perimeter.
        E.g. if the project is impacting two different SAGE, we may have some
        different required actions for each of them.

        This method is using the same cascading logic as the `result` property,
        to reduce multiple criteria results to a single value.

        The results are sorted based on the result cascade, because we want to
        display first the most restrictive results.
        """
        if not self.has_perimeters:
            return None

        results_by_perimeter = {}

        # Fetch already evaluated criteria
        criteria_list = list(self.criteria.all())
        criteria_list.sort(key=attrgetter("perimeter_id"))
        grouped_criteria = {
            k: list(v) for k, v in groupby(criteria_list, key=attrgetter("perimeter"))
        }

<<<<<<< HEAD
        for perimeter, criteria in grouped_criteria.items():
=======
        for perimeter in self.perimeters.all():
            criteria = grouped_criteria.get(perimeter, [])
>>>>>>> d9738c64
            results = [criterion.result for criterion in criteria]
            result = None
            for status in self.result_cascade:
                if status in results:
                    result = status
                    break
            # If there is no criterion at all, we have to set a default value
            if result is None:
                if perimeter.is_activated:
                    result = RESULTS.non_soumis
                else:
                    result = RESULTS.non_disponible
            results_by_perimeter[perimeter] = result

        # sort based on the results cascade
        return OrderedDict(
            sorted(
                results_by_perimeter.items(),
                key=lambda item: self.result_cascade.index(item[1]),
            )
        )

    def required_actions(self, stake=None):
        """Return the list of required actions for the given stake."""

        if stake:
            actions = [
                c.required_action
                for c in self.criteria.all()
                if c.required_action
                and c.result == "action_requise"
                and c.required_action_stake == stake
            ]
        else:
            actions = [
                c.required_action
                for c in self.criteria.all()
                if c.required_action and c.result == "action_requise"
            ]
        return list(set(actions))

    def required_actions_soumis(self):
        return self.required_actions(STAKES.soumis)

    def required_actions_interdit(self):
        return self.required_actions(STAKES.interdit)

    # FIXME: all the impacts of the matched criteria will be displayed, even
    # when said criteria have a "non soumis" result.
    def project_impacts(self):
        impacts = [c.project_impact for c in self.criteria.all() if c.project_impact]
        return impacts

    def discussion_contacts(self):
        contacts = [
            c.discussion_contact for c in self.criteria.all() if c.discussion_contact
        ]
        return contacts

    def ein_out_of_n2000_site(self):
        """Is the project subject to n2000 even if it is not in a Natura 2000 zone ?

        There is an edge case for the Natura2000 regulation.
        Projects can be subject to Natura2000 only
        because they are subject to IOTA or Evaluation Environnemental, even though they are outside
        Natura 2000 zones.
        """
        criteria_slugs = [c.slug for c in self.criteria.all()]
        return criteria_slugs and all(
            item in ["iota", "eval_env"] for item in criteria_slugs
        )

    def autorisation_urba_needed(self):
        """Is an "autorisation d'urbanisme" needed?

        This is a custom check for the N2000 regulation.
        Such an authorization is required if the answer to the "autorisation d'urbanisme"
        question is anything other than "no".

        Also, the value is "True" by default if the "autorisation_urba" question is
        not present.
        """

        try:
            autor_urba_form = self.get_criterion("autorisation_urba").get_form()
            if (
                autor_urba_form.is_valid()
                and autor_urba_form.cleaned_data["autorisation_urba"] == "none"
            ):
                return False
        except AttributeError:
            pass

        return True

    def display_perimeter(self):
        """Should / can a perimeter be displayed?"""
        return self.is_activated() and bool(self.perimeters.all())

    @property
    def map(self):
        """Returns a map to be displayed for the regulation.

        Returns a `envergo.moulinette.regulations.Map` object or None.
        This map object will be serialized to Json and passed to a Leaflet
        configuration script.
        """

        # We use visually distinctive color palette to display perimeters.
        # https://d3js.org/d3-scale-chromatic/categorical#schemeTableau10
        palette = [
            self.polygon_color,
            "#4e79a7",
            "#e15759",
            "#76b7b2",
            "#59a14f",
            "#edc949",
            "#af7aa1",
            "#ff9da7",
            "#9c755f",
            "#bab0ab",
        ]
        perimeters = self.perimeters.all()
        if perimeters:
            polygons = [
                MapPolygon(
                    [perimeter], palette[counter % len(palette)], perimeter.map_legend
                )
                for counter, perimeter in enumerate(perimeters)
            ]
            map = Map(
                type="regulation",
                center=self.moulinette.catalog["coords"],
                entries=polygons,
                truncate=False,
                zoom=None,
                ratio="2x1",
                fixed=False,
            )
            return map

        return None

    def display_map(self):
        """Should / can a perimeter map be displayed?"""
        return all((self.is_activated(), self.show_map, self.map))

    def has_several_perimeters(self):
        return len(self.perimeters.all()) > 1


class Criterion(models.Model):
    """A single criteria for a regulation (e.g. Loi sur l'eau > Zone humide)."""

    backend_title = models.CharField(
        _("Admin title"),
        help_text=_("For backend usage only"),
        max_length=256,
    )
    title = models.CharField(
        _("Title"), help_text=_("For frontend usage"), max_length=256
    )
    subtitle = models.CharField(_("Subtitle"), max_length=256, blank=True)
    header = models.CharField(_("Header"), max_length=4096, blank=True)
    regulation = models.ForeignKey(
        "moulinette.Regulation",
        verbose_name=_("Regulation"),
        on_delete=models.PROTECT,
        related_name="criteria",
    )
    perimeter = models.ForeignKey(
        "moulinette.Perimeter",
        verbose_name=_("Perimeter"),
        on_delete=models.PROTECT,
        related_name="criteria",
        null=True,
        blank=True,
    )
    activation_map = models.ForeignKey(
        "geodata.Map",
        verbose_name=_("Activation map"),
        on_delete=models.PROTECT,
        related_name="criteria",
    )
    activation_distance = models.PositiveIntegerField(
        _("Activation distance"), default=0
    )
    evaluator = CriterionEvaluatorChoiceField(_("Evaluator"))
    evaluator_settings = models.JSONField(
        _("Evaluator settings"), default=dict, blank=True
    )
    is_optional = models.BooleanField(
        _("Is optional"),
        default=False,
        help_text=_("Only show this criterion to admin users"),
    )
    weight = models.PositiveIntegerField(_("Order"), default=1)
    required_action = models.CharField(
        _("Required action"),
        help_text="Le porteur doit s'assurer que son projet…",
        max_length=256,
        blank=True,
    )
    required_action_stake = models.CharField(
        _("Required action stake"), choices=STAKES, max_length=32, blank=True
    )
    project_impact = models.CharField(
        _("Project impact"),
        help_text="Au vu des informations saisies, le projet…",
        max_length=256,
        blank=True,
    )
    discussion_contact = models.TextField(
        _("Discussion contact (html)"),
        help_text="Le porteur de projet peut se rapprocher…",
        blank=True,
    )

    class Meta:
        verbose_name = _("Criterion")
        verbose_name_plural = _("Criteria")

    def __str__(self):
        return self.title

    @property
    def slug(self):
        return self.evaluator.slug

    @property
    def unique_slug(self):
        return f"{self.regulation.slug}__{self.slug}"

    def evaluate(self, moulinette, distance):
        """Initialize and run the actual evaluator."""

        # Before the evaluation, let's create a `MoulinetteTemplate` dict
        # It would make more sense to do this in the `__init__` method, but
        # the templates would have not be prefetched yet.
        self._templates = {t.key: t for t in self.templates.all()}

        self.moulinette = moulinette
        self._evaluator = self.evaluator(moulinette, distance, self.evaluator_settings)
        self._evaluator.evaluate()

    @property
    def result_code(self):
        """Return the criterion result code."""
        if not hasattr(self, "_evaluator"):
            raise RuntimeError(
                "Criterion must be evaluated before accessing the result code."
            )

        return self._evaluator.result_code

    @property
    def result(self):
        """Return the criterion result."""
        if not hasattr(self, "_evaluator"):
            raise RuntimeError(
                "Criterion must be evaluated before accessing the result."
            )

        return self._evaluator.result

    def should_be_displayed(self):
        """Should the criterion result be displayed?

        When their result is not available, optional criteria should not be displayed.
        """
        if hasattr(self._evaluator, "should_be_displayed"):
            result = self._evaluator.should_be_displayed()
        else:
            result = not (self.is_optional and self.result == RESULTS.non_disponible)
        return result

    @property
    def map(self):
        """Returns a map to be displayed for a single criterion.

        Returns a `envergo.moulinette.regulations.Map` object or None.
        This map object will be serialized to Json and passed to a Leaflet
        configuration script.
        """
        if not hasattr(self, "_evaluator"):
            raise RuntimeError(
                "Criterion must be evaluated before accessing the result code."
            )

        try:
            map = self._evaluator.get_map()
        except:  # noqa
            map = None
        return map

    def get_form_class(self):
        if not hasattr(self, "_evaluator"):
            raise RuntimeError(
                "Criterion must be evaluated before accessing the form class."
            )

        return self._evaluator.form_class

    def get_form(self):
        if not hasattr(self, "_evaluator"):
            raise RuntimeError("Criterion must be evaluated before accessing the form.")

        return self._evaluator.get_form()

    def get_settings_form(self):
        settings_form_class = getattr(self.evaluator, "settings_form_class", None)
        if settings_form_class:
            if self.evaluator_settings:
                form = settings_form_class(self.evaluator_settings)
            else:
                form = settings_form_class()
        else:
            form = None
        return form

    def get_template(self, template_key):
        return self._templates.get(template_key, None)


class Perimeter(models.Model):
    """A perimeter is an administrative zone.

    Examples of perimeters:
     - Sage GMRE
     - Marais de Vilaine

    Perimeters are related to regulations (e.g Natura 2000 Marais de Vilaine).

    """

    backend_name = models.CharField(
        _("Backend name"), help_text=_("For admin usage only"), max_length=256
    )
    name = models.CharField(_("Name"), max_length=256)
    is_activated = models.BooleanField(
        _("Is activated"),
        help_text=_("Check if all criteria have been set"),
        default=False,
    )
    regulation = models.ForeignKey(
        "moulinette.Regulation",
        verbose_name=_("Regulation"),
        on_delete=models.PROTECT,
        related_name="perimeters",
    )
    activation_map = models.ForeignKey(
        "geodata.Map",
        verbose_name=_("Map"),
        related_name="perimeters",
        on_delete=models.PROTECT,
    )
    activation_distance = models.PositiveIntegerField(
        _("Activation distance"), default=0
    )
    url = models.URLField(_("Url"), blank=True)
    contact_name = models.CharField(_("Contact name"), max_length=256, blank=True)
    contact_url = models.URLField(_("Contact url"), blank=True)
    contact_phone = PhoneNumberField(_("Contact phone"), blank=True)
    contact_email = models.EmailField(_("Contact email"), blank=True)

    map_legend = models.CharField(_("Map legend"), max_length=256, blank=True)
    rules_url = models.URLField(_("Rules url"), blank=True)

    class Meta:
        verbose_name = _("Perimeter")
        verbose_name_plural = _("Perimeters")

    def __str__(self):
        return self.name

    def has_contact(self):
        return any(
            (
                self.contact_url,
                self.contact_phone,
                self.contact_email,
            )
        )

    @property
    def contact(self):
        """Format an address string."""
        lines = [f"<strong>{self.contact_name or self.name}</strong>"]
        if self.contact_phone:
            lines.append(
                f'Téléphone : <a href="tel:{self.contact_phone}">{self.contact_phone.as_national}</a>'
            )
        if self.contact_url:
            lines.append(
                f'Site web : <a href="{self.contact_url}" target="_blank" rel="noopener">{self.contact_url}</a>'
            )
        if self.contact_email:
            lines.append(
                f'Email : <a href="mailto:{self.contact_email}">{self.contact_email}</a>'
            )
        contact = f"""
        <div class="fr-highlight fr-mb-2w fr-ml-0 fr-mt-1w">
            <address>
                {"<br/>".join(lines)}
            </address>
            </div>
        """
        return mark_safe(contact)


class ConfigBase(models.Model):
    department = models.OneToOneField(
        "geodata.Department",
        verbose_name=_("Department"),
        on_delete=models.PROTECT,
        related_name="%(class)s",
    )
    is_activated = models.BooleanField(
        _("Is activated"),
        help_text=_("Is the moulinette available for this department?"),
        default=False,
    )

    class Meta:
        abstract = True

    def __str__(self):
        return self.department.get_department_display()


class ConfigAmenagement(ConfigBase):
    """Some moulinette content depends on the department.

    This object is dedicated to the Amenagement moulinette. For Haie, see ConfigHaie.
    """

    regulations_available = ArrayField(
        base_field=models.CharField(max_length=64, choices=REGULATIONS),
        blank=True,
        default=list,
    )
    zh_doubt = models.BooleanField("Tout le département en ZH doute", default=False)
    ddtm_water_police_email = models.EmailField(
        "E-mail DDT(M) police de l'eau", blank=True
    )
    ddtm_n2000_email = models.EmailField("E-mail DDT(M) Natura 2000", blank=True)
    dreal_eval_env_email = models.EmailField("E-mail DREAL pôle eval env", blank=True)
    dreal_department_unit_url = models.URLField("Url UD DREAL", blank=True)
    lse_contact_ddtm = models.TextField("LSE > Contact DDTM")
    lse_free_mention = models.TextField(
        "LSE > Mention libre « autres rubriques »", blank=True
    )
    n2000_contact_ddtm_info = models.TextField("N2000 > Contact DDTM info")
    n2000_contact_ddtm_instruction = models.TextField(
        "N2000 > Contact DDTM instruction"
    )
    n2000_procedure_ein = models.TextField("N2000 > Procédure EIN")
    n2000_lotissement_proximite = models.TextField(
        "N2000 > Précision proximité immédiate",
        blank=True,
    )
    evalenv_procedure_casparcas = models.TextField("EvalEnv > Procédure cas par cas")
    criteria_values = models.JSONField(
        "Valeurs des critères", default=dict, null=False, blank=True
    )

    class Meta:
        verbose_name = _("Config amenagement")
        verbose_name_plural = _("Configs amenagement")


class ConfigHaie(ConfigBase):
    """Some moulinette content depends on the department.

    This object is dedicated to the Haie moulinette. For Amenagement, see ConfigAmenagement.
    """

    regulations_available = HAIE_REGULATIONS

    department_guichet_unique_url = models.URLField(
        "Url du guichet unique de la haie du département (si existant)", blank=True
    )

    contacts_and_links = models.TextField(
        "Liste des contacts et liens utiles", blank=True
    )

    def __str__(self):
        return self.department.get_department_display()

    class Meta:
        verbose_name = "Config haie"
        verbose_name_plural = "Configs haie"


TEMPLATE_KEYS = [
    "autorisation_urba_pa",
    "autorisation_urba_pa_lotissement",
    "autorisation_urba_pc",
    "autorisation_urba_amenagement_dp",
    "autorisation_urba_construction_dp",
    "autorisation_urba_none",
    "autorisation_urba_other",
]


def get_all_template_keys():
    tpls = TEMPLATE_KEYS + list(list_moulinette_templates())
    return zip(tpls, tpls)


class MoulinetteTemplate(models.Model):
    """A custom moulinette template that can be admin edited.

    Templates can be associated to departments (through ConfigAmenagement) or
    criteria.
    """

    config = models.ForeignKey(
        "moulinette.ConfigAmenagement",
        verbose_name=_("Config"),
        on_delete=models.PROTECT,
        related_name="templates",
        null=True,
    )
    criterion = models.ForeignKey(
        "moulinette.Criterion",
        verbose_name=_("Criterion"),
        on_delete=models.PROTECT,
        related_name="templates",
        null=True,
    )
    key = models.CharField(_("Key"), choices=get_all_template_keys(), max_length=512)
    content = models.TextField(_("Content"), blank=True, default="")

    class Meta:
        verbose_name = _("Moulinette template")
        verbose_name_plural = _("Moulinette templates")
        constraints = [
            # Make sure the template is associated with a single related object
            models.CheckConstraint(
                check=Q(config__isnull=False, criterion=None)
                | Q(criterion__isnull=False, config=None),
                name="relation_to_single_object",
            ),
            # Make sure each criterion / config cannot have duplicate templates
            models.UniqueConstraint(
                fields=["config", "key"],
                condition=Q(config__isnull=False),
                name="unique_template_config_key",
            ),
            models.UniqueConstraint(
                fields=["criterion", "key"],
                condition=Q(criterion__isnull=False),
                name="unique_template_criterion_key",
            ),
        ]


class MoulinetteCatalog(dict):
    """Custom class responsible for fetching data used in regulation evaluations.

    The catalog is passed to Regulation and Criterion objects, and those objects
    can contribute data to the dictionary.

    But some data is used in several criterions, so it must be fetched beforehand.
    """

    def __missing__(self, key):
        """If the data is not in the dict, use a method to fetch it."""

        if not hasattr(self, key):
            raise KeyError(f"Donnée manquante : {key}")

        method = getattr(self, key)
        value = method()
        self[key] = value
        return value


class Moulinette(ABC):
    """Automatic environment law evaluation processing tool.

    Given a bunch of relevant user provided data, we try to perform an
    automatic computation and tell if the project is subject to the Water Law
    or other regulations.
    """

    REGULATIONS = [
        "loi_sur_leau",
        "natura2000",
        "eval_env",
        "sage",
        "conditionnalite_pac",
        "dep",
    ]

    def __init__(self, data, raw_data, activate_optional_criteria=True):
        if isinstance(raw_data, QueryDict):
            self.raw_data = raw_data.dict()
        else:
            self.raw_data = raw_data
        self.catalog = MoulinetteCatalog(**data)
        self.catalog.update(self.get_catalog_data())

        # Some criteria must be hidden to normal users in the
        self.activate_optional_criteria = activate_optional_criteria

        self.department = self.get_department()

        self.config = self.catalog["config"] = self.get_config()
        if self.config and self.config.id and hasattr(self.config, "templates"):
            self.templates = {t.key: t for t in self.config.templates.all()}
        else:
            self.templates = {}

        self.evaluate()

    @property
    def regulations(self):
        if not hasattr(self, "_regulations"):
            self._regulations = self.get_regulations()
        return self._regulations

    @regulations.setter
    def regulations(self, value):
        self._regulations = value

    def evaluate(self):
        for regulation in self.regulations:
            regulation.evaluate(self)

    def has_config(self):
        return bool(self.config)

    @abstractmethod
    def get_config(self):
        pass

    def get_template(self, template_key):
        """Return the MoulinetteTemplate with the given key."""

        return self.templates.get(template_key, None)

    @classmethod
    def get_home_template(cls):
        """Return the template to display the result page."""

        if not hasattr(cls, "home_template"):
            raise AttributeError("No result template found.")
        return cls.home_template

    def get_result_template(self):
        """Return the template to display the result page."""

        if not hasattr(self, "result_template"):
            raise AttributeError("No result template found.")
        return self.result_template

    def get_debug_result_template(self):
        """Return the template to display the result page."""

        if not hasattr(self, "debug_result_template"):
            raise AttributeError("No result template found.")
        return self.debug_result_template

    def get_result_non_disponible_template(self):
        """Return the template to display the result_non_disponible page."""

        if not hasattr(self, "result_non_disponible"):
            raise AttributeError("No result_non_disponible template found.")
        return self.result_non_disponible

    def get_result_available_soon_template(self):
        """Return the template to display the result_available_soon page."""

        if not hasattr(self, "result_available_soon"):
            raise AttributeError("No result_available_soon template found.")
        return self.result_available_soon

    @classmethod
    def get_main_form_class(cls):
        """Return the form class for the main questions."""

        if not hasattr(cls, "main_form_class"):
            raise AttributeError("No main form class found.")
        return cls.main_form_class

    def get_criteria(self):
        """Fetch relevant criteria for evaluation.

        We don't actually use the criteria directly, the returned queryset will only
        be used in a prefetch_related call when we fetch the regulations.
        """
        criteria = (
            Criterion.objects.order_by("weight")
            .distinct("weight", "id")
            .prefetch_related("templates")
            .annotate(distance=Cast(0, IntegerField()))
        )

        # We might have to filter out optional criteria
        if not self.activate_optional_criteria:
            criteria = criteria.exclude(is_optional=True)

        return criteria

    @classmethod
    def get_optionnal_criteria(self):
        """Fetch optionnal criteria used by this moulinette regulations."""
        criteria = Criterion.objects.filter(
            is_optional=True, regulation__regulation__in=self.REGULATIONS
        ).order_by("weight")

        return criteria

    def get_regulations(self):
        """Find the activated regulations and their criteria."""

        criteria = self.get_criteria()
        regulations = (
            Regulation.objects.filter(regulation__in=self.REGULATIONS)
            .order_by("weight")
            .prefetch_related(Prefetch("criteria", queryset=criteria))
        )
        return regulations

    def get_catalog_data(self):
        return {}

    def is_evaluation_available(self):
        return self.config and self.config.is_activated

    def has_missing_data(self):
        """Make sure all the data required to compute the result is provided."""

        form_errors = []
        for regulation in self.regulations:
            for criterion in regulation.criteria.all():
                form = criterion.get_form()
                # We check for each form for errors
                if form:
                    form.full_clean()

                    # For optional forms, we only check for errors if the form
                    # was activated (the "activate" checkbox was selected)
                    if (
                        criterion.is_optional
                        and self.activate_optional_criteria
                        and form.is_activated()
                    ):
                        form_errors.append(not form.is_valid())
                    elif not criterion.is_optional:
                        form_errors.append(not form.is_valid())

        return any(form_errors)

    def cleaned_additional_data(self):
        """Return combined additional data from custom criterion forms."""

        data = {}
        for regulation in self.regulations:
            for criterion in regulation.criteria.all():
                form = criterion.get_form()
                if form and form.is_valid():
                    data.update(form.cleaned_data)

        return data

    def __getattr__(self, attr):
        """Returns the corresponding regulation.

        Allows to do something like this:
        moulinette.loi_sur_leau to fetch the correct regulation.
        """
        if attr in self.REGULATIONS:
            return self.get_regulation(attr)
        else:
            return super().__getattr__(attr)

    def get_regulation(self, regulation_slug):
        """Return the regulation with the given slug."""

        def select_regulation(regulation):
            return regulation.slug == regulation_slug

        regul = next(filter(select_regulation, self.regulations), None)
        if regul is None:
            logger.warning(f"Regulation {regulation_slug} not found.")
        return regul

    def result_data(self):
        """Export all results data as a dict."""

        result = {}
        for regulation in self.regulations:
            result[regulation.slug] = {
                "result": regulation.result,
                "criterions": {},
            }
            for criterion in regulation.criteria.all():
                result[regulation.slug]["criterions"][criterion.slug] = criterion.result

        return result

    def additional_form_classes(self):
        """Return the list of forms for additional questions.

        Some criteria need more data to return an answer. Here, we gather all
        the forms to gather this data.
        """

        forms = []

        for regulation in self.regulations:
            for criterion in regulation.criteria.all():
                if not criterion.is_optional:
                    form_class = criterion.get_form_class()
                    if form_class and form_class not in forms:
                        forms.append(form_class)

        return forms

    def main_form(self):
        """Get the instanciated main form questions."""

        form_class = self.get_main_form_class()
        return form_class(self.raw_data)

    def additional_forms(self):
        """Get a list of instanciated additional questions forms."""

        form_classes = self.additional_form_classes()
        forms = []
        for form_class in form_classes:
            form = form_class(self.raw_data)

            # Some forms end up with no fields, depending on the project data
            # so we just skip them
            if form.fields:
                forms.append(form)
        return forms

    def additional_fields(self):
        """Get a {field_name: field} dict of all additional questions fields."""

        forms = self.additional_forms()
        fields = OrderedDict()
        for form in forms:
            for field in form:
                if field.name not in fields:
                    fields[field.name] = field
        return fields

    def optional_form_classes(self):
        """Return the list of forms for optional questions."""
        forms = []

        for regulation in self.regulations:
            for criterion in regulation.criteria.all():
                if criterion.is_optional:
                    form_class = criterion.get_form_class()
                    if form_class and form_class not in forms:
                        forms.append(form_class)

        return forms

    def optional_forms(self):
        form_classes = self.optional_form_classes()
        forms = []
        for form_class in form_classes:
            form = form_class(self.raw_data)
            if form.fields:
                forms.append(form)
        return forms

    @abstractmethod
    def summary(self):
        """Build a data summary, for analytics purpose."""
        raise NotImplementedError

    @property
    def result(self):
        """Compute global result from individual regulation results."""

        results = [regulation.result for regulation in self.regulations]

        # TODO Handle other statuses non_concerne, non_disponible, a_verifier
        rules = [
            ((RESULTS.interdit,), RESULTS.interdit),
            (
                (RESULTS.soumis, RESULTS.systematique, RESULTS.cas_par_cas),
                RESULTS.soumis,
            ),
            ((RESULTS.action_requise,), RESULTS.action_requise),
            ((RESULTS.non_soumis,), RESULTS.non_soumis),
            ((RESULTS.non_disponible,), RESULTS.non_disponible),
        ]

        result = None
        for rule_statuses, rule_result in rules:
            if any(rule_status in results for rule_status in rule_statuses):
                result = rule_result
                break

        result = result or RESULTS.non_soumis

        return result

    def all_required_actions(self):
        for regulation in self.regulations:
            for required_action in regulation.required_actions():
                yield required_action

    def all_required_actions_soumis(self):
        for regulation in self.regulations:
            for required_action in regulation.required_actions_soumis():
                yield required_action

    def all_required_actions_interdit(self):
        for regulation in self.regulations:
            for required_action in regulation.required_actions_interdit():
                yield required_action

    @classmethod
    def get_form_template(cls):
        """Return the template name for the moulinette."""

        if not hasattr(cls, "form_template"):
            raise AttributeError("No form template name found.")
        return cls.form_template

    @abstractmethod
    def get_debug_context(self):
        """Add some data to display on the debug page"""
        raise NotImplementedError

    @classmethod
    @abstractmethod
    def get_triage_params(cls):
        """Add some data to display on the debug page"""
        raise NotImplementedError

    @classmethod
    def get_extra_context(cls, request):
        """return extra context data for the moulinette views.
        You can use this method to add some context specific to your site : Haie or Amenagement
        """

        return {}


class MoulinetteAmenagement(Moulinette):
    REGULATIONS = ["loi_sur_leau", "natura2000", "eval_env", "sage"]
    home_template = "amenagement/moulinette/home.html"
    result_template = "amenagement/moulinette/result.html"
    debug_result_template = "amenagement/moulinette/result_debug.html"
    result_available_soon = "amenagement/moulinette/result_available_soon.html"
    result_non_disponible = "amenagement/moulinette/result_non_disponible.html"
    form_template = "amenagement/moulinette/form.html"
    main_form_class = MoulinetteFormAmenagement

    def get_regulations(self):
        """Find the activated regulations and their criteria."""

        perimeters = self.get_perimeters()

        regulations = (
            super()
            .get_regulations()
            .prefetch_related(Prefetch("perimeters", queryset=perimeters))
        )
        return regulations

    def get_perimeters(self):
        coords = self.catalog["coords"]

        perimeters = (
            Perimeter.objects.filter(
                activation_map__zones__geometry__dwithin=(
                    coords,
                    F("activation_distance"),
                )
            )
            .annotate(
                geometry=Case(
                    When(
                        activation_map__geometry__isnull=False,
                        then=F("activation_map__geometry"),
                    ),
                    default=F("activation_map__zones__geometry"),
                )
            )
            .annotate(distance=Cast(Distance("geometry", coords), IntegerField()))
            .order_by("id")
            .distinct("id")
            .select_related("activation_map")
            .defer("activation_map__geometry")
        )

        return perimeters

    def get_criteria(self):
        coords = self.catalog["coords"]

        criteria = (
            super()
            .get_criteria()
            .filter(
                activation_map__zones__geometry__dwithin=(
                    coords,
                    F("activation_distance"),
                )
            )
            .annotate(
                geometry=Case(
                    When(
                        activation_map__geometry__isnull=False,
                        then=F("activation_map__geometry"),
                    ),
                    default=F("activation_map__zones__geometry"),
                )
            )
            .annotate(distance=Cast(Distance("geometry", coords), IntegerField()))
            .select_related("activation_map")
            .defer("activation_map__geometry")
        )

        return criteria

    def get_catalog_data(self):
        """Fetch / compute data required for further computations."""

        catalog = super().get_catalog_data()

        lng = self.catalog["lng"]
        lat = self.catalog["lat"]
        catalog["lng_lat"] = Point(float(lng), float(lat), srid=EPSG_WGS84)
        catalog["coords"] = catalog["lng_lat"].transform(EPSG_MERCATOR, clone=True)
        catalog["circle_12"] = catalog["coords"].buffer(12)
        catalog["circle_25"] = catalog["coords"].buffer(25)
        catalog["circle_100"] = catalog["coords"].buffer(100)

        fetching_radius = int(self.raw_data.get("radius", "200"))
        zones = self.get_zones(catalog["coords"], fetching_radius)
        catalog["all_zones"] = zones

        def wetlands_filter(zone):
            return all(
                (
                    zone.map.map_type == "zone_humide",
                    zone.map.data_type in ("certain", "forbidden"),
                )
            )

        catalog["wetlands"] = list(filter(wetlands_filter, zones))

        def potential_wetlands_filter(zone):
            return all(
                (
                    zone.map.map_type == "zone_humide",
                    zone.map.data_type == "uncertain",
                )
            )

        catalog["potential_wetlands"] = list(filter(potential_wetlands_filter, zones))

        def forbidden_wetlands_filter(zone):
            return all(
                (
                    zone.map.map_type == "zone_humide",
                    zone.map.data_type == "forbidden",
                )
            )

        catalog["forbidden_wetlands"] = list(filter(forbidden_wetlands_filter, zones))

        def flood_zones_filter(zone):
            return all(
                (
                    zone.map.map_type == "zone_inondable",
                    zone.map.data_type == "certain",
                )
            )

        catalog["flood_zones"] = list(filter(flood_zones_filter, zones))

        def potential_flood_zones_filter(zone):
            return all(
                (
                    zone.map.map_type == "zone_inondable",
                    zone.map.data_type == "uncertain",
                )
            )

        catalog["potential_flood_zones"] = list(
            filter(potential_flood_zones_filter, zones)
        )

        return catalog

    def get_zones(self, coords, radius=200):
        """Return the Zone objects containing the queried coordinates."""

        zones = (
            Zone.objects.filter(geometry__dwithin=(coords, D(m=radius)))
            .annotate(distance=Cast(Distance("geometry", coords), IntegerField()))
            .annotate(geom=Cast("geometry", MultiPolygonField()))
            .select_related("map")
            .defer("map__geometry")
            .order_by("distance", "map__name")
        )
        return zones

    def summary(self):
        """Build a data summary, for analytics purpose."""

        department = self.department
        department_code = department.department if department else ""

        summary = {
            "lat": f'{self.catalog["lat"]:.5f}',
            "lng": f'{self.catalog["lng"]:.5f}',
            "existing_surface": self.catalog["existing_surface"],
            "created_surface": self.catalog["created_surface"],
            "final_surface": self.catalog["final_surface"],
            "department": department_code,
            "is_eval_available": self.is_evaluation_available(),
        }
        summary.update(self.cleaned_additional_data())

        if self.is_evaluation_available():
            summary["result"] = self.result_data()

        return summary

    def get_department(self):
        lng_lat = self.catalog["lng_lat"]
        department = (
            Department.objects.filter(geometry__contains=lng_lat)
            .select_related("configamenagement")
            .prefetch_related("configamenagement__templates")
            .first()
        )
        return department

    def get_config(self):
        return getattr(self.department, "configamenagement", None)

    def get_debug_context(self):
        # In the debug page, we want to factorize the maps we display, so we order them
        # by map first
        return {
            "grouped_perimeters": self.get_perimeters()
            .order_by(
                "activation_map__name",
                "id",
                "distance",
            )
            .distinct("activation_map__name", "id"),
            "grouped_criteria": self.get_criteria()
            .order_by(
                "activation_map__name",
                "id",
                "distance",
            )
            .distinct("activation_map__name", "id"),
            "grouped_zones": (
                self.catalog["all_zones"]
                .annotate(type=Concat("map__map_type", V("-"), "map__data_type"))
                .order_by("type", "distance", "map__name")
            ),
        }

    @classmethod
    def get_triage_params(cls):
        return set()


class MoulinetteHaie(Moulinette):
    REGULATIONS = HAIE_REGULATIONS
    home_template = "haie/moulinette/home.html"
    result_template = "haie/moulinette/result.html"
    debug_result_template = "haie/moulinette/result.html"
    result_available_soon = "haie/moulinette/result_non_disponible.html"
    result_non_disponible = "haie/moulinette/result_non_disponible.html"
    form_template = "haie/moulinette/form.html"
    main_form_class = MoulinetteFormHaie

    def get_config(self):
        return getattr(self.department, "confighaie", None)

    def summary(self):
        """Build a data summary, for analytics purpose."""
        # TODO
        summary = {
            "haie": "this is a haie simulation",
        }
        summary.update(self.cleaned_additional_data())

        if self.is_evaluation_available():
            summary["result"] = self.result_data()

        return summary

    def get_debug_context(self):
        return {}

    @classmethod
    def get_triage_params(cls):
        return set(TriageFormHaie.base_fields.keys())

    @classmethod
    def get_extra_context(cls, request):
        """return extra context data for the moulinette views.
        You can use this method to add some context specific to your site : Haie or Amenagement
        """
        context = {}
        form_data = (
            request.moulinette_data
            if hasattr(request, "moulinette_data")
            else request.GET
        )
        context["triage_url"] = update_qs(
            reverse("triage"), {**form_data.dict(), "edit": "true"}
        )

        triage_form = TriageFormHaie(data=form_data)
        if triage_form.is_valid():
            context["triage_form"] = triage_form
        else:
            context["redirect_url"] = context["triage_url"]

        department_code = request.GET.get("department", None)
        department = (
            (
                Department.objects.defer("geometry")
                .filter(confighaie__is_activated=True, department=department_code)
                .first()
            )
            if department_code
            else None
        )
        context["department"] = department

        return context

    def get_department(self):
        department_code = self.raw_data.get("department", None)
        department = (
            (
                Department.objects.defer("geometry")
                .select_related("confighaie")
                .filter(department=department_code)
                .first()
            )
            if department_code
            else None
        )

        return department


def get_moulinette_class_from_site(site):
    """Return the correct Moulinette class depending on the current site."""

    domain_class = {
        settings.ENVERGO_AMENAGEMENT_DOMAIN: MoulinetteAmenagement,
        settings.ENVERGO_HAIE_DOMAIN: MoulinetteHaie,
    }
    cls = domain_class.get(site.domain, None)
    if cls is None:
        raise RuntimeError(f"Unknown site for domain {site.domain}")
    return cls


def get_moulinette_class_from_url(url):
    """Return the correct Moulinette class depending on the current site."""

    if "envergo" in url:
        cls = MoulinetteAmenagement
    elif "haie" in url:
        cls = MoulinetteHaie
    else:
        raise RuntimeError("Cannot find the moulinette to use")
    return cls<|MERGE_RESOLUTION|>--- conflicted
+++ resolved
@@ -299,12 +299,8 @@
             k: list(v) for k, v in groupby(criteria_list, key=attrgetter("perimeter"))
         }
 
-<<<<<<< HEAD
-        for perimeter, criteria in grouped_criteria.items():
-=======
         for perimeter in self.perimeters.all():
             criteria = grouped_criteria.get(perimeter, [])
->>>>>>> d9738c64
             results = [criterion.result for criterion in criteria]
             result = None
             for status in self.result_cascade:
