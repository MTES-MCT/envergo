--- conflicted
+++ resolved
@@ -1509,19 +1509,14 @@
         You can use this method to add some context specific to your site : Haie or Amenagement
         """
         context = {}
-<<<<<<< HEAD
-        form_data = request.GET
-        context["triage_url"] = update_qs(
-            reverse("triage"), {**form_data.dict(), "edit": "true"}
-        )
-=======
         form_data = (
             request.moulinette_data
             if hasattr(request, "moulinette_data")
             else request.GET
         )
-        context["triage_url"] = update_qs(reverse("triage"), form_data)
->>>>>>> 2aa04cca
+        context["triage_url"] = update_qs(
+            reverse("triage"), {**form_data.dict(), "edit": "true"}
+        )
 
         triage_form = TriageFormHaie(data=form_data)
         if triage_form.is_valid():
