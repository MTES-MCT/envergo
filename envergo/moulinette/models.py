import logging
from abc import ABC, abstractmethod
from collections import OrderedDict
from enum import IntEnum
from itertools import groupby
from operator import attrgetter
from typing import Literal

from django.conf import settings
from django.contrib.gis.db.models import MultiPolygonField
from django.contrib.gis.db.models.functions import Centroid, Distance
from django.contrib.gis.geos import Point
from django.contrib.gis.measure import Distance as D
from django.contrib.postgres.fields import ArrayField
from django.core.exceptions import ValidationError
from django.db import models
from django.db.models import (
    CheckConstraint,
    Exists,
    F,
    IntegerField,
    OuterRef,
    Prefetch,
    Q,
)
from django.db.models import Value
from django.db.models import Value as V
from django.db.models.functions import Cast, Concat
from django.forms import BoundField, Form
from django.template import TemplateDoesNotExist
from django.template.loader import get_template
from django.utils.functional import cached_property
from django.utils.module_loading import import_string
from django.utils.safestring import mark_safe
from django.utils.translation import gettext_lazy as _
from model_utils import Choices
from phonenumber_field.modelfields import PhoneNumberField

from envergo.evaluations.models import (
    RESULT_CASCADE,
    RESULTS,
    TAG_STYLES_BY_RESULT,
    EvaluationAction,
    TagStyleEnum,
)
from envergo.geodata.models import Department, Zone
from envergo.hedges.forms import HedgeToPlantPropertiesForm, HedgeToRemovePropertiesForm
from envergo.hedges.models import TO_PLANT, TO_REMOVE, HedgeData
from envergo.moulinette.fields import (
    CriterionEvaluatorChoiceField,
    RegulationEvaluatorChoiceField,
    get_subclasses,
)
from envergo.moulinette.forms import (
    DisplayIntegerField,
    MoulinetteFormAmenagement,
    MoulinetteFormHaie,
    TriageFormHaie,
)
from envergo.moulinette.regulations import HedgeDensityMixin, MapFactory
from envergo.moulinette.utils import compute_surfaces, list_moulinette_templates
from envergo.utils.tools import insert_before

# WGS84, geodetic coordinates, units in degrees
# Good for storing data and working wordwide
EPSG_WGS84 = 4326

# Projected coordinates
# Used for displaying tiles in web map systems (OSM, GoogleMaps)
# Good for working in meters
EPSG_MERCATOR = 3857


logger = logging.getLogger(__name__)

# A list of required action stakes.
# For example, a user might learn that an action is required, to check if the
# project is subject to the Water Law. Or if the project is forbidden.
STAKES = Choices(
    ("soumis", "Soumis"),
    ("interdit", "Interdit"),
)

ACTIVATION_MODES = Choices(
    ("department_centroid", "Centroïde du département dans la carte"),
    ("hedges_intersection", "Intersection de la carte et des haies à détruire"),
)

REGULATIONS = Choices(
    ("loi_sur_leau", "Loi sur l'eau"),
    ("natura2000", "Natura 2000"),
    ("natura2000_haie", "Natura 2000 Haie"),
    ("eval_env", "Évaluation environnementale"),
    ("sage", "Règlement de SAGE"),
    ("conditionnalite_pac", "Conditionnalité PAC"),
    ("ep", "Espèces protégées"),
    ("alignement_arbres", "Alignements d'arbres (L350-3)"),
    ("urbanisme_haie", "Urbanisme haie"),
    ("reserves_naturelles", "Réserves naturelles"),
)


GLOBAL_RESULT_MATRIX = {
    RESULTS.interdit: RESULTS.interdit,
    RESULTS.systematique: RESULTS.soumis,
    RESULTS.cas_par_cas: RESULTS.soumis,
    RESULTS.soumis_ou_pac: RESULTS.soumis,
    RESULTS.soumis: RESULTS.soumis,
    RESULTS.soumis_declaration: RESULTS.soumis,
    RESULTS.soumis_autorisation: RESULTS.soumis,
    RESULTS.derogation_inventaire: RESULTS.soumis,
    RESULTS.derogation_simplifiee: RESULTS.soumis,
    RESULTS.dispense_sous_condition: RESULTS.soumis,
    RESULTS.action_requise: RESULTS.action_requise,
    RESULTS.a_verifier: RESULTS.action_requise,
    RESULTS.iota_a_verifier: RESULTS.action_requise,
    RESULTS.non_soumis: RESULTS.non_soumis,
    RESULTS.dispense: RESULTS.non_soumis,
    RESULTS.non_concerne: RESULTS.non_soumis,
    RESULTS.non_disponible: RESULTS.non_disponible,
    RESULTS.non_applicable: RESULTS.non_disponible,
    RESULTS.non_active: RESULTS.non_disponible,
}


_missing_results = [key for (key, label) in RESULTS if key not in GLOBAL_RESULT_MATRIX]
if _missing_results:
    raise ValueError(
        f"The following RESULTS are missing in GLOBAL_RESULT_MATRIX: {_missing_results}"
    )


# This is to use in model fields `default` attribute
def all_regulations():
    return list(dict(REGULATIONS._doubles).keys())


class ResultGroupEnum(IntEnum):
    """Depending on their result, the regulation will be impacting more or less the project. This group defines the
    level of impact of the regulation on the project.

    The int value, is used to define the order of the group in the cascade (e.g. for display).
    """

    BlockingRegulations = (
        1  # if there is some regulation in this group, the project cannot go further
    )
    RestrictiveRegulations = 2  # a dossier will be required
    UnsimulatedRegulations = 3  # has an impact but will not be simulated
    OtherRegulations = 4  # these regulations do not impact the project


RESULTS_GROUP_MAPPING = {
    RESULTS.interdit: ResultGroupEnum.BlockingRegulations,
    RESULTS.systematique: ResultGroupEnum.RestrictiveRegulations,
    RESULTS.cas_par_cas: ResultGroupEnum.RestrictiveRegulations,
    RESULTS.soumis: ResultGroupEnum.RestrictiveRegulations,
    RESULTS.soumis_ou_pac: ResultGroupEnum.RestrictiveRegulations,
    RESULTS.soumis_declaration: ResultGroupEnum.RestrictiveRegulations,
    RESULTS.soumis_autorisation: ResultGroupEnum.RestrictiveRegulations,
    RESULTS.derogation_inventaire: ResultGroupEnum.RestrictiveRegulations,
    RESULTS.derogation_simplifiee: ResultGroupEnum.RestrictiveRegulations,
    RESULTS.action_requise: ResultGroupEnum.RestrictiveRegulations,
    RESULTS.a_verifier: ResultGroupEnum.UnsimulatedRegulations,
    RESULTS.iota_a_verifier: ResultGroupEnum.RestrictiveRegulations,
    RESULTS.dispense_sous_condition: ResultGroupEnum.RestrictiveRegulations,
    RESULTS.non_soumis: ResultGroupEnum.OtherRegulations,
    RESULTS.dispense: ResultGroupEnum.OtherRegulations,
    RESULTS.non_concerne: ResultGroupEnum.OtherRegulations,
    RESULTS.non_disponible: ResultGroupEnum.UnsimulatedRegulations,
    RESULTS.non_applicable: ResultGroupEnum.OtherRegulations,
    RESULTS.non_active: ResultGroupEnum.OtherRegulations,
}


def _check_results_groups_matrices():
    _missing_results = set()
    _missing_groups = set()

    for key, value in RESULTS:
        if key not in RESULTS_GROUP_MAPPING:
            _missing_results.add(key)
            continue
        if not isinstance(RESULTS_GROUP_MAPPING[key], ResultGroupEnum):
            _missing_groups.add(RESULTS_GROUP_MAPPING[key])
    if _missing_results:
        raise ValueError(
            f"The following RESULTS are missing in RESULTS_GROUP_KEYS: {_missing_results}"
        )
    if _missing_groups:
        raise ValueError(
            f"The following value is not from ResultGroupEnum: {_missing_groups}"
        )


_check_results_groups_matrices()


def get_map_factory_class_names():
    return [
        (f"{self.__module__}.{self.__name__}", self.human_readable_name())
        for self in get_subclasses(MapFactory)
    ]


class Regulation(models.Model):
    """A single regulation (e.g Loi sur l'eau)."""

    regulation = models.CharField(_("Regulation"), max_length=64, choices=REGULATIONS)

    custom_title = models.CharField(
        "Titre personnalisé (facultatif)",
        help_text="Si non renseigné, le nom de la réglementation sera utilisé.",
        max_length=256,
        blank=True,
    )
    evaluator = RegulationEvaluatorChoiceField(_("Evaluator"))

    weight = models.PositiveIntegerField("Ordre de calcul", default=1)

    display_order = models.PositiveIntegerField("Ordre d'affichage", default=1)

    has_perimeters = models.BooleanField(
        "Réglementation liée aux périmètres ?",
        default=False,
        help_text="Le calcul du résultat dépend de la présence ou non de périmètres,"
        " en plus des résultats des critères",
    )
    show_map = models.BooleanField(
        _("Show perimeter map"),
        help_text=_("The perimeter's map will be displayed, if it exists"),
        default=False,
    )
    polygon_color = models.CharField(_("Polygon color"), max_length=7, default="blue")

    map_factory_name = models.CharField(
        "Type de carte affichée",
        choices=get_map_factory_class_names(),
        max_length=256,
        blank=True,
    )

    class Meta:
        verbose_name = _("Regulation")
        verbose_name_plural = _("Regulations")

    def __str__(self):
        return self.get_regulation_display()

    def __getattr__(self, attr):
        """Returns the corresponding criterion.

        Allows to do something like this:
        moulinette.loi_sur_leau.zone_humide to fetch the correct regulation.
        """

        def select_criterion(criterion):
            return criterion.slug == attr

        # If we just call `self.criteria.all(), we will trigger a recursive call
        # to __getattr__.
        # To avoid this, we get that data from the prefetched cache instead
        if (
            "_prefetched_objects_cache" in self.__dict__
            and "criteria" in self.__dict__["_prefetched_objects_cache"]
        ):
            criteria = self.__dict__["_prefetched_objects_cache"]["criteria"]
            if criteria:
                criterion = next(filter(select_criterion, criteria), None)
                if criterion:
                    return criterion
        val = getattr(super(), attr)
        return val

    def get_criterion(self, criterion_slug):
        """Return the criterion with the given slug."""

        def select_criterion(criterion):
            return criterion.slug == criterion_slug

        criterion = next(filter(select_criterion, self.criteria.all()), None)
        if criterion is None:
            logger.warning(f"Criterion {criterion_slug} not found.")
        return criterion

    def get_optional_criteria(self):
        optional_criteria = [
            c
            for c in self.criteria.all()
            if c.is_optional and c.result != "non_disponible"
        ]
        return optional_criteria

    def evaluate(self, moulinette):
        """Evaluate the regulation and all its criterions.

        Note : the `distance` field is not a member of the Criterion model,
        it is added with an annotation in the `get_regulations` method.
        """
        self.moulinette = moulinette
        for criterion in self.criteria.all():
            criterion.evaluate(moulinette, criterion.distance)

        self._evaluator = self.evaluator(moulinette)
        self._evaluator.evaluate(self)

    @property
    def result(self):
        """Return the regulation result."""
        if not hasattr(self, "_evaluator"):
            raise RuntimeError(
                "Regulation must be evaluated before accessing the result."
            )

        return self._evaluator.result

    @property
    def procedure_type(self):
        """Return the regulation procedure type (autorisation / déclaration / hors r.u)."""
        if not hasattr(self, "_evaluator"):
            raise RuntimeError(
                "Regulation must be evaluated before accessing the proceture type."
            )

        return self._evaluator.procedure_type

    @property
    def slug(self):
        return self.regulation

    @property
    def title(self):
        return self.custom_title or self.get_regulation_display()

    @property
    def subtitle(self):
        subtitle_property = f"{self.regulation}_subtitle"
        sub = getattr(self, subtitle_property, None)
        return sub

    def is_activated(self):
        """Is the regulation activated in the moulinette config?"""

        if not self.moulinette.has_config():
            return False

        config = self.moulinette.config
        regulations_available = config.regulations_available
        activated = self.regulation in regulations_available
        return activated

    def show_criteria(self):
        """Should the criteria be displayed?

        We musn't display criteria if the regulation or associated perimeters are
        not activated yet.
        """

        activated_perimeters = [p for p in self.perimeters.all() if p.is_activated]
        return self.is_activated() and (
            (not self.has_perimeters)
            or (self.has_perimeters and any(activated_perimeters))
        )

    @property
    def results_by_perimeter(self):
        """Compute global result for each perimeter for which this regulation is activated.

        When there is several perimeters, we may want to display some different
        information depending on the result of each single perimeter.
        E.g. if the project is impacting two different SAGE, we may have some
        different required actions for each of them.

        This method is using the same cascading logic as the `result` property,
        to reduce multiple criteria results to a single value.

        The results are sorted based on the result cascade, because we want to
        display first the most restrictive results.
        """
        if not self.has_perimeters:
            return None

        results_by_perimeter = {}

        # Fetch already evaluated criteria
        criteria_list = list(self.criteria.all())
        criteria_list.sort(key=attrgetter("perimeter_id"))
        grouped_criteria = {
            k: list(v) for k, v in groupby(criteria_list, key=attrgetter("perimeter"))
        }

        for perimeter in self.perimeters.all():
            criteria = grouped_criteria.get(perimeter, [])
            results = [criterion.result for criterion in criteria]
            result = None
            for status in RESULT_CASCADE:
                if status in results:
                    result = status
                    break
            # If there is no criterion at all, we have to set a default value
            if result is None:
                if perimeter.is_activated:
                    result = RESULTS.non_soumis
                else:
                    result = RESULTS.non_disponible
            results_by_perimeter[perimeter] = result

        # sort based on the results cascade
        return OrderedDict(
            sorted(
                results_by_perimeter.items(),
                key=lambda item: RESULT_CASCADE.index(item[1]),
            )
        )

    def required_actions(self, stake=None):
        """Return the list of required actions for the given stake."""

        if stake:
            actions = [
                c.required_action
                for c in self.criteria.all()
                if c.required_action
                and c.result == "action_requise"
                and c.required_action_stake == stake
            ]
        else:
            actions = [
                c.required_action
                for c in self.criteria.all()
                if c.required_action and c.result == "action_requise"
            ]
        return list(set(actions))

    def required_actions_soumis(self):
        return self.required_actions(STAKES.soumis)

    def required_actions_interdit(self):
        return self.required_actions(STAKES.interdit)

    # FIXME: all the impacts of the matched criteria will be displayed, even
    # when said criteria have a "non soumis" result.
    def project_impacts(self):
        impacts = [c.project_impact for c in self.criteria.all() if c.project_impact]
        return impacts

    def discussion_contacts(self):
        contacts = [
            c.discussion_contact for c in self.criteria.all() if c.discussion_contact
        ]
        return contacts

    def ein_out_of_n2000_site(self):
        """Is the project subject to n2000 even if it is not in a Natura 2000 zone ?

        There is an edge case for the Natura2000 regulation.
        Projects can be subject to Natura2000 only
        because they are subject to IOTA or Evaluation Environnemental, even though they are outside
        Natura 2000 zones.
        """
        criteria_slugs = [c.slug for c in self.criteria.all()]
        return criteria_slugs and all(
            item in ["iota", "eval_env"] for item in criteria_slugs
        )

    def autorisation_urba_needed(self):
        """Is an "autorisation d'urbanisme" needed?

        This is a custom check for the N2000 regulation.
        Such an authorization is required if the answer to the "autorisation d'urbanisme"
        question is anything other than "no".

        Also, the value is "True" by default if the "autorisation_urba" question is
        not present.
        """

        try:
            autor_urba_form = self.get_criterion("autorisation_urba").get_form()
            if (
                autor_urba_form.is_valid()
                and autor_urba_form.cleaned_data["autorisation_urba"] == "none"
            ):
                return False
        except AttributeError:
            pass

        return True

    def display_perimeter(self):
        """Should / can a perimeter be displayed?"""
        return self.is_activated() and bool(self.perimeters.all())

    @property
    def map_factory(self):
        """Instantiate the map factory class from its name"""
        if not self.map_factory_name:
            return None

        return import_string(self.map_factory_name)(self)

    @property
    def map(self):
        """Returns a map to be displayed for the regulation.

        Returns a `envergo.moulinette.regulations.Map` object or None.
        This map object will be serialized to Json and passed to a Leaflet
        configuration script.
        """
        return self.map_factory.create_map() if self.map_factory else None

    def display_map(self):
        """Should / can a perimeter map be displayed?"""
        return self.is_activated() and self.show_map and self.map

    def has_several_perimeters(self):
        return len(self.perimeters.all()) > 1

    @property
    def result_tag_style(self):
        """Return the regulation result tag style."""
        if not self.result:
            return TagStyleEnum.Grey

        return TAG_STYLES_BY_RESULT[self.result]

    @property
    def result_group(self):
        """Get the result group of the regulation, depending on its impact on the project."""
        return RESULTS_GROUP_MAPPING[self.result]

    def has_instructor_result_details_template(self) -> bool:
        """Check if the regulation has a template for instructor result details."""
        return self.has_template("haie/petitions/{}/instructor_result_details.html")

    def has_plantation_condition_details_template(self) -> bool:
        """Check if the regulation has a template for plantation condition details for at least one criterion."""
        return self.has_criterion_template(
            "haie/petitions/{}/{}_plantation_condition_details.html"
        )

    def has_key_elements_template(self) -> bool:
        """Check if the regulation has a template for key elements."""
        return self.has_template("haie/petitions/{}/key_elements.html")

    def has_instruction_guidelines_template(self) -> bool:
        """Check if the regulation has a template for guidelines for instruction."""
        return self.has_template("haie/petitions/{}/instruction_guidelines.html")

    def has_criterion_template(self, template_path) -> bool:
        """Check if the regulation has a template of the given path for at least one criterion."""
        for criterion in self.criteria.all():
            try:
                get_template(template_path.format(self.slug, criterion.slug))
                return True
            except TemplateDoesNotExist:
                pass
        return False

    def has_template(self, template_path) -> bool:
        """Check if the regulation has a template of the given path."""
        try:
            get_template(template_path.format(self.slug))
            return True
        except TemplateDoesNotExist:
            return False

    @property
    def actions_to_take(self) -> set[str]:
        """Get potential actions to take from regulation result."""
        if not hasattr(self, "_evaluator"):
            raise RuntimeError(
                "Regulation must be evaluated before accessing actions to take."
            )

        if hasattr(self._evaluator, "actions_to_take"):
            actions_to_take = set(self._evaluator.actions_to_take)
        else:
            actions_to_take = set()

        return actions_to_take


class Criterion(models.Model):
    """A single criteria for a regulation (e.g. Loi sur l'eau > Zone humide)."""

    backend_title = models.CharField(
        _("Admin title"),
        help_text=_("For backend usage only"),
        max_length=256,
    )
    title = models.CharField(
        _("Title"), help_text=_("For frontend usage"), max_length=256
    )
    subtitle = models.CharField(_("Subtitle"), max_length=256, blank=True)
    header = models.CharField(_("Header"), max_length=4096, blank=True)
    regulation = models.ForeignKey(
        "moulinette.Regulation",
        verbose_name=_("Regulation"),
        on_delete=models.PROTECT,
        related_name="criteria",
    )
    perimeter = models.ForeignKey(
        "moulinette.Perimeter",
        verbose_name=_("Perimeter"),
        on_delete=models.PROTECT,
        related_name="criteria",
        null=True,
        blank=True,
    )
    activation_map = models.ForeignKey(
        "geodata.Map",
        verbose_name=_("Activation map"),
        on_delete=models.PROTECT,
        related_name="criteria",
    )
    activation_distance = models.PositiveIntegerField(
        _("Activation distance"), default=0
    )
    activation_mode = models.CharField(
        "Mode d'activation (GUH uniquement)",
        choices=ACTIVATION_MODES,
        max_length=32,
        blank=True,
    )
    evaluator = CriterionEvaluatorChoiceField(_("Evaluator"))
    evaluator_settings = models.JSONField(
        _("Evaluator settings"), default=dict, blank=True
    )
    is_optional = models.BooleanField(
        _("Is optional"),
        default=False,
        help_text=_("Only show this criterion to admin users"),
    )
    weight = models.PositiveIntegerField(_("Order"), default=1)
    required_action = models.CharField(
        _("Required action"),
        help_text="Le porteur doit s'assurer que son projet…",
        max_length=256,
        blank=True,
    )
    required_action_stake = models.CharField(
        _("Required action stake"), choices=STAKES, max_length=32, blank=True
    )
    project_impact = models.CharField(
        _("Project impact"),
        help_text="Au vu des informations saisies, le projet…",
        max_length=256,
        blank=True,
    )
    discussion_contact = models.TextField(
        _("Discussion contact (html)"),
        help_text="Le porteur de projet peut se rapprocher…",
        blank=True,
    )

    class Meta:
        verbose_name = _("Criterion")
        verbose_name_plural = _("Criteria")

    def __str__(self):
        return self.title

    def clean(self):
        super().clean()
        if (
            self.regulation.regulation in MoulinetteHaie.REGULATIONS
            and not self.activation_mode
        ):
            raise ValidationError(
                {
                    "activation_mode": "Ce champ est obligatoire pour les réglementations du GUH"
                }
            )

    @property
    def slug(self):
        return self.evaluator.slug

    @property
    def unique_slug(self):
        return f"{self.regulation.slug}__{self.slug}"

    def evaluate(self, moulinette, distance):
        """Initialize and run the actual evaluator."""

        # Before the evaluation, let's create a `MoulinetteTemplate` dict
        # It would make more sense to do this in the `__init__` method, but
        # the templates would have not be prefetched yet.
        self._templates = {t.key: t for t in self.templates.all()}

        self.moulinette = moulinette
        self._evaluator = self.evaluator(moulinette, distance, self.evaluator_settings)
        self._evaluator.evaluate()

    def get_evaluator(self):
        """Return the evaluator instance.

        This method is useful because templates cannot access properties starting
        with an underscore.
        """
        return self._evaluator

    @property
    def result_code(self):
        """Return the criterion result code."""
        if not hasattr(self, "_evaluator"):
            raise RuntimeError(
                "Criterion must be evaluated before accessing the result code."
            )

        return self._evaluator.result_code

    @property
    def result(self):
        """Return the criterion result."""
        if not hasattr(self, "_evaluator"):
            raise RuntimeError(
                "Criterion must be evaluated before accessing the result."
            )

        return self._evaluator.result

    def should_be_displayed(self):
        """Should the criterion result be displayed?

        When their result is not available, optional criteria should not be displayed.
        """
        if hasattr(self._evaluator, "should_be_displayed"):
            result = self._evaluator.should_be_displayed()
        else:
            result = not (self.is_optional and self.result == RESULTS.non_disponible)
        return result

    @property
    def map(self):
        """Returns a map to be displayed for a single criterion.

        Returns a `envergo.moulinette.regulations.Map` object or None.
        This map object will be serialized to Json and passed to a Leaflet
        configuration script.
        """
        if not hasattr(self, "_evaluator"):
            raise RuntimeError(
                "Criterion must be evaluated before accessing the result code."
            )

        try:
            map = self._evaluator.get_map()
        except:  # noqa
            map = None
        return map

    def get_form_class(self):
        if not hasattr(self, "_evaluator"):
            raise RuntimeError(
                "Criterion must be evaluated before accessing the form class."
            )

        return self._evaluator.form_class

    def get_form(self):
        if not hasattr(self, "_evaluator"):
            raise RuntimeError("Criterion must be evaluated before accessing the form.")

        return self._evaluator.get_form()

    def get_settings_form(self):
        settings_form_class = getattr(self.evaluator, "settings_form_class", None)
        if settings_form_class:
            if self.evaluator_settings:
                form = settings_form_class(self.evaluator_settings)
            else:
                form = settings_form_class()
        else:
            form = None
        return form

    def get_template(self, template_key):
        return self._templates.get(template_key, None)

    @property
    def result_tag_style(self):
        """Return the criterion result tag style."""
        if not hasattr(self, "_evaluator"):
            raise RuntimeError(
                "Criterion must be evaluated before accessing the result code."
            )

        return self._evaluator.result_tag_style

    @property
    def actions_to_take(self) -> set[str]:
        """Get potential actions to take from regulation result."""
        if not hasattr(self, "_evaluator"):
            raise RuntimeError(
                "Criterion must be evaluated before accessing actions to take."
            )

        if hasattr(self._evaluator, "actions_to_take"):
            actions_to_take = set(self._evaluator.actions_to_take)
        else:
            actions_to_take = set()

        return actions_to_take


class Perimeter(models.Model):
    """A perimeter is an administrative zone.

    Examples of perimeters:
     - Sage GMRE
     - Marais de Vilaine

    Perimeters are related to regulations (e.g Natura 2000 Marais de Vilaine).

    """

    backend_name = models.CharField(
        _("Backend name"), help_text=_("For admin usage only"), max_length=256
    )
    name = models.CharField(_("Name"), max_length=256)
    is_activated = models.BooleanField(
        _("Is activated"),
        help_text=_("Check if all criteria have been set"),
        default=False,
    )
    regulations = models.ManyToManyField(
        "moulinette.Regulation",
        verbose_name=_("Regulations"),
        related_name="perimeters",
    )
    activation_map = models.ForeignKey(
        "geodata.Map",
        verbose_name=_("Map"),
        related_name="perimeters",
        on_delete=models.PROTECT,
    )
    activation_distance = models.PositiveIntegerField(
        _("Activation distance"), default=0
    )
    url = models.URLField(_("Url"), blank=True)
    contact_name = models.CharField(_("Contact name"), max_length=256, blank=True)
    contact_url = models.URLField(_("Contact url"), blank=True)
    contact_phone = PhoneNumberField(_("Contact phone"), blank=True)
    contact_email = models.EmailField(_("Contact email"), blank=True)

    map_legend = models.CharField(_("Map legend"), max_length=256, blank=True)
    rules_url = models.URLField(_("Rules url"), blank=True)

    class Meta:
        verbose_name = _("Perimeter")
        verbose_name_plural = _("Perimeters")

    def __str__(self):
        return self.name

    def has_contact(self):
        return any(
            (
                self.contact_url,
                self.contact_phone,
                self.contact_email,
            )
        )

    @property
    def contact(self):
        """Format an address string."""
        lines = [f"<strong>{self.contact_name or self.name}</strong>"]
        if self.contact_phone:
            lines.append(
                f'Téléphone : <a href="tel:{self.contact_phone}">{self.contact_phone.as_national}</a>'
            )
        if self.contact_url:
            lines.append(
                f'Site web : <a href="{self.contact_url}" target="_blank" rel="noopener">{self.contact_url}</a>'
            )
        if self.contact_email:
            lines.append(
                f'Email : <a href="mailto:{self.contact_email}">{self.contact_email}</a>'
            )
        contact = f"""
        <div class="fr-highlight fr-mb-2w fr-ml-0 fr-mt-1w">
            <address>
                {"<br/>".join(lines)}
            </address>
            </div>
        """
        return mark_safe(contact)


class ConfigBase(models.Model):
    department = models.OneToOneField(
        "geodata.Department",
        verbose_name=_("Department"),
        on_delete=models.PROTECT,
        related_name="%(class)s",
    )
    is_activated = models.BooleanField(
        _("Is activated"),
        help_text=_("Is the moulinette available for this department?"),
        default=False,
    )

    class Meta:
        abstract = True

    def __str__(self):
        return self.department.get_department_display()


class ConfigAmenagement(ConfigBase):
    """Some moulinette content depends on the department.

    This object is dedicated to the Amenagement moulinette. For Haie, see ConfigHaie.
    """

    regulations_available = ArrayField(
        base_field=models.CharField(max_length=64, choices=REGULATIONS),
        blank=True,
        default=list,
    )
    zh_doubt = models.BooleanField("Tout le département en ZH doute", default=False)
    ddtm_water_police_email = models.EmailField(
        "E-mail DDT(M) police de l'eau", blank=True
    )
    ddtm_n2000_email = models.EmailField("E-mail DDT(M) Natura 2000", blank=True)
    dreal_eval_env_email = models.EmailField("E-mail DREAL pôle eval env", blank=True)
    dreal_department_unit_url = models.URLField("Url UD DREAL", blank=True)
    lse_contact_ddtm = models.TextField("LSE > Contact DDTM")
    lse_free_mention = models.TextField(
        "LSE > Mention libre « autres rubriques »", blank=True
    )
    n2000_contact_ddtm_info = models.TextField("N2000 > Contact DDTM info")
    n2000_contact_ddtm_instruction = models.TextField(
        "N2000 > Contact DDTM instruction"
    )
    n2000_procedure_ein = models.TextField("N2000 > Procédure EIN")
    n2000_lotissement_proximite = models.TextField(
        "N2000 > Précision proximité immédiate",
        blank=True,
    )
    evalenv_procedure_casparcas = models.TextField("EvalEnv > Procédure cas par cas")

    ep_free_mention = models.TextField(
        "Espèces protégées > Paragraphe libre", default="", null=False, blank=True
    )

    class Meta:
        verbose_name = _("Config amenagement")
        verbose_name_plural = _("Configs amenagement")


def get_hedge_properties_form(type: Literal[TO_PLANT, TO_REMOVE]):
    """Get hedge properties form
    TODO: move this in hedges/forms.py
    """
    self = (
        HedgeToPlantPropertiesForm if type == TO_PLANT else HedgeToRemovePropertiesForm
    )

    return [
        (f"{self.__module__}.{self.__name__}", self.human_readable_name())
        for self in [self] + list(get_subclasses(self))
    ]


class ConfigHaie(ConfigBase):
    """Some moulinette content depends on the department.

    This object is dedicated to the Haie moulinette. For Amenagement, see ConfigAmenagement.
    """

    regulations_available = ArrayField(
        base_field=models.CharField(max_length=64, choices=REGULATIONS),
        blank=True,
        default=list,
    )
    single_procedure = models.BooleanField(
        "Régime unique",
        default=False,
        help_text="Le régime unique s'applique dans ce département",
    )

    department_doctrine_html = models.TextField(
        "Champ html doctrine département", blank=True
    )

    contacts_and_links = models.TextField(
        "Champ html d’information fléchage", blank=True
    )

    hedge_maintenance_html = models.TextField("Champ html pour l’entretien", blank=True)

    natura2000_coordinators_list_url = models.URLField(
        "URL liste des animateurs Natura 2000", blank=True
    )

    hedge_to_plant_properties_form = models.CharField(
        "Caractéristiques demandées pour les haies à planter",
        choices=get_hedge_properties_form(TO_PLANT),
        max_length=256,
        default=f"{HedgeToPlantPropertiesForm.__module__}.{HedgeToPlantPropertiesForm.__name__}",
    )

    hedge_to_remove_properties_form = models.CharField(
        "Caractéristiques demandées pour les haies à détruire",
        choices=get_hedge_properties_form(TO_REMOVE),
        max_length=256,
        default=f"{HedgeToRemovePropertiesForm.__module__}.{HedgeToRemovePropertiesForm.__name__}",
    )

    demarche_simplifiee_number = models.IntegerField(
        "Numéro de la démarche DS",
        blank=True,
        null=True,
        help_text="Vous trouverez ce numéro en haut à droite de la carte de votre démarche dans la liste suivante : "
        '<a href="https://www.demarches-simplifiees.fr/admin/procedures" target="_blank" rel="noopener">'
        "https://www.demarches-simplifiees.fr/admin/procedures</a>",
    )

    demarche_simplifiee_pre_fill_config = models.JSONField(
        "Configuration pré-remplissage DS",
        blank=True,
        null=False,
        default=list,
    )

    demarches_simplifiees_city_id = models.CharField(
        'Identifiant DS "Commune principale"',
        blank=True,
        max_length=64,
    )

    demarches_simplifiees_organization_id = models.CharField(
        'Identifiant DS "Nom de votre structure"',
        blank=True,
        max_length=64,
    )

    demarches_simplifiees_pacage_id = models.CharField(
        'Identifiant DS "numéro de PACAGE"',
        blank=True,
        max_length=64,
    )

    demarches_simplifiees_project_url_id = models.CharField(
        'Identifiant DS "Lien internet de la simulation réglementaire de votre projet"',
        blank=True,
        max_length=64,
    )

    def __str__(self):
        return self.department.get_department_display()

    def clean(self):
        super().clean()
        if self.is_activated and self.demarche_simplifiee_pre_fill_config is not None:
            # add constraints on the pre-fill configuration json to avoid unexpected entries

            if not isinstance(self.demarche_simplifiee_pre_fill_config, list):
                raise ValidationError(
                    {
                        "demarche_simplifiee_pre_fill_config": "Cette configuration doit être une liste de champs"
                        " (ou d'annotations privées) à pré-remplir"
                    }
                )

            availables_sources = {
                tup[0]
                for value in self.get_demarche_simplifiee_value_sources().values()
                for tup in value
            }
            for field in self.demarche_simplifiee_pre_fill_config:
                if (
                    not isinstance(field, dict)
                    or "id" not in field
                    or "value" not in field
                ):
                    raise ValidationError(
                        {
                            "demarche_simplifiee_pre_fill_config": "Chaque champ (ou annotation privée) doit contenir"
                            " au moins l'id côté Démarches Simplifiées et la "
                            "source de la valeur côté guichet unique de la haie."
                        }
                    )
                if field["value"] not in availables_sources:
                    raise ValidationError(
                        {
                            "demarche_simplifiee_pre_fill_config": f"La source de la valeur {field['value']} n'est pas "
                            f"valide pour le champ dont l'id est {field['id']}"
                        }
                    )
                if "mapping" in field and not isinstance(field["mapping"], dict):
                    raise ValidationError(
                        {
                            "demarche_simplifiee_pre_fill_config": f"Le mapping du champ dont l'id est {field['id']} "
                            f"doit être un dictionnaire."
                        }
                    )

    @classmethod
    def get_demarche_simplifiee_value_sources(cls):
        """Populate a list of available sources for the pre-fill configuration of the demarche simplifiee

        This method aggregates :
         * some well known values (e.g. moulinette_url)
         * the fields of all the forms that the user may have to fill in the guichet unique de la haie :
            * the main form
            * the triage form
            * the forms of the criteria of involved regulations
         * the results of the regulations
        """

        regulations = Regulation.objects.filter(
            regulation__in=MoulinetteHaie.REGULATIONS
        ).prefetch_related("criteria")
        triage_form_fields = {
            (key, field.label) for key, field in TriageFormHaie.base_fields.items()
        }
        main_form_fields = {
            (key, field.label)
            for key, field in MoulinetteHaie.main_form_class.base_fields.items()
        }

        identified_sources = {
            ("url_moulinette", "Url de la simulation"),
            ("url_projet", "Url du projet de dossier"),
            ("ref_projet", "Référence du projet de dossier"),
            (
                "plantation_adequate",
                "Les conditions d’acceptabilité de la plantation sont toutes respectées (booléen)",
            ),
            ("vieil_arbre", "Présence de vieux arbres fissurés ou à cavité (booléen)"),
            ("proximite_mare", "Proximité d'une mare (booléen)"),
            (
                "sur_talus_d",
                "Au moins une haie à détruire est marquée “sur_talus” (booléen)",
            ),
            (
                "sur_talus_p",
                "Au moins une haie à planter est marquée “sur_talus” (booléen)",
            ),
        }

        available_sources = {
            "Fléchage": triage_form_fields,
            "Questions principales": main_form_fields,
        }

        regulation_results = set()
        criteria_results = set()

        for regulation in regulations.all():
            regulation_sources = set()
            regulation_results.add(
                (
                    f"{regulation.slug}.result",
                    f"Résultat de la réglementation {regulation.regulation}",
                )
            )
            for criterion in regulation.criteria.all():
                criteria_results.add(
                    (
                        f"{regulation.slug}.{criterion.slug}.result_code",
                        f"Code de résultat du critère {criterion.backend_title} de la "
                        f"réglementation {regulation.regulation}",
                    )
                )
                form_class = criterion.evaluator.form_class
                if form_class:
                    regulation_sources.update(
                        {
                            (key, field.label)
                            for key, field in form_class.base_fields.items()
                        }
                    )

            if regulation_sources:
                available_sources[f'Questions complémentaires "{regulation.title}"'] = (
                    regulation_sources
                )

        available_sources["Résultats réglementation"] = regulation_results
        available_sources["Résultats des critères"] = criteria_results
        available_sources["Variables projet"] = identified_sources

        return available_sources

    class Meta:
        verbose_name = "Config haie"
        verbose_name_plural = "Configs haie"
        constraints = [
            CheckConstraint(
                check=Q(is_activated=False)
                | Q(demarche_simplifiee_number__isnull=False),
                name="demarche_simplifiee_number_required_if_activated",
            ),
            CheckConstraint(
                check=Q(demarche_simplifiee_number__isnull=True)
                | Q(demarches_simplifiees_project_url_id__isnull=False),
                name="project_url_id_required_if_demarche_number",
            ),
        ]


TEMPLATE_KEYS = [
    "autorisation_urba_pa",
    "autorisation_urba_pa_lotissement",
    "autorisation_urba_pc",
    "autorisation_urba_amenagement_dp",
    "autorisation_urba_construction_dp",
    "autorisation_urba_none",
    "autorisation_urba_other",
]


def get_all_template_keys():
    tpls = TEMPLATE_KEYS + list(list_moulinette_templates())
    return zip(tpls, tpls)


class MoulinetteTemplate(models.Model):
    """A custom moulinette template that can be admin edited.

    Templates can be associated to departments (through ConfigAmenagement) or
    criteria.
    """

    config = models.ForeignKey(
        "moulinette.ConfigAmenagement",
        verbose_name=_("Config"),
        on_delete=models.PROTECT,
        related_name="templates",
        null=True,
    )
    criterion = models.ForeignKey(
        "moulinette.Criterion",
        verbose_name=_("Criterion"),
        on_delete=models.PROTECT,
        related_name="templates",
        null=True,
    )
    key = models.CharField(_("Key"), choices=get_all_template_keys(), max_length=512)
    content = models.TextField(_("Content"), blank=True, default="")

    class Meta:
        verbose_name = _("Moulinette template")
        verbose_name_plural = _("Moulinette templates")
        constraints = [
            # Make sure the template is associated with a single related object
            models.CheckConstraint(
                check=Q(config__isnull=False, criterion=None)
                | Q(criterion__isnull=False, config=None),
                name="relation_to_single_object",
            ),
            # Make sure each criterion / config cannot have duplicate templates
            models.UniqueConstraint(
                fields=["config", "key"],
                condition=Q(config__isnull=False),
                name="unique_template_config_key",
            ),
            models.UniqueConstraint(
                fields=["criterion", "key"],
                condition=Q(criterion__isnull=False),
                name="unique_template_criterion_key",
            ),
        ]


class MoulinetteCatalog(dict):
    """Custom class responsible for fetching data used in regulation evaluations.

    The catalog is passed to Regulation and Criterion objects, and those objects
    can contribute data to the dictionary.

    But some data is used in several criterions, so it must be fetched beforehand.
    """

    def __missing__(self, key):
        """If the data is not in the dict, use a method to fetch it."""

        if not hasattr(self, key):
            raise KeyError(f"Donnée manquante : {key}")

        method = getattr(self, key)
        value = method()
        self[key] = value
        return value


class Moulinette(ABC):
    """Automatic environment law evaluation processing tool.

    Given a bunch of relevant user provided data, we try to perform an
    automatic computation and tell if the project is subject to the Water Law
    or other regulations.
    """

    _is_evaluated = False

    REGULATIONS = [
        "loi_sur_leau",
        "natura2000",
        "eval_env",
        "sage",
        "conditionnalite_pac",
        "ep",
        "alignement_arbres",
    ]

    def __init__(self, form_kwargs):
        self.catalog = MoulinetteCatalog()

        if "initial" in form_kwargs:
            form_kwargs["initial"].update(compute_surfaces(form_kwargs["initial"]))
        if "data" in form_kwargs:
            form_kwargs["data"].update(compute_surfaces(form_kwargs["data"]))
        self.form_kwargs = form_kwargs

        self.catalog = self.get_catalog_data()
        if self.bound_main_form.is_valid():
            if self.config and self.config.id and hasattr(self.config, "templates"):
                self.templates = {t.key: t for t in self.config.templates.all()}
            else:
                self.templates = {}

            self.evaluate()

    def evaluate(self):
        for regulation in self.regulations:
            regulation.evaluate(self)
        self._is_evaluated = True

    def is_evaluated(self):
        return self._is_evaluated

    @cached_property
    def department(self):
        return self.get_department()

    @cached_property
    def config(self):
        return self.get_config()

    def get_main_form(self):
        """Return the instanciated main moulinette form."""

        return self.get_main_form_class()(**self.form_kwargs)

    @cached_property
    def main_form(self):
        return self.get_main_form()

    @cached_property
    def bound_main_form(self):
        """Get the main form with forced bound data.

        When we display the moulinette form, we show the main form with
        initial values. But if the initial data would we valid data, then we
        want to also display the additional forms.

        In that case, we force a form validation by creating a moulinette form
        where we pass initial data as validation data.
        """
        if self.main_form.is_bound:
            return self.main_form
        else:
            form_kwargs = self.form_kwargs.copy()
            form_kwargs["data"] = form_kwargs.get("initial", {})
            bound_form = self.get_main_form_class()(**form_kwargs)
            return bound_form

    def get_triage_form(self):
        """Return the instanciated triage form, or None if no triage is required."""

        TriageForm = self.get_triage_form_class()
        form = TriageForm(**self.form_kwargs) if TriageForm else None
        return form

    @cached_property
    def triage_form(self):
        return self.get_triage_form()

    @cached_property
    def bound_triage_form(self):
        if self.triage_form.is_bound:
            return self.triage_form
        else:
            form_kwargs = self.form_kwargs.copy()
            form_kwargs["data"] = form_kwargs.get("initial", {})
            bound_form = self.get_triage_form_class()(**form_kwargs)
            return bound_form

    def get_additional_forms(self):
        """Get a list of instanciated additional questions forms.

        Additional forms are questions that conditionaly arrise depending on the data
        from the main form.

        We can only build this list if the main form is filled and valid.
        """
        forms = []

        if not self.is_evaluated():
            return forms

        form_classes = self.additional_form_classes()
        for form_class in form_classes:
            form = form_class(**self.form_kwargs)

            # Some forms end up with no fields, depending on the project data
            # so we just skip them
            if form.fields:
                forms.append(form)
        return forms

    def additional_form_classes(self):
        """Return the list of forms for additional questions.

        Some criteria need more data to return an answer. Here, we gather all
        the forms to gather this data.
        """

        form_classes = []

        for regulation in self.regulations:
            for criterion in regulation.criteria.all():
                if not criterion.is_optional:
                    form_class = criterion.get_form_class()
                    if form_class and form_class not in form_classes:
                        form_classes.append(form_class)

        return form_classes

    @cached_property
    def additional_forms(self):
        return self.get_additional_forms()

    def get_optional_forms(self):
        """Get a list of instanciated optional forms.

        Optional forms can be selectively activated during a simulation.

        There are two cases:
         - if the main form is valid, we can fetch the active criteria, and get the
           specific list of associated optional forms.
         - otherwise, we just find all optional criteria that are associated with
           the moulinette regulations.
        """
        forms = []
        form_classes = self.optional_form_classes()

        for form_class in form_classes:
            # Every optional form has a "activate" field
            # If unchecked, the form validation must be ignored alltogether
            activate_field = f"{form_class.prefix}-activate"
            form_kwargs = self.form_kwargs.copy()
            if "data" in form_kwargs and activate_field not in form_kwargs["data"]:
                form_kwargs.pop("data")

            form = form_class(**form_kwargs)

            # We skip optional forms that were not activated
            if form.is_bound and hasattr(form, "is_activated"):
                form.full_clean()
                if not form.is_activated():
                    continue

            if form.fields:
                forms.append(form)
        return forms

    def optional_form_classes(self):
        """Return the list of forms for optional questions.

        If the moulinette is bound, we can fetch the precise optional criterion list and
        get their forms.

        Otherwise, we have to fetch every single existing optional criterion.
        """
        form_classes = []

        if self.is_evaluated():
            for regulation in self.regulations:
                for criterion in regulation.criteria.all():
                    if criterion.is_optional:
                        form_class = criterion.get_form_class()
                        if form_class and form_class not in form_classes:
                            form_classes.append(form_class)
        else:
            for criterion in self.get_optional_criteria():
                form_class = criterion.evaluator.form_class
                if form_class and form_class not in form_classes:
                    form_classes.append(form_class)

        return form_classes

    @cached_property
    def optional_forms(self):
        return self.get_optional_forms()

    def get_all_forms(self):
        """Return all forms associated with the Moulinette."""

        all_forms = [self.main_form]
        all_forms.extend(self.additional_forms)
        all_forms.extend(self.optional_forms)

        triage_form = self.get_triage_form()
        if triage_form:
            all_forms.append(triage_form)

        return all_forms

    @property
    def all_forms(self):
        return self.get_all_forms()

    def get_prefixed_fields(self):
        """Return all known fields, with prefixed keys."""

        forms = self.all_forms
        fields = {}
        for form in forms:
            for k, v in form.fields.items():
                fields[form.add_prefix(k)] = v
        return fields

    @property
    def initial(self):
        """Return the moulinette initial data."""

        return self.form_kwargs.get("initial", {})

    @property
    def data(self):
        """Return the moulinette raw form data."""

        return self.form_kwargs.get("data", {})

    @property
    def cleaned_data(self):
        """Return the moulinette data as cleaned by all existing forms."""

        data = {}
        for form in self.all_forms:
            form.full_clean()
            if hasattr(form, "prefixed_cleaned_data"):
                data.update(form.prefixed_cleaned_data)
            elif hasattr(form, "cleaned_data"):
                data.update(form.cleaned_data)
        return data

    def form_errors(self):
        """Return the list of all form validation errors."""

        errors = {}
        for form in self.get_all_forms():
            form.full_clean()
            for k, v in form.errors.items():
                errors[k] = v
        return errors

    def is_valid(self):
        """The moulinette is valid if it can run the evaluation.
        - the main form is valid
        - all additional required forms are valid
        - all activated optional forms are valid
        """
        return self.main_form.is_valid() and not bool(self.form_errors())

    def has_missing_data(self):
        """Make sure all the data required to compute the result is provided."""

        return bool(self.form_errors())

    def cleaned_additional_data(self):
        """Return combined additional data from custom criterion forms."""

        data = {}
        for form in self.additional_forms:
            if form.is_valid():
                data.update(form.cleaned_data)

        return data

    @cached_property
    def additional_fields(self):
        """Get a {field_name: field} dict of all additional questions fields."""

        fields = OrderedDict()
        for form in self.additional_forms:
            for field in form:
                if field.name not in fields:
                    fields[field.name] = field
        return fields

    def are_additional_forms_bound(self):
        """Return true if some additional forms received any data."""

        data = self.data
        return any(key in data for key in self.additional_fields.keys())

    @cached_property
    def optional_fields(self):
        """Get a {field_name: field} dict of all optional questions fields."""

        fields = OrderedDict()
        for form in self.optional_forms:
            for field in form:
                field_name = form.add_prefix(field.name)
                if field_name not in fields:
                    fields[field_name] = field
        return fields

    def are_optional_forms_bound(self):
        """Return true if some optional forms received any data."""

        data = self.data
        return any(key in data for key in self.optional_fields.keys())

    @property
    def regulations(self):
        if not hasattr(self, "_regulations"):
            self._regulations = self.get_regulations()
        return self._regulations

    @regulations.setter
    def regulations(self, value):
        self._regulations = value

    def has_config(self):
        return bool(self.config)

    @abstractmethod
    def get_config(self):
        pass

    def get_template(self, template_key):
        """Return the MoulinetteTemplate with the given key."""

        return self.templates.get(template_key, None)

    def get_home_template(self):
        """Return the template to display the result page."""

        if not hasattr(self, "home_template"):
            raise AttributeError("No result template found.")
        return self.home_template

    def get_result_template(self):
        """Return the template to display the result page."""

        if not hasattr(self, "result_template"):
            raise AttributeError("No result template found.")
        return self.result_template

    def get_debug_result_template(self):
        """Return the template to display the result page."""

        if not hasattr(self, "debug_result_template"):
            raise AttributeError("No result template found.")
        return self.debug_result_template

    def get_result_non_disponible_template(self):
        """Return the template to display the result_non_disponible page."""

        if not hasattr(self, "result_non_disponible"):
            raise AttributeError("No result_non_disponible template found.")
        return self.result_non_disponible

    def get_result_available_soon_template(self):
        """Return the template to display the result_available_soon page."""

        if not hasattr(self, "result_available_soon"):
            raise AttributeError("No result_available_soon template found.")
        return self.result_available_soon

    def get_main_form_class(self):
        """Return the form class for the main questions."""

        if not hasattr(self, "main_form_class"):
            raise AttributeError("No main form class found.")
        return self.main_form_class

    def get_triage_form_class(self):
        """Return the triage form.

        Triage is optional, so we don't raise error if no form class is defined.
        """
        return getattr(self, "triage_form_class", None)

    def get_criteria(self):
        """Fetch relevant criteria for evaluation.

        We don't actually use the criteria directly, the returned queryset will only
        be used in a prefetch_related call when we fetch the regulations.
        """
        criteria = (
            Criterion.objects.order_by("weight")
            .distinct("weight", "id")
            .prefetch_related("templates")
            .annotate(distance=Cast(0, IntegerField()))
            .order_by("weight", "id", "distance")
        )

        return criteria

    def get_optional_criteria(self):
        """Fetch optional criteria used by this moulinette regulations."""
        criteria = Criterion.objects.filter(
            is_optional=True, regulation__regulation__in=self.REGULATIONS
        ).order_by("weight")

        return criteria

    def get_regulations(self):
        """Find the activated regulations and their criteria."""

        criteria = self.get_criteria()
        regulations = (
            Regulation.objects.filter(regulation__in=self.REGULATIONS)
            .order_by("weight")
            .prefetch_related(Prefetch("criteria", queryset=criteria))
        )
        return regulations

    def get_catalog_data(self):
        """Populate the catalog with any needed data."""

        self.bound_main_form.full_clean()
        catalog = MoulinetteCatalog(**self.bound_main_form.cleaned_data)
        return catalog

    def is_evaluation_available(self):
        return self.config and self.config.is_activated and self.is_valid()

    def __getattr__(self, attr):
        """Returns the corresponding regulation.

        Allows to do something like this:
        moulinette.loi_sur_leau to fetch the correct regulation.
        """
        if attr in self.REGULATIONS:
            return self.get_regulation(attr)
        else:
            return getattr(super(), attr)

    def get_regulation(self, regulation_slug):
        """Return the regulation with the given slug."""

        def select_regulation(regulation):
            return regulation.slug == regulation_slug

        regul = next(filter(select_regulation, self.regulations), None)
        if regul is None:
            logger.warning(f"Regulation {regulation_slug} not found.")
        return regul

    def result_data(self):
        """Export all results data as a dict."""

        result = {}
        for regulation in self.regulations:
            result[regulation.slug] = {
                "result": regulation.result,
                "criterions": {},
            }
            for criterion in regulation.criteria.all():
                result[regulation.slug]["criterions"][criterion.slug] = criterion.result

        return result

    def summary_fields(self):
        """Return the fields displayed in "Caractéristiques du projet" sidebar section."""
        fields = self.additional_fields
        return fields

    @abstractmethod
    def summary(self):
        """Build a data summary, for analytics purpose."""
        raise NotImplementedError

    @property
    def result(self):
        """Compute global result from individual regulation results.

        There is no such thing as a "global simulation result", since a result
        is a regulation level concept.

        So this method returns a code that will be used to select the main template
        of the moulinette result page. It is also used to select the evaluation email
        template.

        The name will be refactored eventually.
        """

        # return the cached result if it was overriden
        # Otherwise, we don't cache the result because it can change between invocations
        if hasattr(self, "_result"):
            return self._result

        if not self.is_evaluated():
            self._result = RESULTS.non_disponible
            return self._result

        results = [regulation.result for regulation in self.regulations]

        result = None
        for cascading_result in RESULT_CASCADE:
            if cascading_result in results:
                result = GLOBAL_RESULT_MATRIX[cascading_result]
                break

        return result or RESULTS.non_soumis

    @result.setter
    def result(self, value):
        """Allow monkeypatching moulinette result for tests."""
        self._result = value

    @property
    def result_tag_style(self):
        """Compute global result tag style."""
        return TAG_STYLES_BY_RESULT[self.result]

    def all_required_actions(self):
        for regulation in self.regulations:
            for required_action in regulation.required_actions():
                yield required_action

    def all_required_actions_soumis(self):
        for regulation in self.regulations:
            for required_action in regulation.required_actions_soumis():
                yield required_action

    def all_required_actions_interdit(self):
        for regulation in self.regulations:
            for required_action in regulation.required_actions_interdit():
                yield required_action

    def get_form_template(self):
        """Return the template name for the moulinette."""

        if not hasattr(self, "form_template"):
            raise AttributeError("No form template name found.")
        return self.form_template

    @abstractmethod
    def get_debug_context(self):
        """Add some data to display on the debug page"""
        raise NotImplementedError

    @abstractmethod
    def get_triage_params(self):
        """Add some data to display on the debug page"""
        raise NotImplementedError

    def is_triage_valid(self):
        return True

    def get_extra_context(self, request):
        """return extra context data for the moulinette views.
        You can use this method to add some context specific to your site : Haie or Amenagement
        """

        return {
            "department": self.department,
            "config": self.config,
        }

    def get_map_center(self):
        """Returns at what coordinates the perimeter."""
        raise NotImplementedError

    @cached_property
    def actions_to_take(self):
        """Get potential actions to take from all activated regulations and criteria"""
        actions_to_take = set()
        for regulation in self.regulations:
            actions_to_take.update(regulation.actions_to_take)
            for criterion in regulation.criteria.all():
                actions_to_take.update(criterion.actions_to_take)

<<<<<<< HEAD
        actions = (
            EvaluationAction.objects.filter(slug__in=actions_to_take)
            .order_by("order")
            .all()
        )
=======
        actions = EvaluationAction.objects.filter(slug__in=actions_to_take).all()
>>>>>>> a9ab6f39
        result = {}
        for action in actions:
            if action.type == "pc":
                if action.type not in result:
                    result[action.type] = []
                result[action.type].append(action)
            else:
                if action.target not in result:
                    result[action.target] = []
                result[action.target].append(action)
        return result


class MoulinetteAmenagement(Moulinette):
    REGULATIONS = ["loi_sur_leau", "natura2000", "eval_env", "sage"]
    home_template = "amenagement/moulinette/home.html"
    result_template = "amenagement/moulinette/result.html"
    debug_result_template = "amenagement/moulinette/result_debug.html"
    result_available_soon = "amenagement/moulinette/result_available_soon.html"
    result_non_disponible = "amenagement/moulinette/result_non_disponible.html"
    form_template = "amenagement/moulinette/form.html"
    main_form_class = MoulinetteFormAmenagement
    triage_form_class = None

    def get_regulations(self):
        """Find the activated regulations and their criteria."""

        perimeters = self.get_perimeters()

        regulations = (
            super()
            .get_regulations()
            .prefetch_related(Prefetch("perimeters", queryset=perimeters))
        )
        return regulations

    def get_perimeters(self):
        coords = self.catalog["lng_lat"]
        zones = self.catalog["all_zones"]

        perimeters = (
            Perimeter.objects.filter(activation_map__zones__in=zones)
            .annotate(geometry=F("activation_map__geometry"))
            .annotate(
                distance=Cast(
                    Distance("activation_map__zones__geometry", coords), IntegerField()
                )
            )
            .order_by("id", "distance")
            .distinct("id")
            .select_related("activation_map")
            .defer("activation_map__geometry")
        )

        return perimeters

    def get_criteria(self):
        coords = self.catalog["lng_lat"]
        zones = self.catalog["all_zones"]

        criteria = (
            super()
            .get_criteria()
            .filter(activation_map__zones__in=zones)
            .annotate(
                distance=Cast(
                    Distance("activation_map__zones__geometry", coords), IntegerField()
                )
            )
            .filter(distance__lte=F("activation_distance"))
            .select_related("activation_map")
            .defer("activation_map__geometry")
        )

        return criteria

    def get_catalog_data(self):
        """Fetch / compute data required for further computations."""

        catalog = super().get_catalog_data()
        if "lat" in catalog and "lng" in catalog:

            lng = catalog["lng"]
            lat = catalog["lat"]
            catalog["lng_lat"] = Point(float(lng), float(lat), srid=EPSG_WGS84)
            catalog["coords"] = catalog["lng_lat"].transform(EPSG_MERCATOR, clone=True)
            catalog["circle_12"] = catalog["coords"].buffer(12)
            catalog["circle_25"] = catalog["coords"].buffer(25)
            catalog["circle_100"] = catalog["coords"].buffer(100)

            fetching_radius = int(self.data.get("radius", "200"))
            zones = self.get_zones(catalog["lng_lat"], fetching_radius)
            catalog["all_zones"] = zones

            def wetlands_filter(zone):
                return all(
                    (
                        zone.map.map_type == "zone_humide",
                        zone.map.data_type in ("certain", "forbidden"),
                    )
                )

            catalog["wetlands"] = list(filter(wetlands_filter, zones))

            def potential_wetlands_filter(zone):
                return all(
                    (
                        zone.map.map_type == "zone_humide",
                        zone.map.data_type == "uncertain",
                    )
                )

            catalog["potential_wetlands"] = list(
                filter(potential_wetlands_filter, zones)
            )

            def forbidden_wetlands_filter(zone):
                return all(
                    (
                        zone.map.map_type == "zone_humide",
                        zone.map.data_type == "forbidden",
                    )
                )

            catalog["forbidden_wetlands"] = list(
                filter(forbidden_wetlands_filter, zones)
            )

            def flood_zones_filter(zone):
                return all(
                    (
                        zone.map.map_type == "zone_inondable",
                        zone.map.data_type == "certain",
                    )
                )

            catalog["flood_zones"] = list(filter(flood_zones_filter, zones))

            def potential_flood_zones_filter(zone):
                return all(
                    (
                        zone.map.map_type == "zone_inondable",
                        zone.map.data_type == "uncertain",
                    )
                )

            catalog["potential_flood_zones"] = list(
                filter(potential_flood_zones_filter, zones)
            )

        return catalog

    def get_zones(self, coords, radius=200):
        """Return the Zone objects containing the queried coordinates."""

        zones = (
            Zone.objects.filter(geometry__dwithin=(coords, D(m=radius)))
            .annotate(distance=Cast(Distance("geometry", coords), IntegerField()))
            .annotate(geom=Cast("geometry", MultiPolygonField()))
            .select_related("map")
            .defer("map__geometry")
            .order_by("distance", "map__name")
        )
        return zones

    def summary(self):
        """Build a data summary, for analytics purpose."""

        department = self.department
        department_code = department.department if department else ""

        summary = {
            "lat": f'{self.catalog["lat"]:.5f}',
            "lng": f'{self.catalog["lng"]:.5f}',
            "existing_surface": self.catalog["existing_surface"],
            "created_surface": self.catalog["created_surface"],
            "final_surface": self.catalog["final_surface"],
            "department": department_code,
            "is_eval_available": self.is_evaluation_available(),
        }
        summary.update(self.cleaned_additional_data())

        if self.is_evaluation_available():
            summary["result"] = self.result_data()
            summary["main_result"] = self.result

        return summary

    def get_department(self):
        if "lng_lat" not in self.catalog:
            return None

        lng_lat = self.catalog["lng_lat"]
        department = (
            Department.objects.filter(geometry__contains=lng_lat)
            .select_related("configamenagement")
            .prefetch_related("configamenagement__templates")
            .first()
        )
        return department

    def get_config(self):
        return getattr(self.department, "configamenagement", None)

    def get_debug_context(self):
        # In the debug page, we want to factorize the maps we display, so we order them
        # by map first
        return {
            "grouped_perimeters": self.get_perimeters()
            .order_by(
                "activation_map__name",
                "id",
                "distance",
            )
            .distinct("activation_map__name", "id"),
            "grouped_criteria": self.get_criteria()
            .annotate(
                geometry=F("activation_map__zones__geometry"),
            )
            .order_by(
                "activation_map__name",
                "id",
                "distance",
            )
            .distinct("activation_map__name", "id"),
            "grouped_zones": (
                self.catalog["all_zones"]
                .annotate(type=Concat("map__map_type", V("-"), "map__data_type"))
                .order_by("type", "distance", "map__name")
            ),
        }

    def get_triage_params(self):
        return set()

    def get_map_center(self):
        """Returns at what coordinates the perimeter."""
        return self.catalog["lng_lat"]


class MoulinetteHaie(Moulinette):
    REGULATIONS = [
        "conditionnalite_pac",
        "ep",
        "natura2000_haie",
        "alignement_arbres",
        "urbanisme_haie",
        "reserves_naturelles",
    ]
    home_template = "haie/moulinette/home.html"
    result_template = "haie/moulinette/result.html"
    debug_result_template = "haie/moulinette/result_debug.html"
    result_available_soon = "haie/moulinette/result_non_disponible.html"
    result_non_disponible = "haie/moulinette/result_non_disponible.html"
    form_template = "haie/moulinette/form.html"
    main_form_class = MoulinetteFormHaie
    triage_form_class = TriageFormHaie

    def get_config(self):
        return getattr(self.department, "confighaie", None)

    @property
    def result(self):
        """Compute global result from individual regulation results."""

        if not self.config.single_procedure:
            return super().result

        # return the cached result if it was overriden
        # Otherwise, we don't cache the result because it can change between invocations
        if hasattr(self, "_result"):
            return self._result

        procedures = [regulation.procedure_type for regulation in self.regulations]
        is_interdit = "interdit" in procedures
        is_autorisation = "autorisation" in procedures

        # Check if we are in the "100% alignement d'arbres" case
        hedges = self.catalog["haies"].hedges_filter("TO_REMOVE", "!alignement")
        alignement_arbres = len(hedges) == 0

        if is_interdit:
            result = RESULTS.interdit
        elif alignement_arbres:
            result = "hors_regime_unique"
        elif is_autorisation:
            result = "autorisation"
        else:
            result = "declaration"

        return result or RESULTS.non_soumis

    def summary(self):
        """Build a data summary, for analytics purpose."""
        summary = self.data.copy()
        summary.update(self.cleaned_additional_data())

        if self.is_evaluation_available():
            summary["result"] = self.result_data()
            summary["main_result"] = self.result
            summary["regime_type"] = "ru" if self.config.single_procedure else "dc"

        if "haies" in self.catalog:
            haies = self.catalog["haies"]
            summary["longueur_detruite"] = haies.length_to_remove()
            summary["longueur_plantee"] = haies.length_to_plant()
            hedge_centroid_coords = haies.get_centroid_to_remove()
            summary["lnglat_centroide_haie_detruite"] = (
                f"{hedge_centroid_coords.x}, {hedge_centroid_coords.y}"
            )
            summary["dept_haie_detruite"] = haies.get_department()

        return summary

    def get_debug_context(self):
        context = {}
        if "haies" in self.catalog and self.requires_hedge_density:
            haies = self.catalog["haies"]

            pre_computed_density = haies.density
            if pre_computed_density:
                context.update(
                    {
                        "pre_computed_density_200": pre_computed_density["density_200"],
                        "pre_computed_density_5000": pre_computed_density[
                            "density_5000"
                        ],
                    }
                )

            density_200, density_5000, centroid_geos = (
                haies.compute_density_with_artifacts()
            )
            truncated_circle_200 = density_200["artifacts"].pop("truncated_circle")
            truncated_circle_5000 = density_5000["artifacts"].pop("truncated_circle")

            context.update(
                {
                    "length_200": density_200["artifacts"]["length"],
                    "length_5000": density_5000["artifacts"]["length"],
                    "area_200_ha": density_200["artifacts"]["area_ha"],
                    "area_5000_ha": density_5000["artifacts"]["area_ha"],
                    "density_200": density_200["density"],
                    "density_5000": density_5000["density"],
                }
            )

            # Create the density map
            from envergo.hedges.services import create_density_map

            density_map = create_density_map(
                centroid_geos,
                haies.hedges_to_remove(),
                truncated_circle_200,
                truncated_circle_5000,
            )
            context["density_map"] = density_map

        return context

    def get_triage_params(self):
        return set(TriageFormHaie.base_fields.keys())

    def is_triage_valid(self):
        """Should the triage params allow to go to next step?."""

        triage_form = self.bound_triage_form
        if not triage_form.is_valid():
            return False

        element = triage_form.cleaned_data.get("element")
        travaux = triage_form.cleaned_data.get("travaux")
        return element == "haie" and travaux == "destruction"

    def get_triage_result_template(self):
        """Return the template to display the triage out of scope result."""
        if (
            self.triage_form["element"].value() == "haie"
            and self.triage_form["travaux"].value() != "destruction"
        ):
            return "haie/moulinette/entretien_haies_result.html"

        return "haie/moulinette/triage_result.html"

    def get_extra_context(self, request):
        """return extra context data for the moulinette views.
        You can use this method to add some context specific to your site : Haie or Amenagement
        """
        context = super().get_extra_context(request)
        context["is_alternative"] = bool(request.GET.get("alternative", False))

        if self.config:
            context["hedge_maintenance_html"] = self.config.hedge_maintenance_html

        hedge_id = None
        hedge_data = None
        if "haies" in request.GET and request.method == "GET":
            hedge_id = request.GET["haies"]
        elif "haies" in request.POST and request.method == "POST":
            hedge_id = request.POST["haies"]
        if hedge_id:
            try:
                hedge_data = HedgeData.objects.get(id=hedge_id)
            except HedgeData.DoesNotExist:
                pass

        context["hedge_data"] = hedge_data

        return context

    def get_catalog_data(self):
        """Fetch / compute data required for further computations."""

        data = super().get_catalog_data()
        # TODO check if this goes in extra context
        if "haies" in data:
            hedges = data["haies"]
            data["has_hedges_outside_department"] = (
                hedges.has_hedges_outside_department(self.department)
            )

        return data

    def get_department(self):

        dept = self.data.get("department", self.initial.get("department", None))
        if dept is None:
            return None

        qs = (
            Department.objects.defer("geometry")
            .select_related("confighaie")
            .annotate(centroid=Centroid("geometry"))
            .filter(department=dept)
        )
        return qs.first()

    def get_regulations(self):
        """Find the activated regulations and their criteria."""
        perimeters = self.get_perimeters()

        regulations = (
            super()
            .get_regulations()
            .prefetch_related(Prefetch("perimeters", queryset=perimeters))
        )
        return regulations

    def get_perimeters(self):
        """Fetch the perimeters that are intersecting the hedges to remove.

        Contrary to the criteria, using the department's centroid as a basis does not make sense for the perimeters.
        """
        hedges_to_remove = (
            self.catalog["haies"].hedges_to_remove() if "haies" in self.catalog else []
        )
        if hedges_to_remove:
            zone_subquery = self.get_zone_subquery(hedges_to_remove)
            perimeters = (
                Perimeter.objects.annotate(
                    distance=Value(
                        0, output_field=IntegerField()
                    )  # We use an exists subquery that check for intersection so the distance is 0
                )
                .annotate(geometry=F("activation_map__geometry"))
                .filter(Exists(zone_subquery))
                .order_by("id")
                .distinct("id")
            )
        else:
            # if there is no hedge to remove in the project
            # no perimeters can be activated as we do not know where the project will be.
            perimeters = Perimeter.objects.none()

        return perimeters

    def get_criteria(self):
        """Fetch the criteria that can be activated for this project

        There is two kind of activation mode for a criterion:
         * department_centroid : the criteria is activated if the department centroid is in the activation map
         * hedges_intersection : the criteria is activated if the activation map intersects with the hedges to remove
        """
        dept_centroid = self.department.centroid
        hedges_to_remove = (
            self.catalog["haies"].hedges_to_remove() if "haies" in self.catalog else []
        )

        # Filter for department_centroid activation mode
        subquery = Zone.objects.filter(
            map_id=OuterRef("activation_map_id"), geometry__intersects=dept_centroid
        ).values("id")
        department_centroid_criteria = (
            super()
            .get_criteria()
            .filter(
                Exists(subquery),
                activation_mode="department_centroid",
            )
        )

        # Filter for hedges_intersection activation mode
        hedges_intersection_criteria = super().get_criteria().none()
        if hedges_to_remove:
            zone_subquery = self.get_zone_subquery(hedges_to_remove)
            hedges_intersection_criteria = (
                super()
                .get_criteria()
                .filter(Exists(zone_subquery), activation_mode="hedges_intersection")
            )

        return department_centroid_criteria | hedges_intersection_criteria

    def get_zone_subquery(self, hedges_to_remove):
        query = Q()
        for hedge in hedges_to_remove:
            query |= Q(geometry__intersects=hedge.geos_geometry)

        zone_subquery = Zone.objects.filter(
            Q(map_id=OuterRef("activation_map_id")) & query
        ).values("id")
        return zone_subquery

    def summary_fields(self):
        """Add fake fields to display pac related data."""
        fields = super().summary_fields()

        # add an entry in the project summary
        lineaire_detruit_pac = round(self.catalog.get("lineaire_detruit_pac", 0))
        localisation_pac = self.catalog.get("localisation_pac", False)

        if localisation_pac and lineaire_detruit_pac > 0:
            # Create a fake form to add a field in the "caractéristiques du projet" panel
            # It is a bit hacky but I cant find a better way to achieve this
            mock_form = Form(data={"lineaire_detruit_pac": str(lineaire_detruit_pac)})
            lineaire_detruit_pac = BoundField(
                form=mock_form,
                field=DisplayIntegerField(
                    label="Linéaire de haie pris en compte pour la conditionnalité PAC :",
                    display_help_text="Les alignements d’arbres sont exclus des règles de conditionnalité PAC.",
                    required=False,
                    min_value=0,
                    display_unit="m",
                ),
                name="lineaire_detruit_pac",
            )

            fields = insert_before(
                fields, "lineaire_detruit_pac", lineaire_detruit_pac, "lineaire_total"
            )

        return fields

    def get_regulations_by_group(self):
        """Group regulations by their result_group"""
        regulations_list = sorted(
            self.regulations, key=lambda regulation: regulation.display_order
        )

        regulations_list.sort(key=attrgetter("result_group"))
        grouped = {
            key: list(group)
            for key, group in groupby(regulations_list, key=attrgetter("result_group"))
        }
        return grouped

    def get_map_center(self):
        """Returns at what coordinates is the perimeter."""

        return self.department.centroid

    @property
    def requires_hedge_density(self):
        """Check if the moulinette requires the hedge density to be evaluated."""
        return any(
            isinstance(criterion._evaluator, HedgeDensityMixin)
            for regulation in self.regulations
            for criterion in regulation.criteria.all()
        )


def get_moulinette_class_from_site(site):
    """Return the correct Moulinette class depending on the current site."""

    domain_class = {
        settings.ENVERGO_AMENAGEMENT_DOMAIN: MoulinetteAmenagement,
        settings.ENVERGO_HAIE_DOMAIN: MoulinetteHaie,
    }
    cls = domain_class.get(site.domain, None)
    if cls is None:
        raise RuntimeError(f"Unknown site for domain {site.domain}")
    return cls


def get_moulinette_class_from_url(url):
    """Return the correct Moulinette class depending on the current site."""

    if "envergo" in url:
        cls = MoulinetteAmenagement
    elif "haie" in url:
        cls = MoulinetteHaie
    else:
        raise RuntimeError("Cannot find the moulinette to use")
    return cls<|MERGE_RESOLUTION|>--- conflicted
+++ resolved
@@ -1883,15 +1883,7 @@
             for criterion in regulation.criteria.all():
                 actions_to_take.update(criterion.actions_to_take)
 
-<<<<<<< HEAD
-        actions = (
-            EvaluationAction.objects.filter(slug__in=actions_to_take)
-            .order_by("order")
-            .all()
-        )
-=======
         actions = EvaluationAction.objects.filter(slug__in=actions_to_take).all()
->>>>>>> a9ab6f39
         result = {}
         for action in actions:
             if action.type == "pc":
