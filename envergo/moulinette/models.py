import logging
from abc import ABC, abstractmethod
from collections import OrderedDict
from itertools import groupby
from operator import attrgetter

from django.conf import settings
from django.contrib.gis.db.models import MultiPolygonField
from django.contrib.gis.db.models.functions import Distance
from django.contrib.gis.geos import Point
from django.contrib.gis.measure import Distance as D
from django.contrib.postgres.fields import ArrayField
from django.core.exceptions import ValidationError
from django.db import models
from django.db.models import Case, CheckConstraint, F, IntegerField, Prefetch, Q
from django.db.models import Value as V
from django.db.models import When
from django.db.models.functions import Cast, Concat
from django.http import QueryDict
from django.urls import reverse
from django.utils.safestring import mark_safe
from django.utils.translation import gettext_lazy as _
from model_utils import Choices
from phonenumber_field.modelfields import PhoneNumberField

from envergo.evaluations.models import RESULTS
from envergo.geodata.models import Department, Zone
from envergo.moulinette.fields import CriterionEvaluatorChoiceField
from envergo.moulinette.forms import (
    MoulinetteFormAmenagement,
    MoulinetteFormHaie,
    TriageFormHaie,
)
from envergo.moulinette.regulations import Map, MapPolygon
from envergo.moulinette.utils import list_moulinette_templates
from envergo.utils.urls import update_qs

# WGS84, geodetic coordinates, units in degrees
# Good for storing data and working wordwide
EPSG_WGS84 = 4326

# Projected coordinates
# Used for displaying tiles in web map systems (OSM, GoogleMaps)
# Good for working in meters
EPSG_MERCATOR = 3857


logger = logging.getLogger(__name__)

HAIE_REGULATIONS = ["conditionnalite_pac", "dep"]

# A list of required action stakes.
# For example, a user might learn that an action is required, to check if the
# project is subject to the Water Law. Or if the project is forbidden.
STAKES = Choices(
    ("soumis", "Soumis"),
    ("interdit", "Interdit"),
)

REGULATIONS = Choices(
    ("loi_sur_leau", "Loi sur l'eau"),
    ("natura2000", "Natura 2000"),
    ("eval_env", "Évaluation environnementale"),
    ("sage", "Règlement de SAGE"),
    ("conditionnalite_pac", "Conditionnalité PAC"),
    ("dep", "Dérogation « espèces protégées »"),
)


RESULT_CASCADE = [
    RESULTS.interdit,
    RESULTS.systematique,
    RESULTS.cas_par_cas,
    RESULTS.soumis,
    RESULTS.action_requise,
    RESULTS.a_verifier,
    RESULTS.iota_a_verifier,
    RESULTS.non_soumis,
    RESULTS.non_concerne,
    RESULTS.non_disponible,
]


# This is to use in model fields `default` attribute
def all_regulations():
    return list(dict(REGULATIONS._doubles).keys())


class Regulation(models.Model):
    """A single regulation (e.g Loi sur l'eau)."""

    result_cascade = [
        RESULTS.interdit,
        RESULTS.systematique,
        RESULTS.cas_par_cas,
        RESULTS.soumis,
        RESULTS.action_requise,
        RESULTS.a_verifier,
        RESULTS.iota_a_verifier,
        RESULTS.non_soumis,
        RESULTS.non_concerne,
        RESULTS.non_disponible,
    ]

    regulation = models.CharField(_("Regulation"), max_length=64, choices=REGULATIONS)
    weight = models.PositiveIntegerField(_("Order"), default=1)

    has_perimeters = models.BooleanField(
        _("Has perimeters"),
        default=False,
        help_text=_("Is this regulation linked to local perimetres?"),
    )
    show_map = models.BooleanField(
        _("Show perimeter map"),
        help_text=_("The perimeter's map will be displayed, if it exists"),
        default=False,
    )
    polygon_color = models.CharField(_("Polygon color"), max_length=7, default="blue")

    class Meta:
        verbose_name = _("Regulation")
        verbose_name_plural = _("Regulations")

    def __str__(self):
        return self.get_regulation_display()

    def __getattr__(self, attr):
        """Returns the corresponding criterion.

        Allows to do something like this:
        moulinette.loi_sur_leau.zone_humide to fetch the correct regulation.
        """

        def select_criterion(criterion):
            return criterion.slug == attr

        # If we just call `self.criteria.all(), we will trigger a recursive call
        # to __getattr__.
        # To avoid this, we get that data from the prefetched cache instead
        if (
            "_prefetched_objects_cache" in self.__dict__
            and "criteria" in self.__dict__["_prefetched_objects_cache"]
        ):
            criteria = self.__dict__["_prefetched_objects_cache"]["criteria"]
            if criteria:
                criterion = next(filter(select_criterion, criteria), None)
                if criterion:
                    return criterion
        val = getattr(super(), attr)
        return val

    def get_criterion(self, criterion_slug):
        """Return the criterion with the given slug."""

        def select_criterion(criterion):
            return criterion.slug == criterion_slug

        criterion = next(filter(select_criterion, self.criteria.all()), None)
        if criterion is None:
            logger.warning(f"Criterion {criterion_slug} not found.")
        return criterion

    def get_optional_criteria(self):
        optional_criteria = [
            c
            for c in self.criteria.all()
            if c.is_optional and c.result != "non_disponible"
        ]
        return optional_criteria

    def evaluate(self, moulinette):
        """Evaluate the regulation and all its criterions.

        Note : the `distance` field is not a member of the Criterion model,
        it is added with an annotation in the `get_regulations` method.
        """
        self.moulinette = moulinette
        for criterion in self.criteria.all():
            criterion.evaluate(moulinette, criterion.distance)

    @property
    def slug(self):
        return self.regulation

    @property
    def title(self):
        return self.get_regulation_display()

    @property
    def subtitle(self):
        subtitle_property = f"{self.regulation}_subtitle"
        sub = getattr(self, subtitle_property, None)
        return sub

    @property
    def eval_env_subtitle(self):
        """Custom subtitle for EvalEnv.

        When an Eval Env evaluation is "non soumis", we need to display that not
        all "rubriques" have been evaluated.
        """
        if self.result != "non_soumis":
            return None

        optional_criteria = [
            c
            for c in self.criteria.all()
            if c.is_optional and c.result != "non_disponible"
        ]
        subtitle = "(rubrique 39)" if not optional_criteria else None
        return subtitle

    def is_activated(self):
        """Is the regulation activated in the moulinette config?"""

        if not self.moulinette.has_config():
            return False

        config = self.moulinette.config
        regulations_available = config.regulations_available
        activated = self.regulation in regulations_available
        return activated

    def show_criteria(self):
        """Should the criteria be displayed?

        We musn't display criteria if the regulation or associated perimeters are
        not activated yet.
        """

        activated_perimeters = [p for p in self.perimeters.all() if p.is_activated]
        return self.is_activated() and (
            (not self.has_perimeters)
            or (self.has_perimeters and any(activated_perimeters))
        )

    @property
    def result(self):
        """Compute global result from individual criterions.

        When we perform an evaluation, a single regulation has many criteria.
        Criteria can have different results, but we display a single value for
        the regulation result.

        We can reduce different criteria results into a single regulation
        result because results have different priorities.

        For example, if a single criterion has the "interdit" result, the
        regulation result will be "interdit" too, no matter what the other
        criteria results are. Then it will be "soumis", etc.

        Different regulations have different set of possible result values, e.g
        only the Évaluation environnementale regulation has the "cas par cas" or
        "systematique" results, but the cascade still works.
        """

        # We start by handling edge cases:
        # - when the regulation is not activated for the department
        # - when the perimeter is not activated
        # - when no perimeter is found
        if not self.is_activated():
            return RESULTS.non_active

        if self.has_perimeters:
            all_perimeters = self.perimeters.all()
            activated_perimeters = [p for p in all_perimeters if p.is_activated]
            if all_perimeters and not any(activated_perimeters):
                return RESULTS.non_disponible
            if not all_perimeters:
                return RESULTS.non_concerne

        # From this point, we made sure every data (regulation, perimeter) is existing
        # and activated

        results = [criterion.result for criterion in self.criteria.all()]
        result = None
<<<<<<< HEAD
        for status in self.result_cascade:
=======
        for status in RESULT_CASCADE:
>>>>>>> b4cc38a3
            if status in results:
                result = status
                break

        # If there is no criterion at all, we have to set a default value
        if result is None:
            if self.has_perimeters:
                result = RESULTS.non_soumis
            else:
                result = RESULTS.non_disponible
        return result

    @property
    def results_by_perimeter(self):
        """Compute global result for each perimeter for which this regulation is activated.

        When there is several perimeters, we may want to display some different
        information depending on the result of each single perimeter.
        E.g. if the project is impacting two different SAGE, we may have some
        different required actions for each of them.

        This method is using the same cascading logic as the `result` property,
        to reduce multiple criteria results to a single value.

        The results are sorted based on the result cascade, because we want to
        display first the most restrictive results.
        """
        if not self.has_perimeters:
            return None

        results_by_perimeter = {}

        # Fetch already evaluated criteria
        criteria_list = list(self.criteria.all())
        criteria_list.sort(key=attrgetter("perimeter_id"))
        grouped_criteria = {
            k: list(v) for k, v in groupby(criteria_list, key=attrgetter("perimeter"))
        }

        for perimeter in self.perimeters.all():
            criteria = grouped_criteria.get(perimeter, [])
            results = [criterion.result for criterion in criteria]
            result = None
<<<<<<< HEAD
            for status in self.result_cascade:
=======
            for status in RESULT_CASCADE:
>>>>>>> b4cc38a3
                if status in results:
                    result = status
                    break
            # If there is no criterion at all, we have to set a default value
            if result is None:
                if perimeter.is_activated:
                    result = RESULTS.non_soumis
                else:
                    result = RESULTS.non_disponible
            results_by_perimeter[perimeter] = result

        # sort based on the results cascade
        return OrderedDict(
            sorted(
                results_by_perimeter.items(),
<<<<<<< HEAD
                key=lambda item: self.result_cascade.index(item[1]),
=======
                key=lambda item: RESULT_CASCADE.index(item[1]),
>>>>>>> b4cc38a3
            )
        )

    def required_actions(self, stake=None):
        """Return the list of required actions for the given stake."""

        if stake:
            actions = [
                c.required_action
                for c in self.criteria.all()
                if c.required_action
                and c.result == "action_requise"
                and c.required_action_stake == stake
            ]
        else:
            actions = [
                c.required_action
                for c in self.criteria.all()
                if c.required_action and c.result == "action_requise"
            ]
        return list(set(actions))

    def required_actions_soumis(self):
        return self.required_actions(STAKES.soumis)

    def required_actions_interdit(self):
        return self.required_actions(STAKES.interdit)

    # FIXME: all the impacts of the matched criteria will be displayed, even
    # when said criteria have a "non soumis" result.
    def project_impacts(self):
        impacts = [c.project_impact for c in self.criteria.all() if c.project_impact]
        return impacts

    def discussion_contacts(self):
        contacts = [
            c.discussion_contact for c in self.criteria.all() if c.discussion_contact
        ]
        return contacts

    def ein_out_of_n2000_site(self):
        """Is the project subject to n2000 even if it is not in a Natura 2000 zone ?

        There is an edge case for the Natura2000 regulation.
        Projects can be subject to Natura2000 only
        because they are subject to IOTA or Evaluation Environnemental, even though they are outside
        Natura 2000 zones.
        """
        criteria_slugs = [c.slug for c in self.criteria.all()]
        return criteria_slugs and all(
            item in ["iota", "eval_env"] for item in criteria_slugs
        )

    def autorisation_urba_needed(self):
        """Is an "autorisation d'urbanisme" needed?

        This is a custom check for the N2000 regulation.
        Such an authorization is required if the answer to the "autorisation d'urbanisme"
        question is anything other than "no".

        Also, the value is "True" by default if the "autorisation_urba" question is
        not present.
        """

        try:
            autor_urba_form = self.get_criterion("autorisation_urba").get_form()
            if (
                autor_urba_form.is_valid()
                and autor_urba_form.cleaned_data["autorisation_urba"] == "none"
            ):
                return False
        except AttributeError:
            pass

        return True

    def display_perimeter(self):
        """Should / can a perimeter be displayed?"""
        return self.is_activated() and bool(self.perimeters.all())

    @property
    def map(self):
        """Returns a map to be displayed for the regulation.

        Returns a `envergo.moulinette.regulations.Map` object or None.
        This map object will be serialized to Json and passed to a Leaflet
        configuration script.
        """

        # We use visually distinctive color palette to display perimeters.
        # https://d3js.org/d3-scale-chromatic/categorical#schemeTableau10
        palette = [
            self.polygon_color,
            "#4e79a7",
            "#e15759",
            "#76b7b2",
            "#59a14f",
            "#edc949",
            "#af7aa1",
            "#ff9da7",
            "#9c755f",
            "#bab0ab",
        ]
        perimeters = self.perimeters.all()
        if perimeters:
            polygons = [
                MapPolygon(
                    [perimeter], palette[counter % len(palette)], perimeter.map_legend
                )
                for counter, perimeter in enumerate(perimeters)
            ]
            map = Map(
                type="regulation",
                center=self.moulinette.catalog["coords"],
                entries=polygons,
                truncate=False,
                zoom=None,
                ratio="2x1",
                fixed=False,
            )
            return map

        return None

    def display_map(self):
        """Should / can a perimeter map be displayed?"""
        return all((self.is_activated(), self.show_map, self.map))

    def has_several_perimeters(self):
        return len(self.perimeters.all()) > 1


class Criterion(models.Model):
    """A single criteria for a regulation (e.g. Loi sur l'eau > Zone humide)."""

    backend_title = models.CharField(
        _("Admin title"),
        help_text=_("For backend usage only"),
        max_length=256,
    )
    title = models.CharField(
        _("Title"), help_text=_("For frontend usage"), max_length=256
    )
    subtitle = models.CharField(_("Subtitle"), max_length=256, blank=True)
    header = models.CharField(_("Header"), max_length=4096, blank=True)
    regulation = models.ForeignKey(
        "moulinette.Regulation",
        verbose_name=_("Regulation"),
        on_delete=models.PROTECT,
        related_name="criteria",
    )
    perimeter = models.ForeignKey(
        "moulinette.Perimeter",
        verbose_name=_("Perimeter"),
        on_delete=models.PROTECT,
        related_name="criteria",
        null=True,
        blank=True,
    )
    activation_map = models.ForeignKey(
        "geodata.Map",
        verbose_name=_("Activation map"),
        on_delete=models.PROTECT,
        related_name="criteria",
    )
    activation_distance = models.PositiveIntegerField(
        _("Activation distance"), default=0
    )
    evaluator = CriterionEvaluatorChoiceField(_("Evaluator"))
    evaluator_settings = models.JSONField(
        _("Evaluator settings"), default=dict, blank=True
    )
    is_optional = models.BooleanField(
        _("Is optional"),
        default=False,
        help_text=_("Only show this criterion to admin users"),
    )
    weight = models.PositiveIntegerField(_("Order"), default=1)
    required_action = models.CharField(
        _("Required action"),
        help_text="Le porteur doit s'assurer que son projet…",
        max_length=256,
        blank=True,
    )
    required_action_stake = models.CharField(
        _("Required action stake"), choices=STAKES, max_length=32, blank=True
    )
    project_impact = models.CharField(
        _("Project impact"),
        help_text="Au vu des informations saisies, le projet…",
        max_length=256,
        blank=True,
    )
    discussion_contact = models.TextField(
        _("Discussion contact (html)"),
        help_text="Le porteur de projet peut se rapprocher…",
        blank=True,
    )

    class Meta:
        verbose_name = _("Criterion")
        verbose_name_plural = _("Criteria")

    def __str__(self):
        return self.title

    @property
    def slug(self):
        return self.evaluator.slug

    @property
    def unique_slug(self):
        return f"{self.regulation.slug}__{self.slug}"

    def evaluate(self, moulinette, distance):
        """Initialize and run the actual evaluator."""

        # Before the evaluation, let's create a `MoulinetteTemplate` dict
        # It would make more sense to do this in the `__init__` method, but
        # the templates would have not be prefetched yet.
        self._templates = {t.key: t for t in self.templates.all()}

        self.moulinette = moulinette
        self._evaluator = self.evaluator(moulinette, distance, self.evaluator_settings)
        self._evaluator.evaluate()

    @property
    def result_code(self):
        """Return the criterion result code."""
        if not hasattr(self, "_evaluator"):
            raise RuntimeError(
                "Criterion must be evaluated before accessing the result code."
            )

        return self._evaluator.result_code

    @property
    def result(self):
        """Return the criterion result."""
        if not hasattr(self, "_evaluator"):
            raise RuntimeError(
                "Criterion must be evaluated before accessing the result."
            )

        return self._evaluator.result

    def should_be_displayed(self):
        """Should the criterion result be displayed?

        When their result is not available, optional criteria should not be displayed.
        """
        if hasattr(self._evaluator, "should_be_displayed"):
            result = self._evaluator.should_be_displayed()
        else:
            result = not (self.is_optional and self.result == RESULTS.non_disponible)
        return result

    @property
    def map(self):
        """Returns a map to be displayed for a single criterion.

        Returns a `envergo.moulinette.regulations.Map` object or None.
        This map object will be serialized to Json and passed to a Leaflet
        configuration script.
        """
        if not hasattr(self, "_evaluator"):
            raise RuntimeError(
                "Criterion must be evaluated before accessing the result code."
            )

        try:
            map = self._evaluator.get_map()
        except:  # noqa
            map = None
        return map

    def get_form_class(self):
        if not hasattr(self, "_evaluator"):
            raise RuntimeError(
                "Criterion must be evaluated before accessing the form class."
            )

        return self._evaluator.form_class

    def get_form(self):
        if not hasattr(self, "_evaluator"):
            raise RuntimeError("Criterion must be evaluated before accessing the form.")

        return self._evaluator.get_form()

    def get_settings_form(self):
        settings_form_class = getattr(self.evaluator, "settings_form_class", None)
        if settings_form_class:
            if self.evaluator_settings:
                form = settings_form_class(self.evaluator_settings)
            else:
                form = settings_form_class()
        else:
            form = None
        return form

    def get_template(self, template_key):
        return self._templates.get(template_key, None)


class Perimeter(models.Model):
    """A perimeter is an administrative zone.

    Examples of perimeters:
     - Sage GMRE
     - Marais de Vilaine

    Perimeters are related to regulations (e.g Natura 2000 Marais de Vilaine).

    """

    backend_name = models.CharField(
        _("Backend name"), help_text=_("For admin usage only"), max_length=256
    )
    name = models.CharField(_("Name"), max_length=256)
    is_activated = models.BooleanField(
        _("Is activated"),
        help_text=_("Check if all criteria have been set"),
        default=False,
    )
    regulation = models.ForeignKey(
        "moulinette.Regulation",
        verbose_name=_("Regulation"),
        on_delete=models.PROTECT,
        related_name="perimeters",
    )
    activation_map = models.ForeignKey(
        "geodata.Map",
        verbose_name=_("Map"),
        related_name="perimeters",
        on_delete=models.PROTECT,
    )
    activation_distance = models.PositiveIntegerField(
        _("Activation distance"), default=0
    )
    url = models.URLField(_("Url"), blank=True)
    contact_name = models.CharField(_("Contact name"), max_length=256, blank=True)
    contact_url = models.URLField(_("Contact url"), blank=True)
    contact_phone = PhoneNumberField(_("Contact phone"), blank=True)
    contact_email = models.EmailField(_("Contact email"), blank=True)

    map_legend = models.CharField(_("Map legend"), max_length=256, blank=True)
    rules_url = models.URLField(_("Rules url"), blank=True)

    class Meta:
        verbose_name = _("Perimeter")
        verbose_name_plural = _("Perimeters")

    def __str__(self):
        return self.name

    def has_contact(self):
        return any(
            (
                self.contact_url,
                self.contact_phone,
                self.contact_email,
            )
        )

    @property
    def contact(self):
        """Format an address string."""
        lines = [f"<strong>{self.contact_name or self.name}</strong>"]
        if self.contact_phone:
            lines.append(
                f'Téléphone : <a href="tel:{self.contact_phone}">{self.contact_phone.as_national}</a>'
            )
        if self.contact_url:
            lines.append(
                f'Site web : <a href="{self.contact_url}" target="_blank" rel="noopener">{self.contact_url}</a>'
            )
        if self.contact_email:
            lines.append(
                f'Email : <a href="mailto:{self.contact_email}">{self.contact_email}</a>'
            )
        contact = f"""
        <div class="fr-highlight fr-mb-2w fr-ml-0 fr-mt-1w">
            <address>
                {"<br/>".join(lines)}
            </address>
            </div>
        """
        return mark_safe(contact)


class ConfigBase(models.Model):
    department = models.OneToOneField(
        "geodata.Department",
        verbose_name=_("Department"),
        on_delete=models.PROTECT,
        related_name="%(class)s",
    )
    is_activated = models.BooleanField(
        _("Is activated"),
        help_text=_("Is the moulinette available for this department?"),
        default=False,
    )

    class Meta:
        abstract = True

    def __str__(self):
        return self.department.get_department_display()


class ConfigAmenagement(ConfigBase):
    """Some moulinette content depends on the department.

    This object is dedicated to the Amenagement moulinette. For Haie, see ConfigHaie.
    """

    regulations_available = ArrayField(
        base_field=models.CharField(max_length=64, choices=REGULATIONS),
        blank=True,
        default=list,
    )
    zh_doubt = models.BooleanField("Tout le département en ZH doute", default=False)
    ddtm_water_police_email = models.EmailField(
        "E-mail DDT(M) police de l'eau", blank=True
    )
    ddtm_n2000_email = models.EmailField("E-mail DDT(M) Natura 2000", blank=True)
    dreal_eval_env_email = models.EmailField("E-mail DREAL pôle eval env", blank=True)
    dreal_department_unit_url = models.URLField("Url UD DREAL", blank=True)
    lse_contact_ddtm = models.TextField("LSE > Contact DDTM")
    lse_free_mention = models.TextField(
        "LSE > Mention libre « autres rubriques »", blank=True
    )
    n2000_contact_ddtm_info = models.TextField("N2000 > Contact DDTM info")
    n2000_contact_ddtm_instruction = models.TextField(
        "N2000 > Contact DDTM instruction"
    )
    n2000_procedure_ein = models.TextField("N2000 > Procédure EIN")
    n2000_lotissement_proximite = models.TextField(
        "N2000 > Précision proximité immédiate",
        blank=True,
    )
    evalenv_procedure_casparcas = models.TextField("EvalEnv > Procédure cas par cas")
    criteria_values = models.JSONField(
        "Valeurs des critères", default=dict, null=False, blank=True
    )

    class Meta:
        verbose_name = _("Config amenagement")
        verbose_name_plural = _("Configs amenagement")


class ConfigHaie(ConfigBase):
    """Some moulinette content depends on the department.

    This object is dedicated to the Haie moulinette. For Amenagement, see ConfigAmenagement.
    """

    regulations_available = HAIE_REGULATIONS

    department_guichet_unique_url = models.URLField(
        "Url du guichet unique de la haie du département (si existant)", blank=True
    )

    contacts_and_links = models.TextField(
        "Liste des contacts et liens utiles", blank=True
    )

    demarche_simplifiee_number = models.IntegerField(
        "Numéro de la démarche sur démarche simplifiée",
        blank=True,
        null=True,
        help_text="Vous trouverez ce numéro en haut à droite de la carte de votre démarche dans la liste suivante : "
        '<a href="https://www.demarches-simplifiees.fr/admin/procedures" target="_blank" rel="noopener">'
        "https://www.demarches-simplifiees.fr/admin/procedures</a>",
    )

    demarche_simplifiee_pre_fill_config = models.JSONField(
        "Configuration du pré-remplissage de la démarche",
        blank=True,
        null=False,
        default=list,
    )

    def __str__(self):
        return self.department.get_department_display()

    def clean(self):
        super().clean()
        if self.is_activated and self.demarche_simplifiee_pre_fill_config is not None:
            # add constraints on the pre-fill configuration json to avoid unexpected entries

            if not isinstance(self.demarche_simplifiee_pre_fill_config, list):
                raise ValidationError(
                    {
                        "demarche_simplifiee_pre_fill_config": "Cette configuration doit être une liste de champs"
                        " (ou d'annotations privées) à pré-remplir"
                    }
                )

            availables_sources = {
                tup[0]
                for value in self.get_demarche_simplifiee_value_sources().values()
                for tup in value
            }
            for field in self.demarche_simplifiee_pre_fill_config:
                if (
                    not isinstance(field, dict)
                    or "id" not in field
                    or "value" not in field
                ):
                    raise ValidationError(
                        {
                            "demarche_simplifiee_pre_fill_config": "Chaque champ (ou annotation privée) doit contenir"
                            " au moins l'id côté Démarches Simplifiées et la "
                            "source de la valeur côté guichet unique de la haie."
                        }
                    )
                if field["value"] not in availables_sources:
                    raise ValidationError(
                        {
                            "demarche_simplifiee_pre_fill_config": f"La source de la valeur {field['value']} n'est pas "
                            f"valide pour le champ dont l'id est {field['id']}"
                        }
                    )
                if "mapping" in field and not isinstance(field["mapping"], dict):
                    raise ValidationError(
                        {
                            "demarche_simplifiee_pre_fill_config": f"Le mapping du champ dont l'id est {field['id']} "
                            f"doit être un dictionnaire."
                        }
                    )

    @classmethod
    def get_demarche_simplifiee_value_sources(cls):
        """Populate a list of available sources for the pre-fill configuration of the demarche simplifiee

        This method aggregates :
         * some well known values (e.g. moulinette_url)
         * the fields of all the forms that the user may have to fill in the guichet unique de la haie :
            * the main form
            * the triage form
            * the forms of the criteria of involved regulations
         * the results of the regulations
        """

        moulinette_instance = MoulinetteHaie({}, {})
        triage_form_fields = {
            (key, field.label) for key, field in TriageFormHaie.base_fields.items()
        }
        main_form_fields = {
            (key, field.label)
            for key, field in MoulinetteHaie.main_form_class.base_fields.items()
        }

        identified_sources = {
            ("url_moulinette", "Url de la simulation"),
            ("url_projet", "Url du projet de dossier"),
            ("ref_projet", "Référence du projet de dossier"),
        }

        available_sources = {
            "Fléchage": triage_form_fields,
            "Questions principales": main_form_fields,
        }

        regulation_results = set()

        for regulation in moulinette_instance.regulations.all():
            regulation_sources = set()
            regulation_results.add(
                (
                    f"{regulation.slug}.result",
                    f"Résultat de la réglementation {regulation.regulation}",
                )
            )
            for criterion in regulation.criteria.all():
                form_class = criterion.evaluator.form_class
                if form_class:
                    regulation_sources.update(
                        {
                            (key, field.label)
                            for key, field in form_class.base_fields.items()
                        }
                    )

            if regulation_sources:
                available_sources[f'Questions complémentaires "{regulation.title}"'] = (
                    regulation_sources
                )

        available_sources["Résultats réglementation"] = regulation_results
        available_sources["Variables projet"] = identified_sources

        return available_sources

    class Meta:
        verbose_name = "Config haie"
        verbose_name_plural = "Configs haie"
        constraints = [
            CheckConstraint(
                check=Q(is_activated=False)
                | Q(demarche_simplifiee_number__isnull=False),
                name="demarche_simplifiee_number_required_if_activated",
            )
        ]


TEMPLATE_KEYS = [
    "autorisation_urba_pa",
    "autorisation_urba_pa_lotissement",
    "autorisation_urba_pc",
    "autorisation_urba_amenagement_dp",
    "autorisation_urba_construction_dp",
    "autorisation_urba_none",
    "autorisation_urba_other",
]


def get_all_template_keys():
    tpls = TEMPLATE_KEYS + list(list_moulinette_templates())
    return zip(tpls, tpls)


class MoulinetteTemplate(models.Model):
    """A custom moulinette template that can be admin edited.

    Templates can be associated to departments (through ConfigAmenagement) or
    criteria.
    """

    config = models.ForeignKey(
        "moulinette.ConfigAmenagement",
        verbose_name=_("Config"),
        on_delete=models.PROTECT,
        related_name="templates",
        null=True,
    )
    criterion = models.ForeignKey(
        "moulinette.Criterion",
        verbose_name=_("Criterion"),
        on_delete=models.PROTECT,
        related_name="templates",
        null=True,
    )
    key = models.CharField(_("Key"), choices=get_all_template_keys(), max_length=512)
    content = models.TextField(_("Content"), blank=True, default="")

    class Meta:
        verbose_name = _("Moulinette template")
        verbose_name_plural = _("Moulinette templates")
        constraints = [
            # Make sure the template is associated with a single related object
            models.CheckConstraint(
                check=Q(config__isnull=False, criterion=None)
                | Q(criterion__isnull=False, config=None),
                name="relation_to_single_object",
            ),
            # Make sure each criterion / config cannot have duplicate templates
            models.UniqueConstraint(
                fields=["config", "key"],
                condition=Q(config__isnull=False),
                name="unique_template_config_key",
            ),
            models.UniqueConstraint(
                fields=["criterion", "key"],
                condition=Q(criterion__isnull=False),
                name="unique_template_criterion_key",
            ),
        ]


class MoulinetteCatalog(dict):
    """Custom class responsible for fetching data used in regulation evaluations.

    The catalog is passed to Regulation and Criterion objects, and those objects
    can contribute data to the dictionary.

    But some data is used in several criterions, so it must be fetched beforehand.
    """

    def __missing__(self, key):
        """If the data is not in the dict, use a method to fetch it."""

        if not hasattr(self, key):
            raise KeyError(f"Donnée manquante : {key}")

        method = getattr(self, key)
        value = method()
        self[key] = value
        return value


class Moulinette(ABC):
    """Automatic environment law evaluation processing tool.

    Given a bunch of relevant user provided data, we try to perform an
    automatic computation and tell if the project is subject to the Water Law
    or other regulations.
    """

    REGULATIONS = [
        "loi_sur_leau",
        "natura2000",
        "eval_env",
        "sage",
        "conditionnalite_pac",
        "dep",
    ]

    def __init__(self, data, raw_data, activate_optional_criteria=True):
        if isinstance(raw_data, QueryDict):
            self.raw_data = raw_data.dict()
        else:
            self.raw_data = raw_data
        self.catalog = MoulinetteCatalog(**data)
        self.catalog.update(self.get_catalog_data())

        # Some criteria must be hidden to normal users in the
        self.activate_optional_criteria = activate_optional_criteria

        self.department = self.get_department()

        self.config = self.catalog["config"] = self.get_config()
        if self.config and self.config.id and hasattr(self.config, "templates"):
            self.templates = {t.key: t for t in self.config.templates.all()}
        else:
            self.templates = {}

        self.evaluate()

    @property
    def regulations(self):
        if not hasattr(self, "_regulations"):
            self._regulations = self.get_regulations()
        return self._regulations

    @regulations.setter
    def regulations(self, value):
        self._regulations = value

    def evaluate(self):
        for regulation in self.regulations:
            regulation.evaluate(self)

    def has_config(self):
        return bool(self.config)

    @abstractmethod
    def get_config(self):
        pass

    def get_template(self, template_key):
        """Return the MoulinetteTemplate with the given key."""

        return self.templates.get(template_key, None)

    @classmethod
    def get_home_template(cls):
        """Return the template to display the result page."""

        if not hasattr(cls, "home_template"):
            raise AttributeError("No result template found.")
        return cls.home_template

    def get_result_template(self):
        """Return the template to display the result page."""

        if not hasattr(self, "result_template"):
            raise AttributeError("No result template found.")
        return self.result_template

    def get_debug_result_template(self):
        """Return the template to display the result page."""

        if not hasattr(self, "debug_result_template"):
            raise AttributeError("No result template found.")
        return self.debug_result_template

    def get_result_non_disponible_template(self):
        """Return the template to display the result_non_disponible page."""

        if not hasattr(self, "result_non_disponible"):
            raise AttributeError("No result_non_disponible template found.")
        return self.result_non_disponible

    def get_result_available_soon_template(self):
        """Return the template to display the result_available_soon page."""

        if not hasattr(self, "result_available_soon"):
            raise AttributeError("No result_available_soon template found.")
        return self.result_available_soon

    @classmethod
    def get_main_form_class(cls):
        """Return the form class for the main questions."""

        if not hasattr(cls, "main_form_class"):
            raise AttributeError("No main form class found.")
        return cls.main_form_class

    def get_criteria(self):
        """Fetch relevant criteria for evaluation.

        We don't actually use the criteria directly, the returned queryset will only
        be used in a prefetch_related call when we fetch the regulations.
        """
        criteria = (
            Criterion.objects.order_by("weight")
            .distinct("weight", "id")
            .prefetch_related("templates")
            .annotate(distance=Cast(0, IntegerField()))
        )

        # We might have to filter out optional criteria
        if not self.activate_optional_criteria:
            criteria = criteria.exclude(is_optional=True)

        return criteria

    @classmethod
    def get_optionnal_criteria(self):
        """Fetch optionnal criteria used by this moulinette regulations."""
        criteria = Criterion.objects.filter(
            is_optional=True, regulation__regulation__in=self.REGULATIONS
        ).order_by("weight")

        return criteria

    def get_regulations(self):
        """Find the activated regulations and their criteria."""

        criteria = self.get_criteria()
        regulations = (
            Regulation.objects.filter(regulation__in=self.REGULATIONS)
            .order_by("weight")
            .prefetch_related(Prefetch("criteria", queryset=criteria))
        )
        return regulations

    def get_catalog_data(self):
        return {}

    def is_evaluation_available(self):
        return self.config and self.config.is_activated

    def has_missing_data(self):
        """Make sure all the data required to compute the result is provided."""

        form_errors = []
        for regulation in self.regulations:
            for criterion in regulation.criteria.all():
                form = criterion.get_form()
                # We check for each form for errors
                if form:
                    form.full_clean()

                    # For optional forms, we only check for errors if the form
                    # was activated (the "activate" checkbox was selected)
                    if (
                        criterion.is_optional
                        and self.activate_optional_criteria
                        and form.is_activated()
                    ):
                        form_errors.append(not form.is_valid())
                    elif not criterion.is_optional:
                        form_errors.append(not form.is_valid())

        return any(form_errors)

    def cleaned_additional_data(self):
        """Return combined additional data from custom criterion forms."""

        data = {}
        for regulation in self.regulations:
            for criterion in regulation.criteria.all():
                form = criterion.get_form()
                if form and form.is_valid():
                    data.update(form.cleaned_data)

        return data

    def __getattr__(self, attr):
        """Returns the corresponding regulation.

        Allows to do something like this:
        moulinette.loi_sur_leau to fetch the correct regulation.
        """
        if attr in self.REGULATIONS:
            return self.get_regulation(attr)
        else:
            return super().__getattr__(attr)

    def get_regulation(self, regulation_slug):
        """Return the regulation with the given slug."""

        def select_regulation(regulation):
            return regulation.slug == regulation_slug

        regul = next(filter(select_regulation, self.regulations), None)
        if regul is None:
            logger.warning(f"Regulation {regulation_slug} not found.")
        return regul

    def result_data(self):
        """Export all results data as a dict."""

        result = {}
        for regulation in self.regulations:
            result[regulation.slug] = {
                "result": regulation.result,
                "criterions": {},
            }
            for criterion in regulation.criteria.all():
                result[regulation.slug]["criterions"][criterion.slug] = criterion.result

        return result

    def additional_form_classes(self):
        """Return the list of forms for additional questions.

        Some criteria need more data to return an answer. Here, we gather all
        the forms to gather this data.
        """

        forms = []

        for regulation in self.regulations:
            for criterion in regulation.criteria.all():
                if not criterion.is_optional:
                    form_class = criterion.get_form_class()
                    if form_class and form_class not in forms:
                        forms.append(form_class)

        return forms

    def main_form(self):
        """Get the instanciated main form questions."""

        form_class = self.get_main_form_class()
        return form_class(self.raw_data)

    def additional_forms(self):
        """Get a list of instanciated additional questions forms."""

        form_classes = self.additional_form_classes()
        forms = []
        for form_class in form_classes:
            form = form_class(self.raw_data)

            # Some forms end up with no fields, depending on the project data
            # so we just skip them
            if form.fields:
                forms.append(form)
        return forms

    def additional_fields(self):
        """Get a {field_name: field} dict of all additional questions fields."""

        forms = self.additional_forms()
        fields = OrderedDict()
        for form in forms:
            for field in form:
                if field.name not in fields:
                    fields[field.name] = field
        return fields

    def optional_form_classes(self):
        """Return the list of forms for optional questions."""
        forms = []

        for regulation in self.regulations:
            for criterion in regulation.criteria.all():
                if criterion.is_optional:
                    form_class = criterion.get_form_class()
                    if form_class and form_class not in forms:
                        forms.append(form_class)

        return forms

    def optional_forms(self):
        form_classes = self.optional_form_classes()
        forms = []
        for form_class in form_classes:
            form = form_class(self.raw_data)
            if form.fields:
                forms.append(form)
        return forms

    @abstractmethod
    def summary(self):
        """Build a data summary, for analytics purpose."""
        raise NotImplementedError

    @property
    def result(self):
        """Compute global result from individual regulation results."""

        results = [regulation.result for regulation in self.regulations]

        # TODO Handle other statuses non_concerne, non_disponible, a_verifier
        rules = [
            ((RESULTS.interdit,), RESULTS.interdit),
            (
                (RESULTS.soumis, RESULTS.systematique, RESULTS.cas_par_cas),
                RESULTS.soumis,
            ),
            ((RESULTS.action_requise,), RESULTS.action_requise),
            ((RESULTS.non_soumis,), RESULTS.non_soumis),
            ((RESULTS.non_disponible,), RESULTS.non_disponible),
        ]

        result = None
        for rule_statuses, rule_result in rules:
            if any(rule_status in results for rule_status in rule_statuses):
                result = rule_result
                break

        result = result or RESULTS.non_soumis

        return result

    def all_required_actions(self):
        for regulation in self.regulations:
            for required_action in regulation.required_actions():
                yield required_action

    def all_required_actions_soumis(self):
        for regulation in self.regulations:
            for required_action in regulation.required_actions_soumis():
                yield required_action

    def all_required_actions_interdit(self):
        for regulation in self.regulations:
            for required_action in regulation.required_actions_interdit():
                yield required_action

    @classmethod
    def get_form_template(cls):
        """Return the template name for the moulinette."""

        if not hasattr(cls, "form_template"):
            raise AttributeError("No form template name found.")
        return cls.form_template

    @abstractmethod
    def get_debug_context(self):
        """Add some data to display on the debug page"""
        raise NotImplementedError

    @classmethod
    @abstractmethod
    def get_triage_params(cls):
        """Add some data to display on the debug page"""
        raise NotImplementedError

    @classmethod
    def get_extra_context(cls, request):
        """return extra context data for the moulinette views.
        You can use this method to add some context specific to your site : Haie or Amenagement
        """

        return {}

    def group_regulations_by_result(self):
        """Group regulations by result."""
        regulations_list = list(self.regulations)
        regulations_list.sort(key=lambda reg: RESULT_CASCADE.index(reg.result))

        # Group the regulations by their result
        return {
            key: list(group)
            for key, group in groupby(regulations_list, key=attrgetter("result"))
        }


class MoulinetteAmenagement(Moulinette):
    REGULATIONS = ["loi_sur_leau", "natura2000", "eval_env", "sage"]
    home_template = "amenagement/moulinette/home.html"
    result_template = "amenagement/moulinette/result.html"
    debug_result_template = "amenagement/moulinette/result_debug.html"
    result_available_soon = "amenagement/moulinette/result_available_soon.html"
    result_non_disponible = "amenagement/moulinette/result_non_disponible.html"
    form_template = "amenagement/moulinette/form.html"
    main_form_class = MoulinetteFormAmenagement

    def get_regulations(self):
        """Find the activated regulations and their criteria."""

        perimeters = self.get_perimeters()

        regulations = (
            super()
            .get_regulations()
            .prefetch_related(Prefetch("perimeters", queryset=perimeters))
        )
        return regulations

    def get_perimeters(self):
        coords = self.catalog["coords"]

        perimeters = (
            Perimeter.objects.filter(
                activation_map__zones__geometry__dwithin=(
                    coords,
                    F("activation_distance"),
                )
            )
            .annotate(
                geometry=Case(
                    When(
                        activation_map__geometry__isnull=False,
                        then=F("activation_map__geometry"),
                    ),
                    default=F("activation_map__zones__geometry"),
                )
            )
            .annotate(distance=Cast(Distance("geometry", coords), IntegerField()))
            .order_by("id")
            .distinct("id")
            .select_related("activation_map")
            .defer("activation_map__geometry")
        )

        return perimeters

    def get_criteria(self):
        coords = self.catalog["coords"]

        criteria = (
            super()
            .get_criteria()
            .filter(
                activation_map__zones__geometry__dwithin=(
                    coords,
                    F("activation_distance"),
                )
            )
            .annotate(
                geometry=Case(
                    When(
                        activation_map__geometry__isnull=False,
                        then=F("activation_map__geometry"),
                    ),
                    default=F("activation_map__zones__geometry"),
                )
            )
            .annotate(distance=Cast(Distance("geometry", coords), IntegerField()))
            .select_related("activation_map")
            .defer("activation_map__geometry")
        )

        return criteria

    def get_catalog_data(self):
        """Fetch / compute data required for further computations."""

        catalog = super().get_catalog_data()

        lng = self.catalog["lng"]
        lat = self.catalog["lat"]
        catalog["lng_lat"] = Point(float(lng), float(lat), srid=EPSG_WGS84)
        catalog["coords"] = catalog["lng_lat"].transform(EPSG_MERCATOR, clone=True)
        catalog["circle_12"] = catalog["coords"].buffer(12)
        catalog["circle_25"] = catalog["coords"].buffer(25)
        catalog["circle_100"] = catalog["coords"].buffer(100)

        fetching_radius = int(self.raw_data.get("radius", "200"))
        zones = self.get_zones(catalog["coords"], fetching_radius)
        catalog["all_zones"] = zones

        def wetlands_filter(zone):
            return all(
                (
                    zone.map.map_type == "zone_humide",
                    zone.map.data_type in ("certain", "forbidden"),
                )
            )

        catalog["wetlands"] = list(filter(wetlands_filter, zones))

        def potential_wetlands_filter(zone):
            return all(
                (
                    zone.map.map_type == "zone_humide",
                    zone.map.data_type == "uncertain",
                )
            )

        catalog["potential_wetlands"] = list(filter(potential_wetlands_filter, zones))

        def forbidden_wetlands_filter(zone):
            return all(
                (
                    zone.map.map_type == "zone_humide",
                    zone.map.data_type == "forbidden",
                )
            )

        catalog["forbidden_wetlands"] = list(filter(forbidden_wetlands_filter, zones))

        def flood_zones_filter(zone):
            return all(
                (
                    zone.map.map_type == "zone_inondable",
                    zone.map.data_type == "certain",
                )
            )

        catalog["flood_zones"] = list(filter(flood_zones_filter, zones))

        def potential_flood_zones_filter(zone):
            return all(
                (
                    zone.map.map_type == "zone_inondable",
                    zone.map.data_type == "uncertain",
                )
            )

        catalog["potential_flood_zones"] = list(
            filter(potential_flood_zones_filter, zones)
        )

        return catalog

    def get_zones(self, coords, radius=200):
        """Return the Zone objects containing the queried coordinates."""

        zones = (
            Zone.objects.filter(geometry__dwithin=(coords, D(m=radius)))
            .annotate(distance=Cast(Distance("geometry", coords), IntegerField()))
            .annotate(geom=Cast("geometry", MultiPolygonField()))
            .select_related("map")
            .defer("map__geometry")
            .order_by("distance", "map__name")
        )
        return zones

    def summary(self):
        """Build a data summary, for analytics purpose."""

        department = self.department
        department_code = department.department if department else ""

        summary = {
            "lat": f'{self.catalog["lat"]:.5f}',
            "lng": f'{self.catalog["lng"]:.5f}',
            "existing_surface": self.catalog["existing_surface"],
            "created_surface": self.catalog["created_surface"],
            "final_surface": self.catalog["final_surface"],
            "department": department_code,
            "is_eval_available": self.is_evaluation_available(),
        }
        summary.update(self.cleaned_additional_data())

        if self.is_evaluation_available():
            summary["result"] = self.result_data()

        return summary

    def get_department(self):
        lng_lat = self.catalog["lng_lat"]
        department = (
            Department.objects.filter(geometry__contains=lng_lat)
            .select_related("configamenagement")
            .prefetch_related("configamenagement__templates")
            .first()
        )
        return department

    def get_config(self):
        return getattr(self.department, "configamenagement", None)

    def get_debug_context(self):
        # In the debug page, we want to factorize the maps we display, so we order them
        # by map first
        return {
            "grouped_perimeters": self.get_perimeters()
            .order_by(
                "activation_map__name",
                "id",
                "distance",
            )
            .distinct("activation_map__name", "id"),
            "grouped_criteria": self.get_criteria()
            .order_by(
                "activation_map__name",
                "id",
                "distance",
            )
            .distinct("activation_map__name", "id"),
            "grouped_zones": (
                self.catalog["all_zones"]
                .annotate(type=Concat("map__map_type", V("-"), "map__data_type"))
                .order_by("type", "distance", "map__name")
            ),
        }

    @classmethod
    def get_triage_params(cls):
        return set()


class MoulinetteHaie(Moulinette):
    REGULATIONS = HAIE_REGULATIONS
    home_template = "haie/moulinette/home.html"
    result_template = "haie/moulinette/result.html"
    debug_result_template = "haie/moulinette/result.html"
    result_available_soon = "haie/moulinette/result_non_disponible.html"
    result_non_disponible = "haie/moulinette/result_non_disponible.html"
    form_template = "haie/moulinette/form.html"
    main_form_class = MoulinetteFormHaie

    def get_config(self):
        return getattr(self.department, "confighaie", None)

    def summary(self):
        """Build a data summary, for analytics purpose."""
        summary = self.raw_data.copy()
        summary.update(self.cleaned_additional_data())

        if self.is_evaluation_available():
            summary["result"] = self.result_data()

        return summary

    def get_debug_context(self):
        return {}

    @classmethod
    def get_triage_params(cls):
        return set(TriageFormHaie.base_fields.keys())

    @classmethod
    def get_extra_context(cls, request):
        """return extra context data for the moulinette views.
        You can use this method to add some context specific to your site : Haie or Amenagement
        """
        context = {}
        form_data = (
            request.moulinette_data
            if hasattr(request, "moulinette_data")
            else request.GET
        )
        context["triage_url"] = update_qs(
            reverse("triage"), {**form_data.dict(), "edit": "true"}
        )

        triage_form = TriageFormHaie(data=form_data)
        if triage_form.is_valid():
            context["triage_form"] = triage_form
        else:
            context["redirect_url"] = context["triage_url"]

        department_code = request.GET.get("department", None)
        department = (
            (
                Department.objects.defer("geometry")
                .filter(confighaie__is_activated=True, department=department_code)
                .first()
            )
            if department_code
            else None
        )
        context["department"] = department

        return context

    def get_department(self):
        department_code = self.raw_data.get("department", None)
        department = (
            (
                Department.objects.defer("geometry")
                .select_related("confighaie")
                .filter(department=department_code)
                .first()
            )
            if department_code
            else None
        )

        return department


def get_moulinette_class_from_site(site):
    """Return the correct Moulinette class depending on the current site."""

    domain_class = {
        settings.ENVERGO_AMENAGEMENT_DOMAIN: MoulinetteAmenagement,
        settings.ENVERGO_HAIE_DOMAIN: MoulinetteHaie,
    }
    cls = domain_class.get(site.domain, None)
    if cls is None:
        raise RuntimeError(f"Unknown site for domain {site.domain}")
    return cls


def get_moulinette_class_from_url(url):
    """Return the correct Moulinette class depending on the current site."""

    if "envergo" in url:
        cls = MoulinetteAmenagement
    elif "haie" in url:
        cls = MoulinetteHaie
    else:
        raise RuntimeError("Cannot find the moulinette to use")
    return cls<|MERGE_RESOLUTION|>--- conflicted
+++ resolved
@@ -89,19 +89,6 @@
 class Regulation(models.Model):
     """A single regulation (e.g Loi sur l'eau)."""
 
-    result_cascade = [
-        RESULTS.interdit,
-        RESULTS.systematique,
-        RESULTS.cas_par_cas,
-        RESULTS.soumis,
-        RESULTS.action_requise,
-        RESULTS.a_verifier,
-        RESULTS.iota_a_verifier,
-        RESULTS.non_soumis,
-        RESULTS.non_concerne,
-        RESULTS.non_disponible,
-    ]
-
     regulation = models.CharField(_("Regulation"), max_length=64, choices=REGULATIONS)
     weight = models.PositiveIntegerField(_("Order"), default=1)
 
@@ -274,11 +261,7 @@
 
         results = [criterion.result for criterion in self.criteria.all()]
         result = None
-<<<<<<< HEAD
-        for status in self.result_cascade:
-=======
         for status in RESULT_CASCADE:
->>>>>>> b4cc38a3
             if status in results:
                 result = status
                 break
@@ -322,11 +305,7 @@
             criteria = grouped_criteria.get(perimeter, [])
             results = [criterion.result for criterion in criteria]
             result = None
-<<<<<<< HEAD
-            for status in self.result_cascade:
-=======
             for status in RESULT_CASCADE:
->>>>>>> b4cc38a3
                 if status in results:
                     result = status
                     break
@@ -342,11 +321,7 @@
         return OrderedDict(
             sorted(
                 results_by_perimeter.items(),
-<<<<<<< HEAD
-                key=lambda item: self.result_cascade.index(item[1]),
-=======
                 key=lambda item: RESULT_CASCADE.index(item[1]),
->>>>>>> b4cc38a3
             )
         )
 
