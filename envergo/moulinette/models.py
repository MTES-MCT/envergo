import logging
from abc import ABC, abstractmethod
from collections import OrderedDict
from enum import IntEnum
from itertools import groupby
from operator import attrgetter
from typing import Literal

from django.conf import settings
from django.contrib.gis.db.models import MultiPolygonField
from django.contrib.gis.db.models.functions import Centroid, Distance
from django.contrib.gis.geos import Point
from django.contrib.gis.measure import Distance as D
from django.contrib.postgres.fields import ArrayField
from django.core.exceptions import ValidationError
from django.db import models
from django.db.models import (
    CheckConstraint,
    Exists,
    F,
    IntegerField,
    OuterRef,
    Prefetch,
    Q,
)
from django.db.models import Value
from django.db.models import Value as V
from django.db.models.functions import Cast, Concat
from django.forms import BoundField, Form
from django.http import QueryDict
from django.template import TemplateDoesNotExist
from django.template.loader import get_template
from django.urls import reverse
from django.utils.module_loading import import_string
from django.utils.safestring import mark_safe
from django.utils.translation import gettext_lazy as _
from model_utils import Choices
from phonenumber_field.modelfields import PhoneNumberField

from envergo.evaluations.models import RESULTS, TAG_STYLES_BY_RESULT, TagStyleEnum
from envergo.geodata.models import Department, Zone
from envergo.hedges.forms import HedgeToPlantPropertiesForm, HedgeToRemovePropertiesForm
from envergo.hedges.models import TO_PLANT, TO_REMOVE
from envergo.moulinette.fields import CriterionEvaluatorChoiceField, get_subclasses
from envergo.moulinette.forms import (
    DisplayIntegerField,
    MoulinetteFormAmenagement,
    MoulinetteFormHaie,
    TriageFormHaie,
)
from envergo.moulinette.regulations import HedgeDensityMixin, MapFactory
from envergo.moulinette.utils import list_moulinette_templates
from envergo.utils.tools import insert_before
from envergo.utils.urls import update_qs

# WGS84, geodetic coordinates, units in degrees
# Good for storing data and working wordwide
EPSG_WGS84 = 4326

# Projected coordinates
# Used for displaying tiles in web map systems (OSM, GoogleMaps)
# Good for working in meters
EPSG_MERCATOR = 3857


logger = logging.getLogger(__name__)

# A list of required action stakes.
# For example, a user might learn that an action is required, to check if the
# project is subject to the Water Law. Or if the project is forbidden.
STAKES = Choices(
    ("soumis", "Soumis"),
    ("interdit", "Interdit"),
)

ACTIVATION_MODES = Choices(
    ("department_centroid", "Centroïde du département dans la carte"),
    ("hedges_intersection", "Intersection de la carte et des haies à détruire"),
)

REGULATIONS = Choices(
    ("loi_sur_leau", "Loi sur l'eau"),
    ("natura2000", "Natura 2000"),
    ("natura2000_haie", "Natura 2000 Haie"),
    ("eval_env", "Évaluation environnementale"),
    ("sage", "Règlement de SAGE"),
    ("conditionnalite_pac", "Conditionnalité PAC"),
    ("ep", "Espèces protégées"),
    ("alignement_arbres", "Alignements d'arbres (L350-3)"),
    ("urbanisme_haie", "Urbanisme haie"),
)


RESULT_CASCADE = [
    RESULTS.interdit,
    RESULTS.systematique,
    RESULTS.cas_par_cas,
    RESULTS.soumis_ou_pac,
    RESULTS.soumis_declaration,
    RESULTS.soumis,
    RESULTS.soumis_autorisation,
    RESULTS.derogation_inventaire,
    RESULTS.derogation_simplifiee,
    RESULTS.action_requise,
    RESULTS.a_verifier,
    RESULTS.iota_a_verifier,
    RESULTS.dispense_sous_condition,
    RESULTS.non_soumis,
    RESULTS.dispense,
    RESULTS.non_concerne,
    RESULTS.non_disponible,
    RESULTS.non_applicable,
    RESULTS.non_active,
]

_missing_results = [key for (key, label) in RESULTS if key not in RESULT_CASCADE]
if _missing_results:
    raise ValueError(
        f"The following RESULTS are missing in RESULT_CASCADE: {_missing_results}"
    )


GLOBAL_RESULT_MATRIX = {
    RESULTS.interdit: RESULTS.interdit,
    RESULTS.systematique: RESULTS.soumis,
    RESULTS.cas_par_cas: RESULTS.soumis,
    RESULTS.soumis_ou_pac: RESULTS.soumis,
    RESULTS.soumis: RESULTS.soumis,
    RESULTS.soumis_declaration: RESULTS.soumis,
    RESULTS.soumis_autorisation: RESULTS.soumis,
    RESULTS.derogation_inventaire: RESULTS.soumis,
    RESULTS.derogation_simplifiee: RESULTS.soumis,
    RESULTS.dispense_sous_condition: RESULTS.soumis,
    RESULTS.action_requise: RESULTS.action_requise,
    RESULTS.a_verifier: RESULTS.action_requise,
    RESULTS.iota_a_verifier: RESULTS.action_requise,
    RESULTS.non_soumis: RESULTS.non_soumis,
    RESULTS.dispense: RESULTS.non_soumis,
    RESULTS.non_concerne: RESULTS.non_soumis,
    RESULTS.non_disponible: RESULTS.non_disponible,
    RESULTS.non_applicable: RESULTS.non_disponible,
    RESULTS.non_active: RESULTS.non_disponible,
}


_missing_results = [key for (key, label) in RESULTS if key not in GLOBAL_RESULT_MATRIX]
if _missing_results:
    raise ValueError(
        f"The following RESULTS are missing in GLOBAL_RESULT_MATRIX: {_missing_results}"
    )


# This is to use in model fields `default` attribute
def all_regulations():
    return list(dict(REGULATIONS._doubles).keys())


class ResultGroupEnum(IntEnum):
    """Depending on their result, the regulation will be impacting more or less the project. This group defines the
    level of impact of the regulation on the project.

    The int value, is used to define the order of the group in the cascade (e.g. for display).
    """

    BlockingRegulations = (
        1  # if there is some regulation in this group, the project cannot go further
    )
    RestrictiveRegulations = 2  # a dossier will be required
    UnsimulatedRegulations = 3  # has an impact but will not be simulated
    OtherRegulations = 4  # these regulations do not impact the project


RESULTS_GROUP_MAPPING = {
    RESULTS.interdit: ResultGroupEnum.BlockingRegulations,
    RESULTS.systematique: ResultGroupEnum.RestrictiveRegulations,
    RESULTS.cas_par_cas: ResultGroupEnum.RestrictiveRegulations,
    RESULTS.soumis: ResultGroupEnum.RestrictiveRegulations,
    RESULTS.soumis_ou_pac: ResultGroupEnum.RestrictiveRegulations,
    RESULTS.soumis_declaration: ResultGroupEnum.RestrictiveRegulations,
    RESULTS.soumis_autorisation: ResultGroupEnum.RestrictiveRegulations,
    RESULTS.derogation_inventaire: ResultGroupEnum.RestrictiveRegulations,
    RESULTS.derogation_simplifiee: ResultGroupEnum.RestrictiveRegulations,
    RESULTS.action_requise: ResultGroupEnum.RestrictiveRegulations,
    RESULTS.a_verifier: ResultGroupEnum.UnsimulatedRegulations,
    RESULTS.iota_a_verifier: ResultGroupEnum.RestrictiveRegulations,
    RESULTS.dispense_sous_condition: ResultGroupEnum.RestrictiveRegulations,
    RESULTS.non_soumis: ResultGroupEnum.OtherRegulations,
    RESULTS.dispense: ResultGroupEnum.OtherRegulations,
    RESULTS.non_concerne: ResultGroupEnum.OtherRegulations,
    RESULTS.non_disponible: ResultGroupEnum.UnsimulatedRegulations,
    RESULTS.non_applicable: ResultGroupEnum.OtherRegulations,
    RESULTS.non_active: ResultGroupEnum.OtherRegulations,
}


def _check_results_groups_matrices():
    _missing_results = set()
    _missing_groups = set()

    for key, value in RESULTS:
        if key not in RESULTS_GROUP_MAPPING:
            _missing_results.add(key)
            continue
        if not isinstance(RESULTS_GROUP_MAPPING[key], ResultGroupEnum):
            _missing_groups.add(RESULTS_GROUP_MAPPING[key])
    if _missing_results:
        raise ValueError(
            f"The following RESULTS are missing in RESULTS_GROUP_KEYS: {_missing_results}"
        )
    if _missing_groups:
        raise ValueError(
            f"The following value is not from ResultGroupEnum: {_missing_groups}"
        )


_check_results_groups_matrices()


def get_map_factory_class_names():
    return [
        (f"{cls.__module__}.{cls.__name__}", cls.human_readable_name())
        for cls in get_subclasses(MapFactory)
    ]


class Regulation(models.Model):
    """A single regulation (e.g Loi sur l'eau)."""

    regulation = models.CharField(_("Regulation"), max_length=64, choices=REGULATIONS)

    custom_title = models.CharField(
        "Titre personnalisé (facultatif)",
        help_text="Si non renseigné, le nom de la réglementation sera utilisé.",
        max_length=256,
        blank=True,
    )

    weight = models.PositiveIntegerField("Ordre de calcul", default=1)

    display_order = models.PositiveIntegerField("Ordre d'affichage", default=1)

    has_perimeters = models.BooleanField(
        "Réglementation liée aux périmètres ?",
        default=False,
        help_text="Le calcul du résultat dépend de la présence ou non de périmètres,"
        " en plus des résultats des critères",
    )
    show_map = models.BooleanField(
        _("Show perimeter map"),
        help_text=_("The perimeter's map will be displayed, if it exists"),
        default=False,
    )
    polygon_color = models.CharField(_("Polygon color"), max_length=7, default="blue")

    map_factory_name = models.CharField(
        "Type de carte affichée",
        choices=get_map_factory_class_names(),
        max_length=256,
        blank=True,
    )

    class Meta:
        verbose_name = _("Regulation")
        verbose_name_plural = _("Regulations")

    def __str__(self):
        return self.get_regulation_display()

    def __getattr__(self, attr):
        """Returns the corresponding criterion.

        Allows to do something like this:
        moulinette.loi_sur_leau.zone_humide to fetch the correct regulation.
        """

        def select_criterion(criterion):
            return criterion.slug == attr

        # If we just call `self.criteria.all(), we will trigger a recursive call
        # to __getattr__.
        # To avoid this, we get that data from the prefetched cache instead
        if (
            "_prefetched_objects_cache" in self.__dict__
            and "criteria" in self.__dict__["_prefetched_objects_cache"]
        ):
            criteria = self.__dict__["_prefetched_objects_cache"]["criteria"]
            if criteria:
                criterion = next(filter(select_criterion, criteria), None)
                if criterion:
                    return criterion
        val = getattr(super(), attr)
        return val

    def get_criterion(self, criterion_slug):
        """Return the criterion with the given slug."""

        def select_criterion(criterion):
            return criterion.slug == criterion_slug

        criterion = next(filter(select_criterion, self.criteria.all()), None)
        if criterion is None:
            logger.warning(f"Criterion {criterion_slug} not found.")
        return criterion

    def get_optional_criteria(self):
        optional_criteria = [
            c
            for c in self.criteria.all()
            if c.is_optional and c.result != "non_disponible"
        ]
        return optional_criteria

    def evaluate(self, moulinette):
        """Evaluate the regulation and all its criterions.

        Note : the `distance` field is not a member of the Criterion model,
        it is added with an annotation in the `get_regulations` method.
        """
        self.moulinette = moulinette
        for criterion in self.criteria.all():
            criterion.evaluate(moulinette, criterion.distance)

    @property
    def slug(self):
        return self.regulation

    @property
    def title(self):
        return self.custom_title or self.get_regulation_display()

    @property
    def subtitle(self):
        subtitle_property = f"{self.regulation}_subtitle"
        sub = getattr(self, subtitle_property, None)
        return sub

    @property
    def eval_env_subtitle(self):
        """Custom subtitle for EvalEnv.

        When an Eval Env evaluation is "non soumis", we need to display that not
        all "rubriques" have been evaluated.
        """
        if self.result != "non_soumis":
            return None

    def is_activated(self):
        """Is the regulation activated in the moulinette config?"""

        if not self.moulinette.has_config():
            return False

        config = self.moulinette.config
        regulations_available = config.regulations_available
        activated = self.regulation in regulations_available
        return activated

    def show_criteria(self):
        """Should the criteria be displayed?

        We musn't display criteria if the regulation or associated perimeters are
        not activated yet.
        """

        activated_perimeters = [p for p in self.perimeters.all() if p.is_activated]
        return self.is_activated() and (
            (not self.has_perimeters)
            or (self.has_perimeters and any(activated_perimeters))
        )

    @property
    def result(self):
        """Compute global result from individual criterions.

        When we perform an evaluation, a single regulation has many criteria.
        Criteria can have different results, but we display a single value for
        the regulation result.

        We can reduce different criteria results into a single regulation
        result because results have different priorities.

        For example, if a single criterion has the "interdit" result, the
        regulation result will be "interdit" too, no matter what the other
        criteria results are. Then it will be "soumis", etc.

        Different regulations have different set of possible result values, e.g
        only the Évaluation environnementale regulation has the "cas par cas" or
        "systematique" results, but the cascade still works.
        """

        # We start by handling edge cases:
        # - when the regulation is not activated for the department
        # - when the perimeter is not activated
        # - when no perimeter is found
        if not self.is_activated():
            return RESULTS.non_active

        if self.has_perimeters:
            all_perimeters = self.perimeters.all()
            activated_perimeters = [p for p in all_perimeters if p.is_activated]
            if all_perimeters and not any(activated_perimeters):
                return RESULTS.non_disponible
            if not all_perimeters:
                return RESULTS.non_concerne

        # From this point, we made sure every data (regulation, perimeter) is existing
        # and activated

        results = [criterion.result for criterion in self.criteria.all()]
        result = None
        for status in RESULT_CASCADE:
            if status in results:
                result = status
                break

        # If there is no criterion at all, we have to set a default value
        if result is None:
            if self.has_perimeters:
                result = RESULTS.non_soumis
            else:
                result = RESULTS.non_disponible
        return result

    @property
    def results_by_perimeter(self):
        """Compute global result for each perimeter for which this regulation is activated.

        When there is several perimeters, we may want to display some different
        information depending on the result of each single perimeter.
        E.g. if the project is impacting two different SAGE, we may have some
        different required actions for each of them.

        This method is using the same cascading logic as the `result` property,
        to reduce multiple criteria results to a single value.

        The results are sorted based on the result cascade, because we want to
        display first the most restrictive results.
        """
        if not self.has_perimeters:
            return None

        results_by_perimeter = {}

        # Fetch already evaluated criteria
        criteria_list = list(self.criteria.all())
        criteria_list.sort(key=attrgetter("perimeter_id"))
        grouped_criteria = {
            k: list(v) for k, v in groupby(criteria_list, key=attrgetter("perimeter"))
        }

        for perimeter in self.perimeters.all():
            criteria = grouped_criteria.get(perimeter, [])
            results = [criterion.result for criterion in criteria]
            result = None
            for status in RESULT_CASCADE:
                if status in results:
                    result = status
                    break
            # If there is no criterion at all, we have to set a default value
            if result is None:
                if perimeter.is_activated:
                    result = RESULTS.non_soumis
                else:
                    result = RESULTS.non_disponible
            results_by_perimeter[perimeter] = result

        # sort based on the results cascade
        return OrderedDict(
            sorted(
                results_by_perimeter.items(),
                key=lambda item: RESULT_CASCADE.index(item[1]),
            )
        )

    def required_actions(self, stake=None):
        """Return the list of required actions for the given stake."""

        if stake:
            actions = [
                c.required_action
                for c in self.criteria.all()
                if c.required_action
                and c.result == "action_requise"
                and c.required_action_stake == stake
            ]
        else:
            actions = [
                c.required_action
                for c in self.criteria.all()
                if c.required_action and c.result == "action_requise"
            ]
        return list(set(actions))

    def required_actions_soumis(self):
        return self.required_actions(STAKES.soumis)

    def required_actions_interdit(self):
        return self.required_actions(STAKES.interdit)

    # FIXME: all the impacts of the matched criteria will be displayed, even
    # when said criteria have a "non soumis" result.
    def project_impacts(self):
        impacts = [c.project_impact for c in self.criteria.all() if c.project_impact]
        return impacts

    def discussion_contacts(self):
        contacts = [
            c.discussion_contact for c in self.criteria.all() if c.discussion_contact
        ]
        return contacts

    def ein_out_of_n2000_site(self):
        """Is the project subject to n2000 even if it is not in a Natura 2000 zone ?

        There is an edge case for the Natura2000 regulation.
        Projects can be subject to Natura2000 only
        because they are subject to IOTA or Evaluation Environnemental, even though they are outside
        Natura 2000 zones.
        """
        criteria_slugs = [c.slug for c in self.criteria.all()]
        return criteria_slugs and all(
            item in ["iota", "eval_env"] for item in criteria_slugs
        )

    def autorisation_urba_needed(self):
        """Is an "autorisation d'urbanisme" needed?

        This is a custom check for the N2000 regulation.
        Such an authorization is required if the answer to the "autorisation d'urbanisme"
        question is anything other than "no".

        Also, the value is "True" by default if the "autorisation_urba" question is
        not present.
        """

        try:
            autor_urba_form = self.get_criterion("autorisation_urba").get_form()
            if (
                autor_urba_form.is_valid()
                and autor_urba_form.cleaned_data["autorisation_urba"] == "none"
            ):
                return False
        except AttributeError:
            pass

        return True

    def display_perimeter(self):
        """Should / can a perimeter be displayed?"""
        return self.is_activated() and bool(self.perimeters.all())

    @property
    def map_factory(self):
        """Instantiate the map factory class from its name"""
        if not self.map_factory_name:
            return None

        return import_string(self.map_factory_name)(self)

    @property
    def map(self):
        """Returns a map to be displayed for the regulation.

        Returns a `envergo.moulinette.regulations.Map` object or None.
        This map object will be serialized to Json and passed to a Leaflet
        configuration script.
        """
        return self.map_factory.create_map() if self.map_factory else None

    def display_map(self):
        """Should / can a perimeter map be displayed?"""
        return self.is_activated() and self.show_map and self.map

    def has_several_perimeters(self):
        return len(self.perimeters.all()) > 1

    @property
    def result_tag_style(self):
        """Return the regulation result tag style."""
        if not self.result:
            return TagStyleEnum.Grey

        return TAG_STYLES_BY_RESULT[self.result]

    @property
    def result_group(self):
        """Get the result group of the regulation, depending on its impact on the project."""
        return RESULTS_GROUP_MAPPING[self.result]

    def has_instructor_result_details_template(self) -> bool:
<<<<<<< HEAD
        """Check if the regulation has templates for instructor result details."""
        return self.has_criterion_template(
            "haie/petitions/{}/{}_instructor_result_details.html"
        )

    def has_plantation_condition_details_template(self) -> bool:
        """Check if the regulation has templates for plantation condition details."""
        return self.has_criterion_template(
            "haie/petitions/{}/{}_plantation_condition_details.html"
        )

    def has_key_elements_template(self) -> bool:
        """Check if the regulation has templates for key elements."""
        return self.has_criterion_template("haie/petitions/{}/{}_key_elements.html")

    def has_criterion_template(self, template_path) -> bool:
        """Check if the regulation has a template of the given path for at least one criterion."""
=======
        """Check if the regulation has a template for instructor result details for at least one criterion."""
        for criterion in self.criteria.all():
            try:
                get_template(
                    f"haie/petitions/{self.slug}/{criterion.slug}_instructor_result_details.html"
                )
                return True
            except TemplateDoesNotExist:
                pass
        return False

    def has_plantation_condition_details_template(self) -> bool:
        """Check if the regulation has a template for plantation condition details for at least one criterion."""
>>>>>>> 27a2ea6e
        for criterion in self.criteria.all():
            try:
                get_template(template_path.format(self.slug, criterion.slug))
                return True
            except TemplateDoesNotExist:
                pass
        return False


class Criterion(models.Model):
    """A single criteria for a regulation (e.g. Loi sur l'eau > Zone humide)."""

    backend_title = models.CharField(
        _("Admin title"),
        help_text=_("For backend usage only"),
        max_length=256,
    )
    title = models.CharField(
        _("Title"), help_text=_("For frontend usage"), max_length=256
    )
    subtitle = models.CharField(_("Subtitle"), max_length=256, blank=True)
    header = models.CharField(_("Header"), max_length=4096, blank=True)
    regulation = models.ForeignKey(
        "moulinette.Regulation",
        verbose_name=_("Regulation"),
        on_delete=models.PROTECT,
        related_name="criteria",
    )
    perimeter = models.ForeignKey(
        "moulinette.Perimeter",
        verbose_name=_("Perimeter"),
        on_delete=models.PROTECT,
        related_name="criteria",
        null=True,
        blank=True,
    )
    activation_map = models.ForeignKey(
        "geodata.Map",
        verbose_name=_("Activation map"),
        on_delete=models.PROTECT,
        related_name="criteria",
    )
    activation_distance = models.PositiveIntegerField(
        _("Activation distance"), default=0
    )
    activation_mode = models.CharField(
        "Mode d'activation (GUH uniquement)",
        choices=ACTIVATION_MODES,
        max_length=32,
        blank=True,
    )
    evaluator = CriterionEvaluatorChoiceField(_("Evaluator"))
    evaluator_settings = models.JSONField(
        _("Evaluator settings"), default=dict, blank=True
    )
    is_optional = models.BooleanField(
        _("Is optional"),
        default=False,
        help_text=_("Only show this criterion to admin users"),
    )
    weight = models.PositiveIntegerField(_("Order"), default=1)
    required_action = models.CharField(
        _("Required action"),
        help_text="Le porteur doit s'assurer que son projet…",
        max_length=256,
        blank=True,
    )
    required_action_stake = models.CharField(
        _("Required action stake"), choices=STAKES, max_length=32, blank=True
    )
    project_impact = models.CharField(
        _("Project impact"),
        help_text="Au vu des informations saisies, le projet…",
        max_length=256,
        blank=True,
    )
    discussion_contact = models.TextField(
        _("Discussion contact (html)"),
        help_text="Le porteur de projet peut se rapprocher…",
        blank=True,
    )

    class Meta:
        verbose_name = _("Criterion")
        verbose_name_plural = _("Criteria")

    def __str__(self):
        return self.title

    def clean(self):
        super().clean()
        if (
            self.regulation.regulation in MoulinetteHaie.REGULATIONS
            and not self.activation_mode
        ):
            raise ValidationError(
                {
                    "activation_mode": "Ce champ est obligatoire pour les réglementations du GUH"
                }
            )

    @property
    def slug(self):
        return self.evaluator.slug

    @property
    def unique_slug(self):
        return f"{self.regulation.slug}__{self.slug}"

    def evaluate(self, moulinette, distance):
        """Initialize and run the actual evaluator."""

        # Before the evaluation, let's create a `MoulinetteTemplate` dict
        # It would make more sense to do this in the `__init__` method, but
        # the templates would have not be prefetched yet.
        self._templates = {t.key: t for t in self.templates.all()}

        self.moulinette = moulinette
        self._evaluator = self.evaluator(moulinette, distance, self.evaluator_settings)
        self._evaluator.evaluate()

    def get_evaluator(self):
        """Return the evaluator instance.

        This method is useful because templates cannot access properties starting
        with an underscore.
        """
        return self._evaluator

    @property
    def result_code(self):
        """Return the criterion result code."""
        if not hasattr(self, "_evaluator"):
            raise RuntimeError(
                "Criterion must be evaluated before accessing the result code."
            )

        return self._evaluator.result_code

    @property
    def result(self):
        """Return the criterion result."""
        if not hasattr(self, "_evaluator"):
            raise RuntimeError(
                "Criterion must be evaluated before accessing the result."
            )

        return self._evaluator.result

    def should_be_displayed(self):
        """Should the criterion result be displayed?

        When their result is not available, optional criteria should not be displayed.
        """
        if hasattr(self._evaluator, "should_be_displayed"):
            result = self._evaluator.should_be_displayed()
        else:
            result = not (self.is_optional and self.result == RESULTS.non_disponible)
        return result

    @property
    def map(self):
        """Returns a map to be displayed for a single criterion.

        Returns a `envergo.moulinette.regulations.Map` object or None.
        This map object will be serialized to Json and passed to a Leaflet
        configuration script.
        """
        if not hasattr(self, "_evaluator"):
            raise RuntimeError(
                "Criterion must be evaluated before accessing the result code."
            )

        try:
            map = self._evaluator.get_map()
        except:  # noqa
            map = None
        return map

    def get_form_class(self):
        if not hasattr(self, "_evaluator"):
            raise RuntimeError(
                "Criterion must be evaluated before accessing the form class."
            )

        return self._evaluator.form_class

    def get_form(self):
        if not hasattr(self, "_evaluator"):
            raise RuntimeError("Criterion must be evaluated before accessing the form.")

        return self._evaluator.get_form()

    def get_settings_form(self):
        settings_form_class = getattr(self.evaluator, "settings_form_class", None)
        if settings_form_class:
            if self.evaluator_settings:
                form = settings_form_class(self.evaluator_settings)
            else:
                form = settings_form_class()
        else:
            form = None
        return form

    def get_template(self, template_key):
        return self._templates.get(template_key, None)

    @property
    def result_tag_style(self):
        """Return the criterion result tag style."""
        if not hasattr(self, "_evaluator"):
            raise RuntimeError(
                "Criterion must be evaluated before accessing the result code."
            )

        return self._evaluator.result_tag_style


class Perimeter(models.Model):
    """A perimeter is an administrative zone.

    Examples of perimeters:
     - Sage GMRE
     - Marais de Vilaine

    Perimeters are related to regulations (e.g Natura 2000 Marais de Vilaine).

    """

    backend_name = models.CharField(
        _("Backend name"), help_text=_("For admin usage only"), max_length=256
    )
    name = models.CharField(_("Name"), max_length=256)
    is_activated = models.BooleanField(
        _("Is activated"),
        help_text=_("Check if all criteria have been set"),
        default=False,
    )
    regulations = models.ManyToManyField(
        "moulinette.Regulation",
        verbose_name=_("Regulations"),
        related_name="perimeters",
    )
    activation_map = models.ForeignKey(
        "geodata.Map",
        verbose_name=_("Map"),
        related_name="perimeters",
        on_delete=models.PROTECT,
    )
    activation_distance = models.PositiveIntegerField(
        _("Activation distance"), default=0
    )
    url = models.URLField(_("Url"), blank=True)
    contact_name = models.CharField(_("Contact name"), max_length=256, blank=True)
    contact_url = models.URLField(_("Contact url"), blank=True)
    contact_phone = PhoneNumberField(_("Contact phone"), blank=True)
    contact_email = models.EmailField(_("Contact email"), blank=True)

    map_legend = models.CharField(_("Map legend"), max_length=256, blank=True)
    rules_url = models.URLField(_("Rules url"), blank=True)

    class Meta:
        verbose_name = _("Perimeter")
        verbose_name_plural = _("Perimeters")

    def __str__(self):
        return self.name

    def has_contact(self):
        return any(
            (
                self.contact_url,
                self.contact_phone,
                self.contact_email,
            )
        )

    @property
    def contact(self):
        """Format an address string."""
        lines = [f"<strong>{self.contact_name or self.name}</strong>"]
        if self.contact_phone:
            lines.append(
                f'Téléphone : <a href="tel:{self.contact_phone}">{self.contact_phone.as_national}</a>'
            )
        if self.contact_url:
            lines.append(
                f'Site web : <a href="{self.contact_url}" target="_blank" rel="noopener">{self.contact_url}</a>'
            )
        if self.contact_email:
            lines.append(
                f'Email : <a href="mailto:{self.contact_email}">{self.contact_email}</a>'
            )
        contact = f"""
        <div class="fr-highlight fr-mb-2w fr-ml-0 fr-mt-1w">
            <address>
                {"<br/>".join(lines)}
            </address>
            </div>
        """
        return mark_safe(contact)


class ConfigBase(models.Model):
    department = models.OneToOneField(
        "geodata.Department",
        verbose_name=_("Department"),
        on_delete=models.PROTECT,
        related_name="%(class)s",
    )
    is_activated = models.BooleanField(
        _("Is activated"),
        help_text=_("Is the moulinette available for this department?"),
        default=False,
    )

    class Meta:
        abstract = True

    def __str__(self):
        return self.department.get_department_display()


class ConfigAmenagement(ConfigBase):
    """Some moulinette content depends on the department.

    This object is dedicated to the Amenagement moulinette. For Haie, see ConfigHaie.
    """

    regulations_available = ArrayField(
        base_field=models.CharField(max_length=64, choices=REGULATIONS),
        blank=True,
        default=list,
    )
    zh_doubt = models.BooleanField("Tout le département en ZH doute", default=False)
    ddtm_water_police_email = models.EmailField(
        "E-mail DDT(M) police de l'eau", blank=True
    )
    ddtm_n2000_email = models.EmailField("E-mail DDT(M) Natura 2000", blank=True)
    dreal_eval_env_email = models.EmailField("E-mail DREAL pôle eval env", blank=True)
    dreal_department_unit_url = models.URLField("Url UD DREAL", blank=True)
    lse_contact_ddtm = models.TextField("LSE > Contact DDTM")
    lse_free_mention = models.TextField(
        "LSE > Mention libre « autres rubriques »", blank=True
    )
    n2000_contact_ddtm_info = models.TextField("N2000 > Contact DDTM info")
    n2000_contact_ddtm_instruction = models.TextField(
        "N2000 > Contact DDTM instruction"
    )
    n2000_procedure_ein = models.TextField("N2000 > Procédure EIN")
    n2000_lotissement_proximite = models.TextField(
        "N2000 > Précision proximité immédiate",
        blank=True,
    )
    evalenv_procedure_casparcas = models.TextField("EvalEnv > Procédure cas par cas")

    ep_free_mention = models.TextField(
        "Espèces protégées > Paragraphe libre", default="", null=False, blank=True
    )

    class Meta:
        verbose_name = _("Config amenagement")
        verbose_name_plural = _("Configs amenagement")


def get_hedge_properties_form(type: Literal[TO_PLANT, TO_REMOVE]):
    """Get hedge properties form
    TODO: move this in hedges/forms.py
    """
    cls = (
        HedgeToPlantPropertiesForm if type == TO_PLANT else HedgeToRemovePropertiesForm
    )

    return [
        (f"{cls.__module__}.{cls.__name__}", cls.human_readable_name())
        for cls in [cls] + list(get_subclasses(cls))
    ]


class ConfigHaie(ConfigBase):
    """Some moulinette content depends on the department.

    This object is dedicated to the Haie moulinette. For Amenagement, see ConfigAmenagement.
    """

    regulations_available = ArrayField(
        base_field=models.CharField(max_length=64, choices=REGULATIONS),
        blank=True,
        default=list,
    )

    department_doctrine_html = models.TextField(
        "Champ html doctrine département", blank=True
    )

    contacts_and_links = models.TextField(
        "Champ html d’information fléchage", blank=True
    )

    hedge_maintenance_html = models.TextField("Champ html pour l’entretien", blank=True)

    natura2000_coordinators_list_url = models.URLField(
        "URL liste des animateurs Natura 2000", blank=True
    )

    hedge_to_plant_properties_form = models.CharField(
        "Caractéristiques demandées pour les haies à planter",
        choices=get_hedge_properties_form(TO_PLANT),
        max_length=256,
        default=f"{HedgeToPlantPropertiesForm.__module__}.{HedgeToPlantPropertiesForm.__name__}",
    )

    hedge_to_remove_properties_form = models.CharField(
        "Caractéristiques demandées pour les haies à détruire",
        choices=get_hedge_properties_form(TO_REMOVE),
        max_length=256,
        default=f"{HedgeToRemovePropertiesForm.__module__}.{HedgeToRemovePropertiesForm.__name__}",
    )

    demarche_simplifiee_number = models.IntegerField(
        "Numéro de la démarche DS",
        blank=True,
        null=True,
        help_text="Vous trouverez ce numéro en haut à droite de la carte de votre démarche dans la liste suivante : "
        '<a href="https://www.demarches-simplifiees.fr/admin/procedures" target="_blank" rel="noopener">'
        "https://www.demarches-simplifiees.fr/admin/procedures</a>",
    )

    demarche_simplifiee_pre_fill_config = models.JSONField(
        "Configuration pré-remplissage DS",
        blank=True,
        null=False,
        default=list,
    )

    demarches_simplifiees_city_id = models.CharField(
        'Identifiant DS "Commune principale"',
        blank=True,
        max_length=64,
    )

    demarches_simplifiees_organization_id = models.CharField(
        'Identifiant DS "Nom de votre structure"',
        blank=True,
        max_length=64,
    )

    demarches_simplifiees_pacage_id = models.CharField(
        'Identifiant DS "numéro de PACAGE"',
        blank=True,
        max_length=64,
    )

    demarches_simplifiees_project_url_id = models.CharField(
        'Identifiant DS "Lien internet de la simulation réglementaire de votre projet"',
        blank=True,
        max_length=64,
    )

    def __str__(self):
        return self.department.get_department_display()

    def clean(self):
        super().clean()
        if self.is_activated and self.demarche_simplifiee_pre_fill_config is not None:
            # add constraints on the pre-fill configuration json to avoid unexpected entries

            if not isinstance(self.demarche_simplifiee_pre_fill_config, list):
                raise ValidationError(
                    {
                        "demarche_simplifiee_pre_fill_config": "Cette configuration doit être une liste de champs"
                        " (ou d'annotations privées) à pré-remplir"
                    }
                )

            availables_sources = {
                tup[0]
                for value in self.get_demarche_simplifiee_value_sources().values()
                for tup in value
            }
            for field in self.demarche_simplifiee_pre_fill_config:
                if (
                    not isinstance(field, dict)
                    or "id" not in field
                    or "value" not in field
                ):
                    raise ValidationError(
                        {
                            "demarche_simplifiee_pre_fill_config": "Chaque champ (ou annotation privée) doit contenir"
                            " au moins l'id côté Démarches Simplifiées et la "
                            "source de la valeur côté guichet unique de la haie."
                        }
                    )
                if field["value"] not in availables_sources:
                    raise ValidationError(
                        {
                            "demarche_simplifiee_pre_fill_config": f"La source de la valeur {field['value']} n'est pas "
                            f"valide pour le champ dont l'id est {field['id']}"
                        }
                    )
                if "mapping" in field and not isinstance(field["mapping"], dict):
                    raise ValidationError(
                        {
                            "demarche_simplifiee_pre_fill_config": f"Le mapping du champ dont l'id est {field['id']} "
                            f"doit être un dictionnaire."
                        }
                    )

    @classmethod
    def get_demarche_simplifiee_value_sources(cls):
        """Populate a list of available sources for the pre-fill configuration of the demarche simplifiee

        This method aggregates :
         * some well known values (e.g. moulinette_url)
         * the fields of all the forms that the user may have to fill in the guichet unique de la haie :
            * the main form
            * the triage form
            * the forms of the criteria of involved regulations
         * the results of the regulations
        """

        regulations = Regulation.objects.filter(
            regulation__in=MoulinetteHaie.REGULATIONS
        ).prefetch_related("criteria")
        triage_form_fields = {
            (key, field.label) for key, field in TriageFormHaie.base_fields.items()
        }
        main_form_fields = {
            (key, field.label)
            for key, field in MoulinetteHaie.main_form_class.base_fields.items()
        }

        identified_sources = {
            ("url_moulinette", "Url de la simulation"),
            ("url_projet", "Url du projet de dossier"),
            ("ref_projet", "Référence du projet de dossier"),
            (
                "plantation_adequate",
                "Les conditions d’acceptabilité de la plantation sont toutes respectées (booléen)",
            ),
            ("vieil_arbre", "Présence de vieux arbres fissurés ou à cavité (booléen)"),
            ("proximite_mare", "Proximité d'une mare (booléen)"),
            (
                "sur_talus_d",
                "Au moins une haie à détruire est marquée “sur_talus” (booléen)",
            ),
            (
                "sur_talus_p",
                "Au moins une haie à planter est marquée “sur_talus” (booléen)",
            ),
        }

        available_sources = {
            "Fléchage": triage_form_fields,
            "Questions principales": main_form_fields,
        }

        regulation_results = set()
        criteria_results = set()

        for regulation in regulations.all():
            regulation_sources = set()
            regulation_results.add(
                (
                    f"{regulation.slug}.result",
                    f"Résultat de la réglementation {regulation.regulation}",
                )
            )
            for criterion in regulation.criteria.all():
                criteria_results.add(
                    (
                        f"{regulation.slug}.{criterion.slug}.result_code",
                        f"Code de résultat du critère {criterion.backend_title} de la "
                        f"réglementation {regulation.regulation}",
                    )
                )
                form_class = criterion.evaluator.form_class
                if form_class:
                    regulation_sources.update(
                        {
                            (key, field.label)
                            for key, field in form_class.base_fields.items()
                        }
                    )

            if regulation_sources:
                available_sources[f'Questions complémentaires "{regulation.title}"'] = (
                    regulation_sources
                )

        available_sources["Résultats réglementation"] = regulation_results
        available_sources["Résultats des critères"] = criteria_results
        available_sources["Variables projet"] = identified_sources

        return available_sources

    class Meta:
        verbose_name = "Config haie"
        verbose_name_plural = "Configs haie"
        constraints = [
            CheckConstraint(
                check=Q(is_activated=False)
                | Q(demarche_simplifiee_number__isnull=False),
                name="demarche_simplifiee_number_required_if_activated",
            ),
            CheckConstraint(
                check=Q(demarche_simplifiee_number__isnull=True)
                | Q(demarches_simplifiees_project_url_id__isnull=False),
                name="project_url_id_required_if_demarche_number",
            ),
        ]


TEMPLATE_KEYS = [
    "autorisation_urba_pa",
    "autorisation_urba_pa_lotissement",
    "autorisation_urba_pc",
    "autorisation_urba_amenagement_dp",
    "autorisation_urba_construction_dp",
    "autorisation_urba_none",
    "autorisation_urba_other",
]


def get_all_template_keys():
    tpls = TEMPLATE_KEYS + list(list_moulinette_templates())
    return zip(tpls, tpls)


class MoulinetteTemplate(models.Model):
    """A custom moulinette template that can be admin edited.

    Templates can be associated to departments (through ConfigAmenagement) or
    criteria.
    """

    config = models.ForeignKey(
        "moulinette.ConfigAmenagement",
        verbose_name=_("Config"),
        on_delete=models.PROTECT,
        related_name="templates",
        null=True,
    )
    criterion = models.ForeignKey(
        "moulinette.Criterion",
        verbose_name=_("Criterion"),
        on_delete=models.PROTECT,
        related_name="templates",
        null=True,
    )
    key = models.CharField(_("Key"), choices=get_all_template_keys(), max_length=512)
    content = models.TextField(_("Content"), blank=True, default="")

    class Meta:
        verbose_name = _("Moulinette template")
        verbose_name_plural = _("Moulinette templates")
        constraints = [
            # Make sure the template is associated with a single related object
            models.CheckConstraint(
                check=Q(config__isnull=False, criterion=None)
                | Q(criterion__isnull=False, config=None),
                name="relation_to_single_object",
            ),
            # Make sure each criterion / config cannot have duplicate templates
            models.UniqueConstraint(
                fields=["config", "key"],
                condition=Q(config__isnull=False),
                name="unique_template_config_key",
            ),
            models.UniqueConstraint(
                fields=["criterion", "key"],
                condition=Q(criterion__isnull=False),
                name="unique_template_criterion_key",
            ),
        ]


class MoulinetteCatalog(dict):
    """Custom class responsible for fetching data used in regulation evaluations.

    The catalog is passed to Regulation and Criterion objects, and those objects
    can contribute data to the dictionary.

    But some data is used in several criterions, so it must be fetched beforehand.
    """

    def __missing__(self, key):
        """If the data is not in the dict, use a method to fetch it."""

        if not hasattr(self, key):
            raise KeyError(f"Donnée manquante : {key}")

        method = getattr(self, key)
        value = method()
        self[key] = value
        return value


class Moulinette(ABC):
    """Automatic environment law evaluation processing tool.

    Given a bunch of relevant user provided data, we try to perform an
    automatic computation and tell if the project is subject to the Water Law
    or other regulations.
    """

    REGULATIONS = [
        "loi_sur_leau",
        "natura2000",
        "eval_env",
        "sage",
        "conditionnalite_pac",
        "ep",
        "alignement_arbres",
    ]

    def __init__(self, data, raw_data, activate_optional_criteria=True):
        if isinstance(raw_data, QueryDict):
            self.raw_data = raw_data.dict()
        else:
            self.raw_data = raw_data
        self.catalog = MoulinetteCatalog(**data)
        self.catalog.update(self.get_catalog_data())

        # Some criteria must be hidden to normal users in the
        self.activate_optional_criteria = activate_optional_criteria

        self.department = self.get_department()

        self.config = self.catalog["config"] = self.get_config()
        if self.config and self.config.id and hasattr(self.config, "templates"):
            self.templates = {t.key: t for t in self.config.templates.all()}
        else:
            self.templates = {}

        self.evaluate()

    @property
    def regulations(self):
        if not hasattr(self, "_regulations"):
            self._regulations = self.get_regulations()
        return self._regulations

    @regulations.setter
    def regulations(self, value):
        self._regulations = value

    def evaluate(self):
        for regulation in self.regulations:
            regulation.evaluate(self)

    def has_config(self):
        return bool(self.config)

    @abstractmethod
    def get_config(self):
        pass

    def get_template(self, template_key):
        """Return the MoulinetteTemplate with the given key."""

        return self.templates.get(template_key, None)

    @classmethod
    def get_home_template(cls):
        """Return the template to display the result page."""

        if not hasattr(cls, "home_template"):
            raise AttributeError("No result template found.")
        return cls.home_template

    def get_result_template(self):
        """Return the template to display the result page."""

        if not hasattr(self, "result_template"):
            raise AttributeError("No result template found.")
        return self.result_template

    def get_debug_result_template(self):
        """Return the template to display the result page."""

        if not hasattr(self, "debug_result_template"):
            raise AttributeError("No result template found.")
        return self.debug_result_template

    def get_result_non_disponible_template(self):
        """Return the template to display the result_non_disponible page."""

        if not hasattr(self, "result_non_disponible"):
            raise AttributeError("No result_non_disponible template found.")
        return self.result_non_disponible

    def get_result_available_soon_template(self):
        """Return the template to display the result_available_soon page."""

        if not hasattr(self, "result_available_soon"):
            raise AttributeError("No result_available_soon template found.")
        return self.result_available_soon

    @classmethod
    def get_main_form_class(cls):
        """Return the form class for the main questions."""

        if not hasattr(cls, "main_form_class"):
            raise AttributeError("No main form class found.")
        return cls.main_form_class

    def get_criteria(self):
        """Fetch relevant criteria for evaluation.

        We don't actually use the criteria directly, the returned queryset will only
        be used in a prefetch_related call when we fetch the regulations.
        """
        criteria = (
            Criterion.objects.order_by("weight")
            .distinct("weight", "id")
            .prefetch_related("templates")
            .annotate(distance=Cast(0, IntegerField()))
            .order_by("weight", "id", "distance")
        )

        # We might have to filter out optional criteria
        if not self.activate_optional_criteria:
            criteria = criteria.exclude(is_optional=True)

        return criteria

    @classmethod
    def get_optionnal_criteria(self):
        """Fetch optionnal criteria used by this moulinette regulations."""
        criteria = Criterion.objects.filter(
            is_optional=True, regulation__regulation__in=self.REGULATIONS
        ).order_by("weight")

        return criteria

    def get_regulations(self):
        """Find the activated regulations and their criteria."""

        criteria = self.get_criteria()
        regulations = (
            Regulation.objects.filter(regulation__in=self.REGULATIONS)
            .order_by("weight")
            .prefetch_related(Prefetch("criteria", queryset=criteria))
        )
        return regulations

    def get_catalog_data(self):
        return {}

    def is_evaluation_available(self):
        return self.config and self.config.is_activated

    def form_errors(self):
        form_errors = {}
        for regulation in self.regulations:
            for criterion in regulation.criteria.all():
                form = criterion.get_form()
                # We check for each form for errors
                if form:
                    form.full_clean()

                    # For optional forms, we only check for errors if the form
                    # was activated (the "activate" checkbox was selected)
                    if (
                        criterion.is_optional
                        and self.activate_optional_criteria
                        and form.is_activated()
                    ) or not criterion.is_optional:
                        for k, v in form.errors.items():
                            form_errors[k] = v

        return form_errors

    def has_missing_data(self):
        """Make sure all the data required to compute the result is provided."""

        return bool(self.form_errors())

    def cleaned_additional_data(self):
        """Return combined additional data from custom criterion forms."""

        data = {}
        for regulation in self.regulations:
            for criterion in regulation.criteria.all():
                form = criterion.get_form()
                if form and form.is_valid():
                    data.update(form.cleaned_data)

        return data

    def __getattr__(self, attr):
        """Returns the corresponding regulation.

        Allows to do something like this:
        moulinette.loi_sur_leau to fetch the correct regulation.
        """
        if attr in self.REGULATIONS:
            return self.get_regulation(attr)
        else:
            return super().__getattr__(attr)

    def get_regulation(self, regulation_slug):
        """Return the regulation with the given slug."""

        def select_regulation(regulation):
            return regulation.slug == regulation_slug

        regul = next(filter(select_regulation, self.regulations), None)
        if regul is None:
            logger.warning(f"Regulation {regulation_slug} not found.")
        return regul

    def result_data(self):
        """Export all results data as a dict."""

        result = {}
        for regulation in self.regulations:
            result[regulation.slug] = {
                "result": regulation.result,
                "criterions": {},
            }
            for criterion in regulation.criteria.all():
                result[regulation.slug]["criterions"][criterion.slug] = criterion.result

        return result

    def additional_form_classes(self):
        """Return the list of forms for additional questions.

        Some criteria need more data to return an answer. Here, we gather all
        the forms to gather this data.
        """

        forms = []

        for regulation in self.regulations:
            for criterion in regulation.criteria.all():
                if not criterion.is_optional:
                    form_class = criterion.get_form_class()
                    if form_class and form_class not in forms:
                        forms.append(form_class)

        return forms

    def main_form(self):
        """Get the instanciated main form questions."""

        form_class = self.get_main_form_class()
        return form_class(self.raw_data)

    def additional_forms(self):
        """Get a list of instanciated additional questions forms."""

        form_classes = self.additional_form_classes()
        forms = []
        for form_class in form_classes:
            form = form_class(self.raw_data)

            # Some forms end up with no fields, depending on the project data
            # so we just skip them
            if form.fields:
                forms.append(form)
        return forms

    def additional_fields(self):
        """Get a {field_name: field} dict of all additional questions fields."""

        forms = self.additional_forms()
        fields = OrderedDict()
        for form in forms:
            for field in form:
                if field.name not in fields:
                    fields[field.name] = field
        return fields

    def summary_fields(self):
        """Return the fields displayed in "Caractéristiques du projet" sidebar section."""
        fields = self.additional_fields()
        return fields

    def optional_form_classes(self):
        """Return the list of forms for optional questions."""
        forms = []

        for regulation in self.regulations:
            for criterion in regulation.criteria.all():
                if criterion.is_optional:
                    form_class = criterion.get_form_class()
                    if form_class and form_class not in forms:
                        forms.append(form_class)

        return forms

    def optional_forms(self):
        form_classes = self.optional_form_classes()
        forms = []
        for form_class in form_classes:
            form = form_class(self.raw_data)
            if form.fields:
                forms.append(form)
        return forms

    @abstractmethod
    def summary(self):
        """Build a data summary, for analytics purpose."""
        raise NotImplementedError

    @property
    def result(self):
        """Compute global result from individual regulation results."""

        # return the cached result if it was overriden
        # Otherwise, we don't cache the result because it can change between invocations
        if hasattr(self, "_result"):
            return self._result

        results = [regulation.result for regulation in self.regulations]

        result = None
        for cascading_result in RESULT_CASCADE:
            if cascading_result in results:
                result = GLOBAL_RESULT_MATRIX[cascading_result]
                break

        return result or RESULTS.non_soumis

    @result.setter
    def result(self, value):
        """Allow monkeypatching moulinette result for tests."""
        self._result = value

    @property
    def result_tag_style(self):
        """Compute global result tag style."""
        return TAG_STYLES_BY_RESULT[self.result]

    def all_required_actions(self):
        for regulation in self.regulations:
            for required_action in regulation.required_actions():
                yield required_action

    def all_required_actions_soumis(self):
        for regulation in self.regulations:
            for required_action in regulation.required_actions_soumis():
                yield required_action

    def all_required_actions_interdit(self):
        for regulation in self.regulations:
            for required_action in regulation.required_actions_interdit():
                yield required_action

    @classmethod
    def get_form_template(cls):
        """Return the template name for the moulinette."""

        if not hasattr(cls, "form_template"):
            raise AttributeError("No form template name found.")
        return cls.form_template

    @abstractmethod
    def get_debug_context(self):
        """Add some data to display on the debug page"""
        raise NotImplementedError

    @classmethod
    @abstractmethod
    def get_triage_params(cls):
        """Add some data to display on the debug page"""
        raise NotImplementedError

    @classmethod
    def get_extra_context(cls, request):
        """return extra context data for the moulinette views.
        You can use this method to add some context specific to your site : Haie or Amenagement
        """

        return {}

    def get_map_center(self):
        """Returns at what coordinates the perimeter."""
        raise NotImplementedError


class MoulinetteAmenagement(Moulinette):
    REGULATIONS = ["loi_sur_leau", "natura2000", "eval_env", "sage"]
    home_template = "amenagement/moulinette/home.html"
    result_template = "amenagement/moulinette/result.html"
    debug_result_template = "amenagement/moulinette/result_debug.html"
    result_available_soon = "amenagement/moulinette/result_available_soon.html"
    result_non_disponible = "amenagement/moulinette/result_non_disponible.html"
    form_template = "amenagement/moulinette/form.html"
    main_form_class = MoulinetteFormAmenagement

    def get_regulations(self):
        """Find the activated regulations and their criteria."""

        perimeters = self.get_perimeters()

        regulations = (
            super()
            .get_regulations()
            .prefetch_related(Prefetch("perimeters", queryset=perimeters))
        )
        return regulations

    def get_perimeters(self):
        coords = self.catalog["lng_lat"]
        zones = self.catalog["all_zones"]

        perimeters = (
            Perimeter.objects.filter(activation_map__zones__in=zones)
            .annotate(geometry=F("activation_map__geometry"))
            .annotate(
                distance=Cast(
                    Distance("activation_map__zones__geometry", coords), IntegerField()
                )
            )
            .order_by("id", "distance")
            .distinct("id")
            .select_related("activation_map")
            .defer("activation_map__geometry")
        )

        return perimeters

    def get_criteria(self):
        coords = self.catalog["lng_lat"]
        zones = self.catalog["all_zones"]

        criteria = (
            super()
            .get_criteria()
            .filter(activation_map__zones__in=zones)
            .annotate(
                distance=Cast(
                    Distance("activation_map__zones__geometry", coords), IntegerField()
                )
            )
            .filter(distance__lte=F("activation_distance"))
            .select_related("activation_map")
            .defer("activation_map__geometry")
        )

        return criteria

    def get_catalog_data(self):
        """Fetch / compute data required for further computations."""

        catalog = super().get_catalog_data()

        lng = self.catalog["lng"]
        lat = self.catalog["lat"]
        catalog["lng_lat"] = Point(float(lng), float(lat), srid=EPSG_WGS84)
        catalog["coords"] = catalog["lng_lat"].transform(EPSG_MERCATOR, clone=True)
        catalog["circle_12"] = catalog["coords"].buffer(12)
        catalog["circle_25"] = catalog["coords"].buffer(25)
        catalog["circle_100"] = catalog["coords"].buffer(100)

        fetching_radius = int(self.raw_data.get("radius", "200"))
        zones = self.get_zones(catalog["lng_lat"], fetching_radius)
        catalog["all_zones"] = zones

        def wetlands_filter(zone):
            return all(
                (
                    zone.map.map_type == "zone_humide",
                    zone.map.data_type in ("certain", "forbidden"),
                )
            )

        catalog["wetlands"] = list(filter(wetlands_filter, zones))

        def potential_wetlands_filter(zone):
            return all(
                (
                    zone.map.map_type == "zone_humide",
                    zone.map.data_type == "uncertain",
                )
            )

        catalog["potential_wetlands"] = list(filter(potential_wetlands_filter, zones))

        def forbidden_wetlands_filter(zone):
            return all(
                (
                    zone.map.map_type == "zone_humide",
                    zone.map.data_type == "forbidden",
                )
            )

        catalog["forbidden_wetlands"] = list(filter(forbidden_wetlands_filter, zones))

        def flood_zones_filter(zone):
            return all(
                (
                    zone.map.map_type == "zone_inondable",
                    zone.map.data_type == "certain",
                )
            )

        catalog["flood_zones"] = list(filter(flood_zones_filter, zones))

        def potential_flood_zones_filter(zone):
            return all(
                (
                    zone.map.map_type == "zone_inondable",
                    zone.map.data_type == "uncertain",
                )
            )

        catalog["potential_flood_zones"] = list(
            filter(potential_flood_zones_filter, zones)
        )

        return catalog

    def get_zones(self, coords, radius=200):
        """Return the Zone objects containing the queried coordinates."""

        zones = (
            Zone.objects.filter(geometry__dwithin=(coords, D(m=radius)))
            .annotate(distance=Cast(Distance("geometry", coords), IntegerField()))
            .annotate(geom=Cast("geometry", MultiPolygonField()))
            .select_related("map")
            .defer("map__geometry")
            .order_by("distance", "map__name")
        )
        return zones

    def summary(self):
        """Build a data summary, for analytics purpose."""

        department = self.department
        department_code = department.department if department else ""

        summary = {
            "lat": f'{self.catalog["lat"]:.5f}',
            "lng": f'{self.catalog["lng"]:.5f}',
            "existing_surface": self.catalog["existing_surface"],
            "created_surface": self.catalog["created_surface"],
            "final_surface": self.catalog["final_surface"],
            "department": department_code,
            "is_eval_available": self.is_evaluation_available(),
        }
        summary.update(self.cleaned_additional_data())

        if self.is_evaluation_available():
            summary["result"] = self.result_data()

        return summary

    def get_department(self):
        lng_lat = self.catalog["lng_lat"]
        department = (
            Department.objects.filter(geometry__contains=lng_lat)
            .select_related("configamenagement")
            .prefetch_related("configamenagement__templates")
            .first()
        )
        return department

    def get_config(self):
        return getattr(self.department, "configamenagement", None)

    def get_debug_context(self):
        # In the debug page, we want to factorize the maps we display, so we order them
        # by map first
        return {
            "grouped_perimeters": self.get_perimeters()
            .order_by(
                "activation_map__name",
                "id",
                "distance",
            )
            .distinct("activation_map__name", "id"),
            "grouped_criteria": self.get_criteria()
            .annotate(
                geometry=F("activation_map__zones__geometry"),
            )
            .order_by(
                "activation_map__name",
                "id",
                "distance",
            )
            .distinct("activation_map__name", "id"),
            "grouped_zones": (
                self.catalog["all_zones"]
                .annotate(type=Concat("map__map_type", V("-"), "map__data_type"))
                .order_by("type", "distance", "map__name")
            ),
        }

    @classmethod
    def get_triage_params(cls):
        return set()

    def get_map_center(self):
        """Returns at what coordinates the perimeter."""
        return self.catalog["lng_lat"]


class MoulinetteHaie(Moulinette):
    REGULATIONS = [
        "conditionnalite_pac",
        "ep",
        "natura2000_haie",
        "alignement_arbres",
        "urbanisme_haie",
    ]
    home_template = "haie/moulinette/home.html"
    result_template = "haie/moulinette/result.html"
    debug_result_template = "haie/moulinette/result_debug.html"
    result_available_soon = "haie/moulinette/result_non_disponible.html"
    result_non_disponible = "haie/moulinette/result_non_disponible.html"
    form_template = "haie/moulinette/form.html"
    main_form_class = MoulinetteFormHaie

    def get_config(self):
        return getattr(self.department, "confighaie", None)

    def summary(self):
        """Build a data summary, for analytics purpose."""
        summary = self.raw_data.copy()
        summary.update(self.cleaned_additional_data())

        if self.is_evaluation_available():
            summary["result"] = self.result_data()

        if "haies" in self.catalog:
            haies = self.catalog["haies"]
            summary["longueur_detruite"] = haies.length_to_remove()
            summary["longueur_plantee"] = haies.length_to_plant()
            hedge_centroid_coords = haies.get_centroid_to_remove()
            summary["lnglat_centroide_haie_detruite"] = (
                f"{hedge_centroid_coords.x}, {hedge_centroid_coords.y}"
            )
            summary["dept_haie_detruite"] = haies.get_department()

        return summary

    def get_debug_context(self):
        context = {}
        if "haies" in self.catalog and self.requires_hedge_density:
            haies = self.catalog["haies"]

            pre_computed_density = haies.density
            if pre_computed_density:
                context.update(
                    {
                        "pre_computed_density_200": pre_computed_density["density_200"],
                        "pre_computed_density_5000": pre_computed_density[
                            "density_5000"
                        ],
                    }
                )

            density_200, density_5000, centroid_geos = (
                haies.compute_density_with_artifacts()
            )
            truncated_circle_200 = density_200["artifacts"].pop("truncated_circle")
            truncated_circle_5000 = density_5000["artifacts"].pop("truncated_circle")

            context.update(
                {
                    "length_200": density_200["artifacts"]["length"],
                    "length_5000": density_5000["artifacts"]["length"],
                    "area_200_ha": density_200["artifacts"]["area_ha"],
                    "area_5000_ha": density_5000["artifacts"]["area_ha"],
                    "density_200": density_200["density"],
                    "density_5000": density_5000["density"],
                }
            )

            # Create the density map
            from envergo.hedges.services import create_density_map

            density_map = create_density_map(
                centroid_geos,
                haies.hedges_to_remove(),
                truncated_circle_200,
                truncated_circle_5000,
            )
            context["density_map"] = density_map

        return context

    @classmethod
    def get_triage_params(cls):
        return set(TriageFormHaie.base_fields.keys())

    @classmethod
    def get_triage_template(cls, triage_form):
        """Return the template to display the triage out of scope result."""
        if (
            triage_form["element"].value() == "haie"
            and triage_form["travaux"].value() != "destruction"
        ):
            return "haie/moulinette/entretien_haies_result.html"

        return "haie/moulinette/triage_result.html"

    @classmethod
    def get_extra_context(cls, request):
        """return extra context data for the moulinette views.
        You can use this method to add some context specific to your site : Haie or Amenagement
        """
        context = {}
        form_data = (
            request.moulinette_data
            if hasattr(request, "moulinette_data")
            else request.GET
        )
        context["triage_url"] = update_qs(
            reverse("triage"), {**form_data.dict(), "edit": "true"}
        )
        triage_form = TriageFormHaie(data=form_data)
        if triage_form.is_valid():
            context["triage_form"] = triage_form
        else:
            context["redirect_url"] = context["triage_url"]

        department_code = request.GET.get("department", None)
        department = (
            (
                Department.objects.defer("geometry")
                .filter(confighaie__is_activated=True, department=department_code)
                .select_related("confighaie")
                .first()
            )
            if department_code
            else None
        )
        context["department"] = department

        if hasattr(department, "confighaie") and department.confighaie:
            context["config"] = department.confighaie
            context["hedge_maintenance_html"] = (
                department.confighaie.hedge_maintenance_html
            )

        return context

    def get_department(self):
        department_code = self.raw_data.get("department", None)
        department = (
            (
                Department.objects.defer("geometry")
                .select_related("confighaie")
                .filter(department=department_code)
                .annotate(centroid=Centroid("geometry"))
                .first()
            )
            if department_code
            else None
        )

        return department

    def get_regulations(self):
        """Find the activated regulations and their criteria."""
        perimeters = self.get_perimeters()

        regulations = (
            super()
            .get_regulations()
            .prefetch_related(Prefetch("perimeters", queryset=perimeters))
        )
        return regulations

    def get_perimeters(self):
        """Fetch the perimeters that are intersecting the hedges to remove.

        Contrary to the criteria, using the department's centroid as a basis does not make sense for the perimeters.
        """
        hedges_to_remove = (
            self.catalog["haies"].hedges_to_remove() if "haies" in self.catalog else []
        )
        if hedges_to_remove:
            zone_subquery = self.get_zone_subquery(hedges_to_remove)
            perimeters = (
                Perimeter.objects.annotate(
                    distance=Value(
                        0, output_field=IntegerField()
                    )  # We use an exists subquery that check for intersection so the distance is 0
                )
                .annotate(geometry=F("activation_map__geometry"))
                .filter(Exists(zone_subquery))
                .order_by("id")
                .distinct("id")
            )
        else:
            # if there is no hedge to remove in the project
            # no perimeters can be activated as we do not know where the project will be.
            perimeters = Perimeter.objects.none()

        return perimeters

    def get_criteria(self):
        """Fetch the criteria that can be activated for this project

        There is two kind of activation mode for a criterion:
         * department_centroid : the criteria is activated if the department centroid is in the activation map
         * hedges_intersection : the criteria is activated if the activation map intersects with the hedges to remove
        """

        dept_centroid = self.department.centroid
        hedges_to_remove = (
            self.catalog["haies"].hedges_to_remove() if "haies" in self.catalog else []
        )

        # Filter for department_centroid activation mode
        subquery = Zone.objects.filter(
            map_id=OuterRef("activation_map_id"), geometry__intersects=dept_centroid
        ).values("id")
        department_centroid_criteria = (
            super()
            .get_criteria()
            .filter(
                Exists(subquery),
                activation_mode="department_centroid",
            )
        )

        # Filter for hedges_intersection activation mode
        hedges_intersection_criteria = super().get_criteria().none()
        if hedges_to_remove:
            zone_subquery = self.get_zone_subquery(hedges_to_remove)
            hedges_intersection_criteria = (
                super()
                .get_criteria()
                .filter(Exists(zone_subquery), activation_mode="hedges_intersection")
            )

        return department_centroid_criteria | hedges_intersection_criteria

    def get_zone_subquery(self, hedges_to_remove):
        query = Q()
        for hedge in hedges_to_remove:
            query |= Q(geometry__intersects=hedge.geos_geometry)

        zone_subquery = Zone.objects.filter(
            Q(map_id=OuterRef("activation_map_id")) & query
        ).values("id")
        return zone_subquery

    def summary_fields(self):
        """Add fake fields to display pac related data."""
        fields = super().summary_fields()

        # add an entry in the project summary
        lineaire_detruit_pac = round(self.catalog.get("lineaire_detruit_pac", 0))
        localisation_pac = self.catalog.get("localisation_pac", False)

        if localisation_pac and lineaire_detruit_pac > 0:
            # Create a fake form to add a field in the "caractéristiques du projet" panel
            # It is a bit hacky but I cant find a better way to achieve this
            mock_form = Form(data={"lineaire_detruit_pac": str(lineaire_detruit_pac)})
            lineaire_detruit_pac = BoundField(
                form=mock_form,
                field=DisplayIntegerField(
                    label="Linéaire de haie pris en compte pour la conditionnalité PAC :",
                    display_help_text="Les alignements d’arbres sont exclus des règles de conditionnalité PAC.",
                    required=False,
                    min_value=0,
                    display_unit="m",
                ),
                name="lineaire_detruit_pac",
            )

            fields = insert_before(
                fields, "lineaire_detruit_pac", lineaire_detruit_pac, "lineaire_total"
            )

        return fields

    def get_regulations_by_group(self):
        """Group regulations by their result_group"""
        regulations_list = sorted(
            self.regulations, key=lambda regulation: regulation.display_order
        )

        regulations_list.sort(key=attrgetter("result_group"))
        grouped = {
            key: list(group)
            for key, group in groupby(regulations_list, key=attrgetter("result_group"))
        }
        return grouped

    def get_map_center(self):
        """Returns at what coordinates is the perimeter."""

        return self.department.centroid

    @property
    def requires_hedge_density(self):
        """Check if the moulinette requires the hedge density to be evaluated."""
        return any(
            isinstance(criterion._evaluator, HedgeDensityMixin)
            for regulation in self.regulations
            for criterion in regulation.criteria.all()
        )


def get_moulinette_class_from_site(site):
    """Return the correct Moulinette class depending on the current site."""

    domain_class = {
        settings.ENVERGO_AMENAGEMENT_DOMAIN: MoulinetteAmenagement,
        settings.ENVERGO_HAIE_DOMAIN: MoulinetteHaie,
    }
    cls = domain_class.get(site.domain, None)
    if cls is None:
        raise RuntimeError(f"Unknown site for domain {site.domain}")
    return cls


def get_moulinette_class_from_url(url):
    """Return the correct Moulinette class depending on the current site."""

    if "envergo" in url:
        cls = MoulinetteAmenagement
    elif "haie" in url:
        cls = MoulinetteHaie
    else:
        raise RuntimeError("Cannot find the moulinette to use")
    return cls<|MERGE_RESOLUTION|>--- conflicted
+++ resolved
@@ -588,39 +588,23 @@
         return RESULTS_GROUP_MAPPING[self.result]
 
     def has_instructor_result_details_template(self) -> bool:
-<<<<<<< HEAD
-        """Check if the regulation has templates for instructor result details."""
+        """Check if the regulation has a template for instructor result details for at least one criterion."""
         return self.has_criterion_template(
             "haie/petitions/{}/{}_instructor_result_details.html"
         )
 
     def has_plantation_condition_details_template(self) -> bool:
-        """Check if the regulation has templates for plantation condition details."""
+        """Check if the regulation has a template for plantation condition details for at least one criterion."""
         return self.has_criterion_template(
             "haie/petitions/{}/{}_plantation_condition_details.html"
         )
 
     def has_key_elements_template(self) -> bool:
-        """Check if the regulation has templates for key elements."""
+        """Check if the regulation has a template for key elements for at least one criterion."""
         return self.has_criterion_template("haie/petitions/{}/{}_key_elements.html")
 
     def has_criterion_template(self, template_path) -> bool:
         """Check if the regulation has a template of the given path for at least one criterion."""
-=======
-        """Check if the regulation has a template for instructor result details for at least one criterion."""
-        for criterion in self.criteria.all():
-            try:
-                get_template(
-                    f"haie/petitions/{self.slug}/{criterion.slug}_instructor_result_details.html"
-                )
-                return True
-            except TemplateDoesNotExist:
-                pass
-        return False
-
-    def has_plantation_condition_details_template(self) -> bool:
-        """Check if the regulation has a template for plantation condition details for at least one criterion."""
->>>>>>> 27a2ea6e
         for criterion in self.criteria.all():
             try:
                 get_template(template_path.format(self.slug, criterion.slug))
