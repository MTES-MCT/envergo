--- conflicted
+++ resolved
@@ -1716,11 +1716,8 @@
         localisation_pac = self.catalog.get("localisation_pac", False)
 
         if localisation_pac and lineaire_detruit_pac > 0:
-<<<<<<< HEAD
-=======
             # Create a fake form to add a field in the "caractéristiques du projet" panel
             # It is a bit hacky but I cant find a better way to achieve this
->>>>>>> 974db08e
             mock_form = Form(data={"lineaire_detruit_pac": str(lineaire_detruit_pac)})
             lineaire_detruit_pac = BoundField(
                 form=mock_form,
