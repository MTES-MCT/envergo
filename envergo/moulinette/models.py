import logging
from abc import ABC, abstractmethod
from collections import OrderedDict
from itertools import groupby
from operator import attrgetter

from django.conf import settings
from django.contrib.gis.db.models import MultiPolygonField
from django.contrib.gis.db.models.functions import Distance
from django.contrib.gis.geos import Point
from django.contrib.gis.measure import Distance as D
from django.contrib.postgres.fields import ArrayField
from django.core.exceptions import ValidationError
from django.db import models
from django.db.models import Case, CheckConstraint, F, IntegerField, Prefetch, Q
from django.db.models import Value as V
from django.db.models import When
from django.db.models.functions import Cast, Concat
from django.forms import BoundField, Form
from django.http import QueryDict
from django.urls import reverse
from django.utils.safestring import mark_safe
from django.utils.translation import gettext_lazy as _
from model_utils import Choices
from phonenumber_field.modelfields import PhoneNumberField

from envergo.evaluations.models import RESULTS
from envergo.geodata.models import Department, Zone
from envergo.moulinette.fields import CriterionEvaluatorChoiceField
from envergo.moulinette.forms import (
    DisplayIntegerField,
    MoulinetteFormAmenagement,
    MoulinetteFormHaie,
    TriageFormHaie,
)
from envergo.moulinette.regulations import Map, MapPolygon
from envergo.moulinette.utils import list_moulinette_templates
from envergo.utils.tools import insert_before
from envergo.utils.urls import update_qs

# WGS84, geodetic coordinates, units in degrees
# Good for storing data and working wordwide
EPSG_WGS84 = 4326

# Projected coordinates
# Used for displaying tiles in web map systems (OSM, GoogleMaps)
# Good for working in meters
EPSG_MERCATOR = 3857


logger = logging.getLogger(__name__)

HAIE_REGULATIONS = ["conditionnalite_pac", "ep"]

# A list of required action stakes.
# For example, a user might learn that an action is required, to check if the
# project is subject to the Water Law. Or if the project is forbidden.
STAKES = Choices(
    ("soumis", "Soumis"),
    ("interdit", "Interdit"),
)

REGULATIONS = Choices(
    ("loi_sur_leau", "Loi sur l'eau"),
    ("natura2000", "Natura 2000"),
    ("eval_env", "Évaluation environnementale"),
    ("sage", "Règlement de SAGE"),
    ("conditionnalite_pac", "Conditionnalité PAC"),
    ("ep", "Espèces protégées"),
)


RESULT_CASCADE = [
    RESULTS.interdit,
    RESULTS.systematique,
    RESULTS.cas_par_cas,
    RESULTS.soumis,
    RESULTS.derogation_inventaire,
    RESULTS.derogation_simplifiee,
    RESULTS.action_requise,
    RESULTS.a_verifier,
    RESULTS.iota_a_verifier,
    RESULTS.non_soumis,
    RESULTS.dispense,
    RESULTS.non_concerne,
    RESULTS.non_disponible,
]


# This is to use in model fields `default` attribute
def all_regulations():
    return list(dict(REGULATIONS._doubles).keys())


class Regulation(models.Model):
    """A single regulation (e.g Loi sur l'eau)."""

    regulation = models.CharField(_("Regulation"), max_length=64, choices=REGULATIONS)
    weight = models.PositiveIntegerField(_("Order"), default=1)

    has_perimeters = models.BooleanField(
        _("Has perimeters"),
        default=False,
        help_text=_("Is this regulation linked to local perimetres?"),
    )
    show_map = models.BooleanField(
        _("Show perimeter map"),
        help_text=_("The perimeter's map will be displayed, if it exists"),
        default=False,
    )
    polygon_color = models.CharField(_("Polygon color"), max_length=7, default="blue")

    class Meta:
        verbose_name = _("Regulation")
        verbose_name_plural = _("Regulations")

    def __str__(self):
        return self.get_regulation_display()

    def __getattr__(self, attr):
        """Returns the corresponding criterion.

        Allows to do something like this:
        moulinette.loi_sur_leau.zone_humide to fetch the correct regulation.
        """

        def select_criterion(criterion):
            return criterion.slug == attr

        # If we just call `self.criteria.all(), we will trigger a recursive call
        # to __getattr__.
        # To avoid this, we get that data from the prefetched cache instead
        if (
            "_prefetched_objects_cache" in self.__dict__
            and "criteria" in self.__dict__["_prefetched_objects_cache"]
        ):
            criteria = self.__dict__["_prefetched_objects_cache"]["criteria"]
            if criteria:
                criterion = next(filter(select_criterion, criteria), None)
                if criterion:
                    return criterion
        val = getattr(super(), attr)
        return val

    def get_criterion(self, criterion_slug):
        """Return the criterion with the given slug."""

        def select_criterion(criterion):
            return criterion.slug == criterion_slug

        criterion = next(filter(select_criterion, self.criteria.all()), None)
        if criterion is None:
            logger.warning(f"Criterion {criterion_slug} not found.")
        return criterion

    def get_optional_criteria(self):
        optional_criteria = [
            c
            for c in self.criteria.all()
            if c.is_optional and c.result != "non_disponible"
        ]
        return optional_criteria

    def evaluate(self, moulinette):
        """Evaluate the regulation and all its criterions.

        Note : the `distance` field is not a member of the Criterion model,
        it is added with an annotation in the `get_regulations` method.
        """
        self.moulinette = moulinette
        for criterion in self.criteria.all():
            criterion.evaluate(moulinette, criterion.distance)

    @property
    def slug(self):
        return self.regulation

    @property
    def title(self):
        return self.get_regulation_display()

    @property
    def subtitle(self):
        subtitle_property = f"{self.regulation}_subtitle"
        sub = getattr(self, subtitle_property, None)
        return sub

    @property
    def eval_env_subtitle(self):
        """Custom subtitle for EvalEnv.

        When an Eval Env evaluation is "non soumis", we need to display that not
        all "rubriques" have been evaluated.
        """
        if self.result != "non_soumis":
            return None

        optional_criteria = [
            c
            for c in self.criteria.all()
            if c.is_optional and c.result != "non_disponible"
        ]
        subtitle = "(rubrique 39)" if not optional_criteria else None
        return subtitle

    def is_activated(self):
        """Is the regulation activated in the moulinette config?"""

        if not self.moulinette.has_config():
            return False

        config = self.moulinette.config
        regulations_available = config.regulations_available
        activated = self.regulation in regulations_available
        return activated

    def show_criteria(self):
        """Should the criteria be displayed?

        We musn't display criteria if the regulation or associated perimeters are
        not activated yet.
        """

        activated_perimeters = [p for p in self.perimeters.all() if p.is_activated]
        return self.is_activated() and (
            (not self.has_perimeters)
            or (self.has_perimeters and any(activated_perimeters))
        )

    @property
    def result(self):
        """Compute global result from individual criterions.

        When we perform an evaluation, a single regulation has many criteria.
        Criteria can have different results, but we display a single value for
        the regulation result.

        We can reduce different criteria results into a single regulation
        result because results have different priorities.

        For example, if a single criterion has the "interdit" result, the
        regulation result will be "interdit" too, no matter what the other
        criteria results are. Then it will be "soumis", etc.

        Different regulations have different set of possible result values, e.g
        only the Évaluation environnementale regulation has the "cas par cas" or
        "systematique" results, but the cascade still works.
        """

        # We start by handling edge cases:
        # - when the regulation is not activated for the department
        # - when the perimeter is not activated
        # - when no perimeter is found
        if not self.is_activated():
            return RESULTS.non_active

        if self.has_perimeters:
            all_perimeters = self.perimeters.all()
            activated_perimeters = [p for p in all_perimeters if p.is_activated]
            if all_perimeters and not any(activated_perimeters):
                return RESULTS.non_disponible
            if not all_perimeters:
                return RESULTS.non_concerne

        # From this point, we made sure every data (regulation, perimeter) is existing
        # and activated

        results = [criterion.result for criterion in self.criteria.all()]
        result = None
        for status in RESULT_CASCADE:
            if status in results:
                result = status
                break

        # If there is no criterion at all, we have to set a default value
        if result is None:
            if self.has_perimeters:
                result = RESULTS.non_soumis
            else:
                result = RESULTS.non_disponible
        return result

    @property
    def results_by_perimeter(self):
        """Compute global result for each perimeter for which this regulation is activated.

        When there is several perimeters, we may want to display some different
        information depending on the result of each single perimeter.
        E.g. if the project is impacting two different SAGE, we may have some
        different required actions for each of them.

        This method is using the same cascading logic as the `result` property,
        to reduce multiple criteria results to a single value.

        The results are sorted based on the result cascade, because we want to
        display first the most restrictive results.
        """
        if not self.has_perimeters:
            return None

        results_by_perimeter = {}

        # Fetch already evaluated criteria
        criteria_list = list(self.criteria.all())
        criteria_list.sort(key=attrgetter("perimeter_id"))
        grouped_criteria = {
            k: list(v) for k, v in groupby(criteria_list, key=attrgetter("perimeter"))
        }

        for perimeter in self.perimeters.all():
            criteria = grouped_criteria.get(perimeter, [])
            results = [criterion.result for criterion in criteria]
            result = None
            for status in RESULT_CASCADE:
                if status in results:
                    result = status
                    break
            # If there is no criterion at all, we have to set a default value
            if result is None:
                if perimeter.is_activated:
                    result = RESULTS.non_soumis
                else:
                    result = RESULTS.non_disponible
            results_by_perimeter[perimeter] = result

        # sort based on the results cascade
        return OrderedDict(
            sorted(
                results_by_perimeter.items(),
                key=lambda item: RESULT_CASCADE.index(item[1]),
            )
        )

    def required_actions(self, stake=None):
        """Return the list of required actions for the given stake."""

        if stake:
            actions = [
                c.required_action
                for c in self.criteria.all()
                if c.required_action
                and c.result == "action_requise"
                and c.required_action_stake == stake
            ]
        else:
            actions = [
                c.required_action
                for c in self.criteria.all()
                if c.required_action and c.result == "action_requise"
            ]
        return list(set(actions))

    def required_actions_soumis(self):
        return self.required_actions(STAKES.soumis)

    def required_actions_interdit(self):
        return self.required_actions(STAKES.interdit)

    # FIXME: all the impacts of the matched criteria will be displayed, even
    # when said criteria have a "non soumis" result.
    def project_impacts(self):
        impacts = [c.project_impact for c in self.criteria.all() if c.project_impact]
        return impacts

    def discussion_contacts(self):
        contacts = [
            c.discussion_contact for c in self.criteria.all() if c.discussion_contact
        ]
        return contacts

    def ein_out_of_n2000_site(self):
        """Is the project subject to n2000 even if it is not in a Natura 2000 zone ?

        There is an edge case for the Natura2000 regulation.
        Projects can be subject to Natura2000 only
        because they are subject to IOTA or Evaluation Environnemental, even though they are outside
        Natura 2000 zones.
        """
        criteria_slugs = [c.slug for c in self.criteria.all()]
        return criteria_slugs and all(
            item in ["iota", "eval_env"] for item in criteria_slugs
        )

    def autorisation_urba_needed(self):
        """Is an "autorisation d'urbanisme" needed?

        This is a custom check for the N2000 regulation.
        Such an authorization is required if the answer to the "autorisation d'urbanisme"
        question is anything other than "no".

        Also, the value is "True" by default if the "autorisation_urba" question is
        not present.
        """

        try:
            autor_urba_form = self.get_criterion("autorisation_urba").get_form()
            if (
                autor_urba_form.is_valid()
                and autor_urba_form.cleaned_data["autorisation_urba"] == "none"
            ):
                return False
        except AttributeError:
            pass

        return True

    def display_perimeter(self):
        """Should / can a perimeter be displayed?"""
        return self.is_activated() and bool(self.perimeters.all())

    @property
    def map(self):
        """Returns a map to be displayed for the regulation.

        Returns a `envergo.moulinette.regulations.Map` object or None.
        This map object will be serialized to Json and passed to a Leaflet
        configuration script.
        """

        # We use visually distinctive color palette to display perimeters.
        # https://d3js.org/d3-scale-chromatic/categorical#schemeTableau10
        palette = [
            self.polygon_color,
            "#4e79a7",
            "#e15759",
            "#76b7b2",
            "#59a14f",
            "#edc949",
            "#af7aa1",
            "#ff9da7",
            "#9c755f",
            "#bab0ab",
        ]
        perimeters = self.perimeters.all()
        if perimeters:
            polygons = [
                MapPolygon(
                    [perimeter], palette[counter % len(palette)], perimeter.map_legend
                )
                for counter, perimeter in enumerate(perimeters)
            ]
            map = Map(
                type="regulation",
                center=self.moulinette.catalog["coords"],
                entries=polygons,
                truncate=False,
                zoom=None,
<<<<<<< HEAD
                ratio="ratio-2x1 ratio-sm-4x5",
=======
                ratio_classes="ratio-2x1 ratio-sm-4x5",
>>>>>>> ae3fe1b4
                fixed=False,
            )
            return map

        return None

    def display_map(self):
        """Should / can a perimeter map be displayed?"""
        return all((self.is_activated(), self.show_map, self.map))

    def has_several_perimeters(self):
        return len(self.perimeters.all()) > 1


class Criterion(models.Model):
    """A single criteria for a regulation (e.g. Loi sur l'eau > Zone humide)."""

    backend_title = models.CharField(
        _("Admin title"),
        help_text=_("For backend usage only"),
        max_length=256,
    )
    title = models.CharField(
        _("Title"), help_text=_("For frontend usage"), max_length=256
    )
    subtitle = models.CharField(_("Subtitle"), max_length=256, blank=True)
    header = models.CharField(_("Header"), max_length=4096, blank=True)
    regulation = models.ForeignKey(
        "moulinette.Regulation",
        verbose_name=_("Regulation"),
        on_delete=models.PROTECT,
        related_name="criteria",
    )
    perimeter = models.ForeignKey(
        "moulinette.Perimeter",
        verbose_name=_("Perimeter"),
        on_delete=models.PROTECT,
        related_name="criteria",
        null=True,
        blank=True,
    )
    activation_map = models.ForeignKey(
        "geodata.Map",
        verbose_name=_("Activation map"),
        on_delete=models.PROTECT,
        related_name="criteria",
    )
    activation_distance = models.PositiveIntegerField(
        _("Activation distance"), default=0
    )
    evaluator = CriterionEvaluatorChoiceField(_("Evaluator"))
    evaluator_settings = models.JSONField(
        _("Evaluator settings"), default=dict, blank=True
    )
    is_optional = models.BooleanField(
        _("Is optional"),
        default=False,
        help_text=_("Only show this criterion to admin users"),
    )
    weight = models.PositiveIntegerField(_("Order"), default=1)
    required_action = models.CharField(
        _("Required action"),
        help_text="Le porteur doit s'assurer que son projet…",
        max_length=256,
        blank=True,
    )
    required_action_stake = models.CharField(
        _("Required action stake"), choices=STAKES, max_length=32, blank=True
    )
    project_impact = models.CharField(
        _("Project impact"),
        help_text="Au vu des informations saisies, le projet…",
        max_length=256,
        blank=True,
    )
    discussion_contact = models.TextField(
        _("Discussion contact (html)"),
        help_text="Le porteur de projet peut se rapprocher…",
        blank=True,
    )

    class Meta:
        verbose_name = _("Criterion")
        verbose_name_plural = _("Criteria")

    def __str__(self):
        return self.title

    @property
    def slug(self):
        return self.evaluator.slug

    @property
    def unique_slug(self):
        return f"{self.regulation.slug}__{self.slug}"

    def evaluate(self, moulinette, distance):
        """Initialize and run the actual evaluator."""

        # Before the evaluation, let's create a `MoulinetteTemplate` dict
        # It would make more sense to do this in the `__init__` method, but
        # the templates would have not be prefetched yet.
        self._templates = {t.key: t for t in self.templates.all()}

        self.moulinette = moulinette
        self._evaluator = self.evaluator(moulinette, distance, self.evaluator_settings)
        self._evaluator.evaluate()

    @property
    def result_code(self):
        """Return the criterion result code."""
        if not hasattr(self, "_evaluator"):
            raise RuntimeError(
                "Criterion must be evaluated before accessing the result code."
            )

        return self._evaluator.result_code

    @property
    def result(self):
        """Return the criterion result."""
        if not hasattr(self, "_evaluator"):
            raise RuntimeError(
                "Criterion must be evaluated before accessing the result."
            )

        return self._evaluator.result

    def should_be_displayed(self):
        """Should the criterion result be displayed?

        When their result is not available, optional criteria should not be displayed.
        """
        if hasattr(self._evaluator, "should_be_displayed"):
            result = self._evaluator.should_be_displayed()
        else:
            result = not (self.is_optional and self.result == RESULTS.non_disponible)
        return result

    @property
    def map(self):
        """Returns a map to be displayed for a single criterion.

        Returns a `envergo.moulinette.regulations.Map` object or None.
        This map object will be serialized to Json and passed to a Leaflet
        configuration script.
        """
        if not hasattr(self, "_evaluator"):
            raise RuntimeError(
                "Criterion must be evaluated before accessing the result code."
            )

        try:
            map = self._evaluator.get_map()
        except:  # noqa
            map = None
        return map

    def get_form_class(self):
        if not hasattr(self, "_evaluator"):
            raise RuntimeError(
                "Criterion must be evaluated before accessing the form class."
            )

        return self._evaluator.form_class

    def get_form(self):
        if not hasattr(self, "_evaluator"):
            raise RuntimeError("Criterion must be evaluated before accessing the form.")

        return self._evaluator.get_form()

    def get_settings_form(self):
        settings_form_class = getattr(self.evaluator, "settings_form_class", None)
        if settings_form_class:
            if self.evaluator_settings:
                form = settings_form_class(self.evaluator_settings)
            else:
                form = settings_form_class()
        else:
            form = None
        return form

    def get_template(self, template_key):
        return self._templates.get(template_key, None)


class Perimeter(models.Model):
    """A perimeter is an administrative zone.

    Examples of perimeters:
     - Sage GMRE
     - Marais de Vilaine

    Perimeters are related to regulations (e.g Natura 2000 Marais de Vilaine).

    """

    backend_name = models.CharField(
        _("Backend name"), help_text=_("For admin usage only"), max_length=256
    )
    name = models.CharField(_("Name"), max_length=256)
    is_activated = models.BooleanField(
        _("Is activated"),
        help_text=_("Check if all criteria have been set"),
        default=False,
    )
    regulation = models.ForeignKey(
        "moulinette.Regulation",
        verbose_name=_("Regulation"),
        on_delete=models.PROTECT,
        related_name="perimeters",
    )
    activation_map = models.ForeignKey(
        "geodata.Map",
        verbose_name=_("Map"),
        related_name="perimeters",
        on_delete=models.PROTECT,
    )
    activation_distance = models.PositiveIntegerField(
        _("Activation distance"), default=0
    )
    url = models.URLField(_("Url"), blank=True)
    contact_name = models.CharField(_("Contact name"), max_length=256, blank=True)
    contact_url = models.URLField(_("Contact url"), blank=True)
    contact_phone = PhoneNumberField(_("Contact phone"), blank=True)
    contact_email = models.EmailField(_("Contact email"), blank=True)

    map_legend = models.CharField(_("Map legend"), max_length=256, blank=True)
    rules_url = models.URLField(_("Rules url"), blank=True)

    class Meta:
        verbose_name = _("Perimeter")
        verbose_name_plural = _("Perimeters")

    def __str__(self):
        return self.name

    def has_contact(self):
        return any(
            (
                self.contact_url,
                self.contact_phone,
                self.contact_email,
            )
        )

    @property
    def contact(self):
        """Format an address string."""
        lines = [f"<strong>{self.contact_name or self.name}</strong>"]
        if self.contact_phone:
            lines.append(
                f'Téléphone : <a href="tel:{self.contact_phone}">{self.contact_phone.as_national}</a>'
            )
        if self.contact_url:
            lines.append(
                f'Site web : <a href="{self.contact_url}" target="_blank" rel="noopener">{self.contact_url}</a>'
            )
        if self.contact_email:
            lines.append(
                f'Email : <a href="mailto:{self.contact_email}">{self.contact_email}</a>'
            )
        contact = f"""
        <div class="fr-highlight fr-mb-2w fr-ml-0 fr-mt-1w">
            <address>
                {"<br/>".join(lines)}
            </address>
            </div>
        """
        return mark_safe(contact)


class ConfigBase(models.Model):
    department = models.OneToOneField(
        "geodata.Department",
        verbose_name=_("Department"),
        on_delete=models.PROTECT,
        related_name="%(class)s",
    )
    is_activated = models.BooleanField(
        _("Is activated"),
        help_text=_("Is the moulinette available for this department?"),
        default=False,
    )

    class Meta:
        abstract = True

    def __str__(self):
        return self.department.get_department_display()


class ConfigAmenagement(ConfigBase):
    """Some moulinette content depends on the department.

    This object is dedicated to the Amenagement moulinette. For Haie, see ConfigHaie.
    """

    regulations_available = ArrayField(
        base_field=models.CharField(max_length=64, choices=REGULATIONS),
        blank=True,
        default=list,
    )
    zh_doubt = models.BooleanField("Tout le département en ZH doute", default=False)
    ddtm_water_police_email = models.EmailField(
        "E-mail DDT(M) police de l'eau", blank=True
    )
    ddtm_n2000_email = models.EmailField("E-mail DDT(M) Natura 2000", blank=True)
    dreal_eval_env_email = models.EmailField("E-mail DREAL pôle eval env", blank=True)
    dreal_department_unit_url = models.URLField("Url UD DREAL", blank=True)
    lse_contact_ddtm = models.TextField("LSE > Contact DDTM")
    lse_free_mention = models.TextField(
        "LSE > Mention libre « autres rubriques »", blank=True
    )
    n2000_contact_ddtm_info = models.TextField("N2000 > Contact DDTM info")
    n2000_contact_ddtm_instruction = models.TextField(
        "N2000 > Contact DDTM instruction"
    )
    n2000_procedure_ein = models.TextField("N2000 > Procédure EIN")
    n2000_lotissement_proximite = models.TextField(
        "N2000 > Précision proximité immédiate",
        blank=True,
    )
    evalenv_procedure_casparcas = models.TextField("EvalEnv > Procédure cas par cas")

    ep_free_mention = models.TextField(
        "Espèces protégées > Paragraphe libre", default="", null=False, blank=True
    )

    class Meta:
        verbose_name = _("Config amenagement")
        verbose_name_plural = _("Configs amenagement")


class ConfigHaie(ConfigBase):
    """Some moulinette content depends on the department.

    This object is dedicated to the Haie moulinette. For Amenagement, see ConfigAmenagement.
    """

    regulations_available = HAIE_REGULATIONS

    contacts_and_links = models.TextField("Champ html d’information", blank=True)

    demarche_simplifiee_number = models.IntegerField(
        "Numéro de la démarche sur démarche simplifiée",
        blank=True,
        null=True,
        help_text="Vous trouverez ce numéro en haut à droite de la carte de votre démarche dans la liste suivante : "
        '<a href="https://www.demarches-simplifiees.fr/admin/procedures" target="_blank" rel="noopener">'
        "https://www.demarches-simplifiees.fr/admin/procedures</a>",
    )

    demarche_simplifiee_pre_fill_config = models.JSONField(
        "Configuration du pré-remplissage de la démarche",
        blank=True,
        null=False,
        default=list,
    )

    demarches_simplifiees_city_id = models.CharField(
        'Identifiant de la "commune principale" dans Démarches Simplifiées',
        blank=True,
        max_length=64,
    )

    demarches_simplifiees_pacage_id = models.CharField(
        'Identifiant du "numéro de PACAGE" dans Démarches Simplifiées',
        blank=True,
        max_length=64,
    )

    demarches_simplifiees_project_url_id = models.CharField(
        'Identifiant du "Lien internet de la simulation réglementaire de votre projet" dans Démarches Simplifiées',
        blank=True,
        max_length=64,
    )

    def __str__(self):
        return self.department.get_department_display()

    def clean(self):
        super().clean()
        if self.is_activated and self.demarche_simplifiee_pre_fill_config is not None:
            # add constraints on the pre-fill configuration json to avoid unexpected entries

            if not isinstance(self.demarche_simplifiee_pre_fill_config, list):
                raise ValidationError(
                    {
                        "demarche_simplifiee_pre_fill_config": "Cette configuration doit être une liste de champs"
                        " (ou d'annotations privées) à pré-remplir"
                    }
                )

            availables_sources = {
                tup[0]
                for value in self.get_demarche_simplifiee_value_sources().values()
                for tup in value
            }
            for field in self.demarche_simplifiee_pre_fill_config:
                if (
                    not isinstance(field, dict)
                    or "id" not in field
                    or "value" not in field
                ):
                    raise ValidationError(
                        {
                            "demarche_simplifiee_pre_fill_config": "Chaque champ (ou annotation privée) doit contenir"
                            " au moins l'id côté Démarches Simplifiées et la "
                            "source de la valeur côté guichet unique de la haie."
                        }
                    )
                if field["value"] not in availables_sources:
                    raise ValidationError(
                        {
                            "demarche_simplifiee_pre_fill_config": f"La source de la valeur {field['value']} n'est pas "
                            f"valide pour le champ dont l'id est {field['id']}"
                        }
                    )
                if "mapping" in field and not isinstance(field["mapping"], dict):
                    raise ValidationError(
                        {
                            "demarche_simplifiee_pre_fill_config": f"Le mapping du champ dont l'id est {field['id']} "
                            f"doit être un dictionnaire."
                        }
                    )

    @classmethod
    def get_demarche_simplifiee_value_sources(cls):
        """Populate a list of available sources for the pre-fill configuration of the demarche simplifiee

        This method aggregates :
         * some well known values (e.g. moulinette_url)
         * the fields of all the forms that the user may have to fill in the guichet unique de la haie :
            * the main form
            * the triage form
            * the forms of the criteria of involved regulations
         * the results of the regulations
        """

        regulations = Regulation.objects.filter(
            regulation__in=MoulinetteHaie.REGULATIONS
        ).prefetch_related("criteria")
        triage_form_fields = {
            (key, field.label) for key, field in TriageFormHaie.base_fields.items()
        }
        main_form_fields = {
            (key, field.label)
            for key, field in MoulinetteHaie.main_form_class.base_fields.items()
        }

        identified_sources = {
            ("url_moulinette", "Url de la simulation"),
            ("url_projet", "Url du projet de dossier"),
            ("ref_projet", "Référence du projet de dossier"),
            ("vieil_arbre", "Présence de vieux arbres fissurés ou à cavité (booléen)"),
            ("proximite_mare", "Proximité d'une mare (booléen)"),
        }

        available_sources = {
            "Fléchage": triage_form_fields,
            "Questions principales": main_form_fields,
        }

        regulation_results = set()
        criteria_results = set()

        for regulation in regulations.all():
            regulation_sources = set()
            regulation_results.add(
                (
                    f"{regulation.slug}.result",
                    f"Résultat de la réglementation {regulation.regulation}",
                )
            )
            for criterion in regulation.criteria.all():
                criteria_results.add(
                    (
                        f"{regulation.slug}.{criterion.slug}.result_code",
                        f"Code de résultat du critère {criterion.backend_title} de la "
                        f"réglementation {regulation.regulation}",
                    )
                )
                form_class = criterion.evaluator.form_class
                if form_class:
                    regulation_sources.update(
                        {
                            (key, field.label)
                            for key, field in form_class.base_fields.items()
                        }
                    )

            if regulation_sources:
                available_sources[f'Questions complémentaires "{regulation.title}"'] = (
                    regulation_sources
                )

        available_sources["Résultats réglementation"] = regulation_results
        available_sources["Résultats des critères"] = criteria_results
        available_sources["Variables projet"] = identified_sources

        return available_sources

    class Meta:
        verbose_name = "Config haie"
        verbose_name_plural = "Configs haie"
        constraints = [
            CheckConstraint(
                check=Q(is_activated=False)
                | Q(demarche_simplifiee_number__isnull=False),
                name="demarche_simplifiee_number_required_if_activated",
            ),
            CheckConstraint(
                check=Q(demarche_simplifiee_number__isnull=True)
                | Q(demarches_simplifiees_project_url_id__isnull=False),
                name="project_url_id_required_if_demarche_number",
            ),
        ]


TEMPLATE_KEYS = [
    "autorisation_urba_pa",
    "autorisation_urba_pa_lotissement",
    "autorisation_urba_pc",
    "autorisation_urba_amenagement_dp",
    "autorisation_urba_construction_dp",
    "autorisation_urba_none",
    "autorisation_urba_other",
]


def get_all_template_keys():
    tpls = TEMPLATE_KEYS + list(list_moulinette_templates())
    return zip(tpls, tpls)


class MoulinetteTemplate(models.Model):
    """A custom moulinette template that can be admin edited.

    Templates can be associated to departments (through ConfigAmenagement) or
    criteria.
    """

    config = models.ForeignKey(
        "moulinette.ConfigAmenagement",
        verbose_name=_("Config"),
        on_delete=models.PROTECT,
        related_name="templates",
        null=True,
    )
    criterion = models.ForeignKey(
        "moulinette.Criterion",
        verbose_name=_("Criterion"),
        on_delete=models.PROTECT,
        related_name="templates",
        null=True,
    )
    key = models.CharField(_("Key"), choices=get_all_template_keys(), max_length=512)
    content = models.TextField(_("Content"), blank=True, default="")

    class Meta:
        verbose_name = _("Moulinette template")
        verbose_name_plural = _("Moulinette templates")
        constraints = [
            # Make sure the template is associated with a single related object
            models.CheckConstraint(
                check=Q(config__isnull=False, criterion=None)
                | Q(criterion__isnull=False, config=None),
                name="relation_to_single_object",
            ),
            # Make sure each criterion / config cannot have duplicate templates
            models.UniqueConstraint(
                fields=["config", "key"],
                condition=Q(config__isnull=False),
                name="unique_template_config_key",
            ),
            models.UniqueConstraint(
                fields=["criterion", "key"],
                condition=Q(criterion__isnull=False),
                name="unique_template_criterion_key",
            ),
        ]


class MoulinetteCatalog(dict):
    """Custom class responsible for fetching data used in regulation evaluations.

    The catalog is passed to Regulation and Criterion objects, and those objects
    can contribute data to the dictionary.

    But some data is used in several criterions, so it must be fetched beforehand.
    """

    def __missing__(self, key):
        """If the data is not in the dict, use a method to fetch it."""

        if not hasattr(self, key):
            raise KeyError(f"Donnée manquante : {key}")

        method = getattr(self, key)
        value = method()
        self[key] = value
        return value


class Moulinette(ABC):
    """Automatic environment law evaluation processing tool.

    Given a bunch of relevant user provided data, we try to perform an
    automatic computation and tell if the project is subject to the Water Law
    or other regulations.
    """

    REGULATIONS = [
        "loi_sur_leau",
        "natura2000",
        "eval_env",
        "sage",
        "conditionnalite_pac",
        "ep",
    ]

    def __init__(self, data, raw_data, activate_optional_criteria=True):
        if isinstance(raw_data, QueryDict):
            self.raw_data = raw_data.dict()
        else:
            self.raw_data = raw_data
        self.catalog = MoulinetteCatalog(**data)
        self.catalog.update(self.get_catalog_data())

        # Some criteria must be hidden to normal users in the
        self.activate_optional_criteria = activate_optional_criteria

        self.department = self.get_department()

        self.config = self.catalog["config"] = self.get_config()
        if self.config and self.config.id and hasattr(self.config, "templates"):
            self.templates = {t.key: t for t in self.config.templates.all()}
        else:
            self.templates = {}

        self.evaluate()

    @property
    def regulations(self):
        if not hasattr(self, "_regulations"):
            self._regulations = self.get_regulations()
        return self._regulations

    @regulations.setter
    def regulations(self, value):
        self._regulations = value

    def evaluate(self):
        for regulation in self.regulations:
            regulation.evaluate(self)

    def has_config(self):
        return bool(self.config)

    @abstractmethod
    def get_config(self):
        pass

    def get_template(self, template_key):
        """Return the MoulinetteTemplate with the given key."""

        return self.templates.get(template_key, None)

    @classmethod
    def get_home_template(cls):
        """Return the template to display the result page."""

        if not hasattr(cls, "home_template"):
            raise AttributeError("No result template found.")
        return cls.home_template

    def get_result_template(self):
        """Return the template to display the result page."""

        if not hasattr(self, "result_template"):
            raise AttributeError("No result template found.")
        return self.result_template

    def get_debug_result_template(self):
        """Return the template to display the result page."""

        if not hasattr(self, "debug_result_template"):
            raise AttributeError("No result template found.")
        return self.debug_result_template

    def get_result_non_disponible_template(self):
        """Return the template to display the result_non_disponible page."""

        if not hasattr(self, "result_non_disponible"):
            raise AttributeError("No result_non_disponible template found.")
        return self.result_non_disponible

    def get_result_available_soon_template(self):
        """Return the template to display the result_available_soon page."""

        if not hasattr(self, "result_available_soon"):
            raise AttributeError("No result_available_soon template found.")
        return self.result_available_soon

    @classmethod
    def get_main_form_class(cls):
        """Return the form class for the main questions."""

        if not hasattr(cls, "main_form_class"):
            raise AttributeError("No main form class found.")
        return cls.main_form_class

    def get_criteria(self):
        """Fetch relevant criteria for evaluation.

        We don't actually use the criteria directly, the returned queryset will only
        be used in a prefetch_related call when we fetch the regulations.
        """
        criteria = (
            Criterion.objects.order_by("weight")
            .distinct("weight", "id")
            .prefetch_related("templates")
            .annotate(distance=Cast(0, IntegerField()))
        )

        # We might have to filter out optional criteria
        if not self.activate_optional_criteria:
            criteria = criteria.exclude(is_optional=True)

        return criteria

    @classmethod
    def get_optionnal_criteria(self):
        """Fetch optionnal criteria used by this moulinette regulations."""
        criteria = Criterion.objects.filter(
            is_optional=True, regulation__regulation__in=self.REGULATIONS
        ).order_by("weight")

        return criteria

    def get_regulations(self):
        """Find the activated regulations and their criteria."""

        criteria = self.get_criteria()
        regulations = (
            Regulation.objects.filter(regulation__in=self.REGULATIONS)
            .order_by("weight")
            .prefetch_related(Prefetch("criteria", queryset=criteria))
        )
        return regulations

    def get_catalog_data(self):
        return {}

    def is_evaluation_available(self):
        return self.config and self.config.is_activated

    def form_errors(self):
        form_errors = {}
        for regulation in self.regulations:
            for criterion in regulation.criteria.all():
                form = criterion.get_form()
                # We check for each form for errors
                if form:
                    form.full_clean()

                    # For optional forms, we only check for errors if the form
                    # was activated (the "activate" checkbox was selected)
                    if (
                        criterion.is_optional
                        and self.activate_optional_criteria
                        and form.is_activated()
                    ) or not criterion.is_optional:
                        for k, v in form.errors.items():
                            form_errors[k] = v

        return form_errors

    def has_missing_data(self):
        """Make sure all the data required to compute the result is provided."""

        return bool(self.form_errors())

    def cleaned_additional_data(self):
        """Return combined additional data from custom criterion forms."""

        data = {}
        for regulation in self.regulations:
            for criterion in regulation.criteria.all():
                form = criterion.get_form()
                if form and form.is_valid():
                    data.update(form.cleaned_data)

        return data

    def __getattr__(self, attr):
        """Returns the corresponding regulation.

        Allows to do something like this:
        moulinette.loi_sur_leau to fetch the correct regulation.
        """
        if attr in self.REGULATIONS:
            return self.get_regulation(attr)
        else:
            return super().__getattr__(attr)

    def get_regulation(self, regulation_slug):
        """Return the regulation with the given slug."""

        def select_regulation(regulation):
            return regulation.slug == regulation_slug

        regul = next(filter(select_regulation, self.regulations), None)
        if regul is None:
            logger.warning(f"Regulation {regulation_slug} not found.")
        return regul

    def result_data(self):
        """Export all results data as a dict."""

        result = {}
        for regulation in self.regulations:
            result[regulation.slug] = {
                "result": regulation.result,
                "criterions": {},
            }
            for criterion in regulation.criteria.all():
                result[regulation.slug]["criterions"][criterion.slug] = criterion.result

        return result

    def additional_form_classes(self):
        """Return the list of forms for additional questions.

        Some criteria need more data to return an answer. Here, we gather all
        the forms to gather this data.
        """

        forms = []

        for regulation in self.regulations:
            for criterion in regulation.criteria.all():
                if not criterion.is_optional:
                    form_class = criterion.get_form_class()
                    if form_class and form_class not in forms:
                        forms.append(form_class)

        return forms

    def main_form(self):
        """Get the instanciated main form questions."""

        form_class = self.get_main_form_class()
        return form_class(self.raw_data)

    def additional_forms(self):
        """Get a list of instanciated additional questions forms."""

        form_classes = self.additional_form_classes()
        forms = []
        for form_class in form_classes:
            form = form_class(self.raw_data)

            # Some forms end up with no fields, depending on the project data
            # so we just skip them
            if form.fields:
                forms.append(form)
        return forms

    def additional_fields(self):
        """Get a {field_name: field} dict of all additional questions fields."""

        forms = self.additional_forms()
        fields = OrderedDict()
        for form in forms:
            for field in form:
                if field.name not in fields:
                    fields[field.name] = field
        return fields

    def optional_form_classes(self):
        """Return the list of forms for optional questions."""
        forms = []

        for regulation in self.regulations:
            for criterion in regulation.criteria.all():
                if criterion.is_optional:
                    form_class = criterion.get_form_class()
                    if form_class and form_class not in forms:
                        forms.append(form_class)

        return forms

    def optional_forms(self):
        form_classes = self.optional_form_classes()
        forms = []
        for form_class in form_classes:
            form = form_class(self.raw_data)
            if form.fields:
                forms.append(form)
        return forms

    @abstractmethod
    def summary(self):
        """Build a data summary, for analytics purpose."""
        raise NotImplementedError

    @property
    def result(self):
        """Compute global result from individual regulation results."""

        results = [regulation.result for regulation in self.regulations]

        # TODO Handle other statuses non_concerne, non_disponible, a_verifier
        rules = [
            ((RESULTS.interdit,), RESULTS.interdit),
            (
                (
                    RESULTS.soumis,
                    RESULTS.systematique,
                    RESULTS.cas_par_cas,
                    RESULTS.derogation_inventaire,
                    RESULTS.derogation_simplifiee,
                ),
                RESULTS.soumis,
            ),
            ((RESULTS.action_requise,), RESULTS.action_requise),
            ((RESULTS.non_soumis, RESULTS.dispense), RESULTS.non_soumis),
            ((RESULTS.non_disponible,), RESULTS.non_disponible),
        ]

        result = None
        for rule_statuses, rule_result in rules:
            if any(rule_status in results for rule_status in rule_statuses):
                result = rule_result
                break

        result = result or RESULTS.non_soumis

        return result

    def all_required_actions(self):
        for regulation in self.regulations:
            for required_action in regulation.required_actions():
                yield required_action

    def all_required_actions_soumis(self):
        for regulation in self.regulations:
            for required_action in regulation.required_actions_soumis():
                yield required_action

    def all_required_actions_interdit(self):
        for regulation in self.regulations:
            for required_action in regulation.required_actions_interdit():
                yield required_action

    @classmethod
    def get_form_template(cls):
        """Return the template name for the moulinette."""

        if not hasattr(cls, "form_template"):
            raise AttributeError("No form template name found.")
        return cls.form_template

    @abstractmethod
    def get_debug_context(self):
        """Add some data to display on the debug page"""
        raise NotImplementedError

    @classmethod
    @abstractmethod
    def get_triage_params(cls):
        """Add some data to display on the debug page"""
        raise NotImplementedError

    @classmethod
    def get_extra_context(cls, request):
        """return extra context data for the moulinette views.
        You can use this method to add some context specific to your site : Haie or Amenagement
        """

        return {}


class MoulinetteAmenagement(Moulinette):
    REGULATIONS = ["loi_sur_leau", "natura2000", "eval_env", "sage"]
    home_template = "amenagement/moulinette/home.html"
    result_template = "amenagement/moulinette/result.html"
    debug_result_template = "amenagement/moulinette/result_debug.html"
    result_available_soon = "amenagement/moulinette/result_available_soon.html"
    result_non_disponible = "amenagement/moulinette/result_non_disponible.html"
    form_template = "amenagement/moulinette/form.html"
    main_form_class = MoulinetteFormAmenagement

    def get_regulations(self):
        """Find the activated regulations and their criteria."""

        perimeters = self.get_perimeters()

        regulations = (
            super()
            .get_regulations()
            .prefetch_related(Prefetch("perimeters", queryset=perimeters))
        )
        return regulations

    def get_perimeters(self):
        coords = self.catalog["coords"]

        perimeters = (
            Perimeter.objects.filter(
                activation_map__zones__geometry__dwithin=(
                    coords,
                    F("activation_distance"),
                )
            )
            .annotate(
                geometry=Case(
                    When(
                        activation_map__geometry__isnull=False,
                        then=F("activation_map__geometry"),
                    ),
                    default=F("activation_map__zones__geometry"),
                )
            )
            .annotate(distance=Cast(Distance("geometry", coords), IntegerField()))
            .order_by("id")
            .distinct("id")
            .select_related("activation_map")
            .defer("activation_map__geometry")
        )

        return perimeters

    def get_criteria(self):
        coords = self.catalog["coords"]

        criteria = (
            super()
            .get_criteria()
            .filter(
                activation_map__zones__geometry__dwithin=(
                    coords,
                    F("activation_distance"),
                )
            )
            .annotate(
                geometry=Case(
                    When(
                        activation_map__geometry__isnull=False,
                        then=F("activation_map__geometry"),
                    ),
                    default=F("activation_map__zones__geometry"),
                )
            )
            .annotate(distance=Cast(Distance("geometry", coords), IntegerField()))
            .select_related("activation_map")
            .defer("activation_map__geometry")
        )

        return criteria

    def get_catalog_data(self):
        """Fetch / compute data required for further computations."""

        catalog = super().get_catalog_data()

        lng = self.catalog["lng"]
        lat = self.catalog["lat"]
        catalog["lng_lat"] = Point(float(lng), float(lat), srid=EPSG_WGS84)
        catalog["coords"] = catalog["lng_lat"].transform(EPSG_MERCATOR, clone=True)
        catalog["circle_12"] = catalog["coords"].buffer(12)
        catalog["circle_25"] = catalog["coords"].buffer(25)
        catalog["circle_100"] = catalog["coords"].buffer(100)

        fetching_radius = int(self.raw_data.get("radius", "200"))
        zones = self.get_zones(catalog["coords"], fetching_radius)
        catalog["all_zones"] = zones

        def wetlands_filter(zone):
            return all(
                (
                    zone.map.map_type == "zone_humide",
                    zone.map.data_type in ("certain", "forbidden"),
                )
            )

        catalog["wetlands"] = list(filter(wetlands_filter, zones))

        def potential_wetlands_filter(zone):
            return all(
                (
                    zone.map.map_type == "zone_humide",
                    zone.map.data_type == "uncertain",
                )
            )

        catalog["potential_wetlands"] = list(filter(potential_wetlands_filter, zones))

        def forbidden_wetlands_filter(zone):
            return all(
                (
                    zone.map.map_type == "zone_humide",
                    zone.map.data_type == "forbidden",
                )
            )

        catalog["forbidden_wetlands"] = list(filter(forbidden_wetlands_filter, zones))

        def flood_zones_filter(zone):
            return all(
                (
                    zone.map.map_type == "zone_inondable",
                    zone.map.data_type == "certain",
                )
            )

        catalog["flood_zones"] = list(filter(flood_zones_filter, zones))

        def potential_flood_zones_filter(zone):
            return all(
                (
                    zone.map.map_type == "zone_inondable",
                    zone.map.data_type == "uncertain",
                )
            )

        catalog["potential_flood_zones"] = list(
            filter(potential_flood_zones_filter, zones)
        )

        return catalog

    def get_zones(self, coords, radius=200):
        """Return the Zone objects containing the queried coordinates."""

        zones = (
            Zone.objects.filter(geometry__dwithin=(coords, D(m=radius)))
            .annotate(distance=Cast(Distance("geometry", coords), IntegerField()))
            .annotate(geom=Cast("geometry", MultiPolygonField()))
            .select_related("map")
            .defer("map__geometry")
            .order_by("distance", "map__name")
        )
        return zones

    def summary(self):
        """Build a data summary, for analytics purpose."""

        department = self.department
        department_code = department.department if department else ""

        summary = {
            "lat": f'{self.catalog["lat"]:.5f}',
            "lng": f'{self.catalog["lng"]:.5f}',
            "existing_surface": self.catalog["existing_surface"],
            "created_surface": self.catalog["created_surface"],
            "final_surface": self.catalog["final_surface"],
            "department": department_code,
            "is_eval_available": self.is_evaluation_available(),
            "is_planning_operation": self.catalog["is_planning_operation"],
        }
        summary.update(self.cleaned_additional_data())

        if self.is_evaluation_available():
            summary["result"] = self.result_data()

        return summary

    def get_department(self):
        lng_lat = self.catalog["lng_lat"]
        department = (
            Department.objects.filter(geometry__contains=lng_lat)
            .select_related("configamenagement")
            .prefetch_related("configamenagement__templates")
            .first()
        )
        return department

    def get_config(self):
        return getattr(self.department, "configamenagement", None)

    def get_debug_context(self):
        # In the debug page, we want to factorize the maps we display, so we order them
        # by map first
        return {
            "grouped_perimeters": self.get_perimeters()
            .order_by(
                "activation_map__name",
                "id",
                "distance",
            )
            .distinct("activation_map__name", "id"),
            "grouped_criteria": self.get_criteria()
            .order_by(
                "activation_map__name",
                "id",
                "distance",
            )
            .distinct("activation_map__name", "id"),
            "grouped_zones": (
                self.catalog["all_zones"]
                .annotate(type=Concat("map__map_type", V("-"), "map__data_type"))
                .order_by("type", "distance", "map__name")
            ),
        }

    @classmethod
    def get_triage_params(cls):
        return set()


class MoulinetteHaie(Moulinette):
    REGULATIONS = HAIE_REGULATIONS
    home_template = "haie/moulinette/home.html"
    result_template = "haie/moulinette/result.html"
    debug_result_template = "haie/moulinette/result.html"
    result_available_soon = "haie/moulinette/result_non_disponible.html"
    result_non_disponible = "haie/moulinette/result_non_disponible.html"
    form_template = "haie/moulinette/form.html"
    main_form_class = MoulinetteFormHaie

    def get_config(self):
        return getattr(self.department, "confighaie", None)

    def summary(self):
        """Build a data summary, for analytics purpose."""
        summary = self.raw_data.copy()
        summary.update(self.cleaned_additional_data())

        if self.is_evaluation_available():
            summary["result"] = self.result_data()

        if "haies" in self.catalog:
            haies = self.catalog["haies"]
            summary["longueur_detruite"] = haies.length_to_remove()
            summary["longueur_plantee"] = haies.length_to_plant()

        return summary

    def get_debug_context(self):
        return {}

    @classmethod
    def get_triage_params(cls):
        return set(TriageFormHaie.base_fields.keys())

    @classmethod
    def get_triage_template(cls, triage_form):
        """Return the template to display the triage out of scope result."""
        if triage_form["element"].value() == "haie":
            return "haie/moulinette/entretien_haies_result.html"

        return "haie/moulinette/triage_result.html"

    @classmethod
    def get_extra_context(cls, request):
        """return extra context data for the moulinette views.
        You can use this method to add some context specific to your site : Haie or Amenagement
        """
        context = {}
        form_data = (
            request.moulinette_data
            if hasattr(request, "moulinette_data")
            else request.GET
        )
        context["triage_url"] = update_qs(
            reverse("triage"), {**form_data.dict(), "edit": "true"}
        )

        triage_form = TriageFormHaie(data=form_data)
        if triage_form.is_valid():
            context["triage_form"] = triage_form
        else:
            context["redirect_url"] = context["triage_url"]

        department_code = request.GET.get("department", None)
        department = (
            (
                Department.objects.defer("geometry")
                .filter(confighaie__is_activated=True, department=department_code)
                .first()
            )
            if department_code
            else None
        )
        context["department"] = department

        return context

    def get_department(self):
        department_code = self.raw_data.get("department", None)
        department = (
            (
                Department.objects.defer("geometry")
                .select_related("confighaie")
                .filter(department=department_code)
                .first()
            )
            if department_code
            else None
        )

        return department

    def get_regulations(self):
        """Find the activated regulations and their criteria."""

        regulations = super().get_regulations().prefetch_related("perimeters")
        return regulations

    def additional_fields(self):
        """Get a {field_name: field} dict of all additional questions fields."""
        fields = super().additional_fields()

        # add an entry in the project summary
        lineaire_detruit_pac = round(self.catalog.get("lineaire_detruit_pac", 0))
        localisation_pac = self.catalog.get("localisation_pac", False)

        if localisation_pac and lineaire_detruit_pac > 0:
            # Create a fake form to add a field in the "caractéristiques du projet" panel
            # It is a bit hacky but I cant find a better way to achieve this
            mock_form = Form(data={"lineaire_detruit_pac": str(lineaire_detruit_pac)})
            lineaire_detruit_pac = BoundField(
                form=mock_form,
                field=DisplayIntegerField(
                    label="Linéaire de haie pris en compte pour la conditionnalité PAC :",
                    display_help_text="Les alignements d’arbres sont exclus des règles de conditionnalité PAC.",
                    required=False,
                    min_value=0,
                    display_unit="m",
                ),
                name="lineaire_detruit_pac",
            )

            fields = insert_before(
                fields, "lineaire_detruit_pac", lineaire_detruit_pac, "lineaire_total"
            )

        return fields


def get_moulinette_class_from_site(site):
    """Return the correct Moulinette class depending on the current site."""

    domain_class = {
        settings.ENVERGO_AMENAGEMENT_DOMAIN: MoulinetteAmenagement,
        settings.ENVERGO_HAIE_DOMAIN: MoulinetteHaie,
    }
    cls = domain_class.get(site.domain, None)
    if cls is None:
        raise RuntimeError(f"Unknown site for domain {site.domain}")
    return cls


def get_moulinette_class_from_url(url):
    """Return the correct Moulinette class depending on the current site."""

    if "envergo" in url:
        cls = MoulinetteAmenagement
    elif "haie" in url:
        cls = MoulinetteHaie
    else:
        raise RuntimeError("Cannot find the moulinette to use")
    return cls<|MERGE_RESOLUTION|>--- conflicted
+++ resolved
@@ -445,11 +445,7 @@
                 entries=polygons,
                 truncate=False,
                 zoom=None,
-<<<<<<< HEAD
-                ratio="ratio-2x1 ratio-sm-4x5",
-=======
                 ratio_classes="ratio-2x1 ratio-sm-4x5",
->>>>>>> ae3fe1b4
                 fixed=False,
             )
             return map
