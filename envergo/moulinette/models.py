--- conflicted
+++ resolved
@@ -97,11 +97,8 @@
     ("alignement_arbres", "Alignements d'arbres (L350-3)"),
     ("urbanisme_haie", "Urbanisme haie"),
     ("reserves_naturelles", "Réserves naturelles"),
-<<<<<<< HEAD
     ("code_rural_haie", "Code rural"),
-=======
     ("regime_unique_haie", "Régime unique haie"),
->>>>>>> bb164325
 )
 
 
@@ -2198,11 +2195,8 @@
         "alignement_arbres",
         "urbanisme_haie",
         "reserves_naturelles",
-<<<<<<< HEAD
         "code_rural_haie",
-=======
         "regime_unique_haie",
->>>>>>> bb164325
     ]
     home_template = "haie/moulinette/home.html"
     result_template = "haie/moulinette/result.html"
