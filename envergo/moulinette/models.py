import logging
from abc import ABC, abstractmethod
from collections import OrderedDict

from django.conf import settings
from django.contrib.gis.db.models import MultiPolygonField
from django.contrib.gis.db.models.functions import Distance
from django.contrib.gis.geos import Point
from django.contrib.gis.measure import Distance as D
from django.contrib.postgres.fields import ArrayField
from django.db import models
from django.db.models import Case, F, IntegerField, Prefetch, Q
from django.db.models import Value as V
from django.db.models import When
from django.db.models.functions import Cast, Concat
from django.http import QueryDict
from django.urls import reverse
from django.utils.safestring import mark_safe
from django.utils.translation import gettext_lazy as _
from model_utils import Choices
from phonenumber_field.modelfields import PhoneNumberField

from envergo.evaluations.models import RESULTS
from envergo.geodata.models import Department, Zone
from envergo.moulinette.fields import CriterionEvaluatorChoiceField
from envergo.moulinette.forms import (
    MoulinetteFormAmenagement,
    MoulinetteFormHaie,
    TriageFormHaie,
)
from envergo.moulinette.regulations import Map, MapPolygon
from envergo.moulinette.utils import list_moulinette_templates
from envergo.utils.urls import update_qs

# WGS84, geodetic coordinates, units in degrees
# Good for storing data and working wordwide
EPSG_WGS84 = 4326

# Projected coordinates
# Used for displaying tiles in web map systems (OSM, GoogleMaps)
# Good for working in meters
EPSG_MERCATOR = 3857


logger = logging.getLogger(__name__)

HAIE_REGULATIONS = ["conditionnalite_pac", "dep"]

# A list of required action stakes.
# For example, a user might learn that an action is required, to check if the
# project is subject to the Water Law. Or if the project is forbidden.
STAKES = Choices(
    ("soumis", "Soumis"),
    ("interdit", "Interdit"),
)

REGULATIONS = Choices(
    ("loi_sur_leau", "Loi sur l'eau"),
    ("natura2000", "Natura 2000"),
    ("eval_env", "Évaluation environnementale"),
    ("sage", "Règlement de SAGE"),
    ("conditionnalite_pac", "Conditionnalité PAC"),
    ("dep", "Dérogation « espèces protégées »"),
)


# This is to use in model fields `default` attribute
def all_regulations():
    return list(dict(REGULATIONS._doubles).keys())


class Regulation(models.Model):
    """A single regulation (e.g Loi sur l'eau)."""

    regulation = models.CharField(_("Regulation"), max_length=64, choices=REGULATIONS)
    weight = models.PositiveIntegerField(_("Order"), default=1)

    has_perimeters = models.BooleanField(
        _("Has perimeters"),
        default=False,
        help_text=_("Is this regulation linked to local perimetres?"),
    )
    show_map = models.BooleanField(
        _("Show perimeter map"),
        help_text=_("The perimeter's map will be displayed, if it exists"),
        default=False,
    )
    polygon_color = models.CharField(_("Polygon color"), max_length=7, default="blue")

    class Meta:
        verbose_name = _("Regulation")
        verbose_name_plural = _("Regulations")

    def __str__(self):
        return self.get_regulation_display()

    def __getattr__(self, attr):
        """Returns the corresponding criterion.

        Allows to do something like this:
        moulinette.loi_sur_leau.zone_humide to fetch the correct regulation.
        """

        def select_criterion(criterion):
            return criterion.slug == attr

        # If we just call `self.criteria.all(), we will trigger a recursive call
        # to __getattr__.
        # To avoid this, we get that data from the prefetched cache instead
        if (
            "_prefetched_objects_cache" in self.__dict__
            and "criteria" in self.__dict__["_prefetched_objects_cache"]
        ):
            criteria = self.__dict__["_prefetched_objects_cache"]["criteria"]
            if criteria:
                criterion = next(filter(select_criterion, criteria), None)
                if criterion:
                    return criterion
        val = getattr(super(), attr)
        return val

    def get_criterion(self, criterion_slug):
        """Return the criterion with the given slug."""

        def select_criterion(criterion):
            return criterion.slug == criterion_slug

        criterion = next(filter(select_criterion, self.criteria.all()), None)
        if criterion is None:
            logger.warning(f"Criterion {criterion_slug} not found.")
        return criterion

    def get_optional_criteria(self):
        optional_criteria = [
            c
            for c in self.criteria.all()
            if c.is_optional and c.result != "non_disponible"
        ]
        return optional_criteria

    def evaluate(self, moulinette):
        """Evaluate the regulation and all its criterions.

        Note : the `distance` field is not a member of the Criterion model,
        it is added with an annotation in the `get_regulations` method.
        """
        self.moulinette = moulinette
        for criterion in self.criteria.all():
            criterion.evaluate(moulinette, criterion.distance)

    @property
    def slug(self):
        return self.regulation

    @property
    def title(self):
        return self.get_regulation_display()

    @property
    def subtitle(self):
        subtitle_property = f"{self.regulation}_subtitle"
        sub = getattr(self, subtitle_property, None)
        return sub

    @property
    def eval_env_subtitle(self):
        """Custom subtitle for EvalEnv.

        When an Eval Env evaluation is "non soumis", we need to display that not
        all "rubriques" have been evaluated.
        """
        if self.result != "non_soumis":
            return None

        optional_criteria = [
            c
            for c in self.criteria.all()
            if c.is_optional and c.result != "non_disponible"
        ]
        subtitle = "(rubrique 39)" if not optional_criteria else None
        return subtitle

    def is_activated(self):
        """Is the regulation activated in the moulinette config?"""

        if not self.moulinette.has_config():
            return False

        config = self.moulinette.config
        regulations_available = config.regulations_available
        activated = self.regulation in regulations_available
        return activated

    def show_criteria(self):
        """Should the criteria be displayed?

        We musn't display criteria if the regulation or associated perimeters are
        not activated yet.
        """

        activated_perimeters = [p for p in self.perimeters.all() if p.is_activated]
        return self.is_activated() and (
            (not self.has_perimeters)
            or (self.has_perimeters and any(activated_perimeters))
        )

    @property
    def result(self):
        """Compute global result from individual criterions.

        When we perform an evaluation, a single regulation has many criteria.
        Criteria can have different results, but we display a single value for
        the regulation result.

        We can reduce different criteria results into a single regulation
        result because results have different priorities.

        For example, if a single criterion has the "interdit" result, the
        regulation result will be "interdit" too, no matter what the other
        criteria results are. Then it will be "soumis", etc.

        Different regulations have different set of possible result values, e.g
        only the Évaluation environnementale regulation has the "cas par cas" or
        "systematique" results, but the cascade still works.
        """

        # We start by handling edge cases:
        # - when the regulation is not activated for the department
        # - when the perimeter is not activated
        # - when no perimeter is found
        if not self.is_activated():
            return RESULTS.non_active

        if self.has_perimeters:
            all_perimeters = self.perimeters.all()
            activated_perimeters = [p for p in all_perimeters if p.is_activated]
            if all_perimeters and not any(activated_perimeters):
                return RESULTS.non_disponible
            if not all_perimeters:
                return RESULTS.non_concerne

        # From this point, we made sure every data (regulation, perimeter) is existing
        # and activated

        cascade = [
            RESULTS.interdit,
            RESULTS.systematique,
            RESULTS.cas_par_cas,
            RESULTS.soumis,
            RESULTS.action_requise,
            RESULTS.a_verifier,
            RESULTS.iota_a_verifier,
            RESULTS.non_soumis,
            RESULTS.non_concerne,
            RESULTS.non_disponible,
        ]
        results = [criterion.result for criterion in self.criteria.all()]
        result = None
        for status in cascade:
            if status in results:
                result = status
                break

        # If there is no criterion at all, we have to set a default value
        if result is None:
            if self.has_perimeters:
                result = RESULTS.non_soumis
            else:
                result = RESULTS.non_disponible

        return result

    def required_actions(self, stake=None):
        """Return the list of required actions for the given stake."""

        if stake:
            actions = [
                c.required_action
                for c in self.criteria.all()
                if c.required_action
                and c.result == "action_requise"
                and c.required_action_stake == stake
            ]
        else:
            actions = [
                c.required_action
                for c in self.criteria.all()
                if c.required_action and c.result == "action_requise"
            ]
        return list(set(actions))

    def required_actions_soumis(self):
        return self.required_actions(STAKES.soumis)

    def required_actions_interdit(self):
        return self.required_actions(STAKES.interdit)

    # FIXME: all the impacts of the matched criteria will be displayed, even
    # when said criteria have a "non soumis" result.
    def project_impacts(self):
        impacts = [c.project_impact for c in self.criteria.all() if c.project_impact]
        return impacts

    def discussion_contacts(self):
        contacts = [
            c.discussion_contact for c in self.criteria.all() if c.discussion_contact
        ]
        return contacts

    def ein_out_of_n2000_site(self):
        """Is the project subject to n2000 even if it is not in a Natura 2000 zone ?

        There is an edge case for the Natura2000 regulation.
        Projects can be subject to Natura2000 only
        because they are subject to IOTA or Evaluation Environnemental, even though they are outside
        Natura 2000 zones.
        """
        criteria_slugs = [c.slug for c in self.criteria.all()]
        return criteria_slugs and all(
            item in ["iota", "eval_env"] for item in criteria_slugs
        )

    def autorisation_urba_needed(self):
        """Is an "autorisation d'urbanisme" needed?

        This is a custom check for the N2000 regulation.
        Such an authorization is required if the answer to the "autorisation d'urbanisme"
        question is anything other than "no".

        Also, the value is "True" by default if the "autorisation_urba" question is
        not present.
        """

        try:
            autor_urba_form = self.get_criterion("autorisation_urba").get_form()
            if (
                autor_urba_form.is_valid()
                and autor_urba_form.cleaned_data["autorisation_urba"] == "none"
            ):
                return False
        except AttributeError:
            pass

        return True

    def display_perimeter(self):
        """Should / can a perimeter be displayed?"""
        return self.is_activated() and bool(self.perimeters.all())

    @property
    def map(self):
        """Returns a map to be displayed for the regulation.

        Returns a `envergo.moulinette.regulations.Map` object or None.
        This map object will be serialized to Json and passed to a Leaflet
        configuration script.
        """

        # We use visually distinctive color palette to display perimeters.
        # https://d3js.org/d3-scale-chromatic/categorical#schemeTableau10
        palette = [
            self.polygon_color,
            "#4e79a7",
            "#e15759",
            "#76b7b2",
            "#59a14f",
            "#edc949",
            "#af7aa1",
            "#ff9da7",
            "#9c755f",
            "#bab0ab",
        ]
        perimeters = self.perimeters.all()
        if perimeters:
            polygons = [
                MapPolygon(
                    [perimeter], palette[counter % len(palette)], perimeter.map_legend
                )
                for counter, perimeter in enumerate(perimeters)
            ]
            map = Map(
                type="regulation",
                center=self.moulinette.catalog["coords"],
                entries=polygons,
                truncate=False,
                zoom=None,
                ratio="2x1",
                fixed=False,
            )
            return map

        return None

    def display_map(self):
        """Should / can a perimeter map be displayed?"""
        return all((self.is_activated(), self.show_map, self.map))

    def has_several_perimeters(self):
        return len(self.perimeters.all()) > 1


class Criterion(models.Model):
    """A single criteria for a regulation (e.g. Loi sur l'eau > Zone humide)."""

    backend_title = models.CharField(
        _("Admin title"),
        help_text=_("For backend usage only"),
        max_length=256,
    )
    title = models.CharField(
        _("Title"), help_text=_("For frontend usage"), max_length=256
    )
    subtitle = models.CharField(_("Subtitle"), max_length=256, blank=True)
    header = models.CharField(_("Header"), max_length=4096, blank=True)
    regulation = models.ForeignKey(
        "moulinette.Regulation",
        verbose_name=_("Regulation"),
        on_delete=models.PROTECT,
        related_name="criteria",
    )
    perimeter = models.ForeignKey(
        "moulinette.Perimeter",
        verbose_name=_("Perimeter"),
        on_delete=models.PROTECT,
        related_name="criteria",
        null=True,
        blank=True,
    )
    activation_map = models.ForeignKey(
        "geodata.Map",
        verbose_name=_("Activation map"),
        on_delete=models.PROTECT,
        related_name="criteria",
    )
    activation_distance = models.PositiveIntegerField(
        _("Activation distance"), default=0
    )
    evaluator = CriterionEvaluatorChoiceField(_("Evaluator"))
    evaluator_settings = models.JSONField(
        _("Evaluator settings"), default=dict, blank=True
    )
    is_optional = models.BooleanField(
        _("Is optional"),
        default=False,
        help_text=_("Only show this criterion to admin users"),
    )
    weight = models.PositiveIntegerField(_("Order"), default=1)
    required_action = models.CharField(
        _("Required action"),
        help_text="Le porteur doit s'assurer que son projet…",
        max_length=256,
        blank=True,
    )
    required_action_stake = models.CharField(
        _("Required action stake"), choices=STAKES, max_length=32, blank=True
    )
    project_impact = models.CharField(
        _("Project impact"),
        help_text="Au vu des informations saisies, le projet…",
        max_length=256,
        blank=True,
    )
    discussion_contact = models.TextField(
        _("Discussion contact (html)"),
        help_text="Le porteur de projet peut se rapprocher…",
        blank=True,
    )

    class Meta:
        verbose_name = _("Criterion")
        verbose_name_plural = _("Criteria")

    def __str__(self):
        return self.title

    @property
    def slug(self):
        return self.evaluator.slug

    @property
    def unique_slug(self):
        return f"{self.regulation.slug}__{self.slug}"

    def evaluate(self, moulinette, distance):
        """Initialize and run the actual evaluator."""

        # Before the evaluation, let's create a `MoulinetteTemplate` dict
        # It would make more sense to do this in the `__init__` method, but
        # the templates would have not be prefetched yet.
        self._templates = {t.key: t for t in self.templates.all()}

        self.moulinette = moulinette
        self._evaluator = self.evaluator(moulinette, distance, self.evaluator_settings)
        self._evaluator.evaluate()

    @property
    def result_code(self):
        """Return the criterion result code."""
        if not hasattr(self, "_evaluator"):
            raise RuntimeError(
                "Criterion must be evaluated before accessing the result code."
            )

        return self._evaluator.result_code

    @property
    def result(self):
        """Return the criterion result."""
        if not hasattr(self, "_evaluator"):
            raise RuntimeError(
                "Criterion must be evaluated before accessing the result."
            )

        return self._evaluator.result

    def should_be_displayed(self):
        """Should the criterion result be displayed?

        When their result is not available, optional criteria should not be displayed.
        """
        if hasattr(self._evaluator, "should_be_displayed"):
            result = self._evaluator.should_be_displayed()
        else:
            result = not (self.is_optional and self.result == RESULTS.non_disponible)
        return result

    @property
    def map(self):
        """Returns a map to be displayed for a single criterion.

        Returns a `envergo.moulinette.regulations.Map` object or None.
        This map object will be serialized to Json and passed to a Leaflet
        configuration script.
        """
        if not hasattr(self, "_evaluator"):
            raise RuntimeError(
                "Criterion must be evaluated before accessing the result code."
            )

        try:
            map = self._evaluator.get_map()
        except:  # noqa
            map = None
        return map

    def get_form_class(self):
        if not hasattr(self, "_evaluator"):
            raise RuntimeError(
                "Criterion must be evaluated before accessing the form class."
            )

        return self._evaluator.form_class

    def get_form(self):
        if not hasattr(self, "_evaluator"):
            raise RuntimeError("Criterion must be evaluated before accessing the form.")

        return self._evaluator.get_form()

    def get_settings_form(self):
        settings_form_class = getattr(self.evaluator, "settings_form_class", None)
        if settings_form_class:
            if self.evaluator_settings:
                form = settings_form_class(self.evaluator_settings)
            else:
                form = settings_form_class()
        else:
            form = None
        return form

    def get_template(self, template_key):
        return self._templates.get(template_key, None)


class Perimeter(models.Model):
    """A perimeter is an administrative zone.

    Examples of perimeters:
     - Sage GMRE
     - Marais de Vilaine

    Perimeters are related to regulations (e.g Natura 2000 Marais de Vilaine).

    """

    backend_name = models.CharField(
        _("Backend name"), help_text=_("For admin usage only"), max_length=256
    )
    name = models.CharField(_("Name"), max_length=256)
    is_activated = models.BooleanField(
        _("Is activated"),
        help_text=_("Check if all criteria have been set"),
        default=False,
    )
    regulation = models.ForeignKey(
        "moulinette.Regulation",
        verbose_name=_("Regulation"),
        on_delete=models.PROTECT,
        related_name="perimeters",
    )
    activation_map = models.ForeignKey(
        "geodata.Map",
        verbose_name=_("Map"),
        related_name="perimeters",
        on_delete=models.PROTECT,
    )
    activation_distance = models.PositiveIntegerField(
        _("Activation distance"), default=0
    )
    url = models.URLField(_("Url"), blank=True)
    contact_name = models.CharField(_("Contact name"), max_length=256, blank=True)
    contact_url = models.URLField(_("Contact url"), blank=True)
    contact_phone = PhoneNumberField(_("Contact phone"), blank=True)
    contact_email = models.EmailField(_("Contact email"), blank=True)

    map_legend = models.CharField(_("Map legend"), max_length=256, blank=True)
    rules_url = models.URLField(_("Rules url"), blank=True)

    class Meta:
        verbose_name = _("Perimeter")
        verbose_name_plural = _("Perimeters")

    def __str__(self):
        return self.name

    def has_contact(self):
        return any(
            (
                self.contact_url,
                self.contact_phone,
                self.contact_email,
            )
        )

    @property
    def contact(self):
        """Format an address string."""
        lines = [f"<strong>{self.contact_name or self.name}</strong>"]
        if self.contact_phone:
            lines.append(
                f'Téléphone : <a href="tel:{self.contact_phone}">{self.contact_phone.as_national}</a>'
            )
        if self.contact_url:
            lines.append(
                f'Site web : <a href="{self.contact_url}" target="_blank" rel="noopener">{self.contact_url}</a>'
            )
        if self.contact_email:
            lines.append(
                f'Email : <a href="mailto:{self.contact_email}">{self.contact_email}</a>'
            )
        contact = f"""
        <div class="fr-highlight fr-mb-2w fr-ml-0 fr-mt-1w">
            <address>
                {"<br/>".join(lines)}
            </address>
            </div>
        """
        return mark_safe(contact)


class ConfigBase(models.Model):
    department = models.OneToOneField(
        "geodata.Department",
        verbose_name=_("Department"),
        on_delete=models.PROTECT,
        related_name="%(class)s",
    )
    is_activated = models.BooleanField(
        _("Is activated"),
        help_text=_("Is the moulinette available for this department?"),
        default=False,
    )

    class Meta:
        abstract = True

    def __str__(self):
        return self.department.get_department_display()


class ConfigAmenagement(ConfigBase):
    """Some moulinette content depends on the department.

    This object is dedicated to the Amenagement moulinette. For Haie, see ConfigHaie.
    """

    regulations_available = ArrayField(
        base_field=models.CharField(max_length=64, choices=REGULATIONS),
        blank=True,
        default=list,
    )
    zh_doubt = models.BooleanField("Tout le département en ZH doute", default=False)
    ddtm_water_police_email = models.EmailField(
        "E-mail DDT(M) police de l'eau", blank=True
    )
    ddtm_n2000_email = models.EmailField("E-mail DDT(M) Natura 2000", blank=True)
    dreal_eval_env_email = models.EmailField("E-mail DREAL pôle eval env", blank=True)
    dreal_department_unit_url = models.URLField("Url UD DREAL", blank=True)
    lse_contact_ddtm = models.TextField("LSE > Contact DDTM")
    lse_free_mention = models.TextField(
        "LSE > Mention libre « autres rubriques »", blank=True
    )
    n2000_contact_ddtm_info = models.TextField("N2000 > Contact DDTM info")
    n2000_contact_ddtm_instruction = models.TextField(
        "N2000 > Contact DDTM instruction"
    )
    n2000_procedure_ein = models.TextField("N2000 > Procédure EIN")
    n2000_lotissement_proximite = models.TextField(
        "N2000 > Précision proximité immédiate",
        blank=True,
    )
    evalenv_procedure_casparcas = models.TextField("EvalEnv > Procédure cas par cas")
    criteria_values = models.JSONField(
        "Valeurs des critères", default=dict, null=False, blank=True
    )

    class Meta:
        verbose_name = _("Config amenagement")
        verbose_name_plural = _("Configs amenagement")


class ConfigHaie(ConfigBase):
    """Some moulinette content depends on the department.

    This object is dedicated to the Haie moulinette. For Amenagement, see ConfigAmenagement.
    """

    regulations_available = HAIE_REGULATIONS

    department_guichet_unique_url = models.URLField(
        "Url du guichet unique de la haie du département (si existant)", blank=True
    )

    contacts_and_links = models.TextField(
        "Liste des contacts et liens utiles", blank=True
    )

    def __str__(self):
        return self.department.get_department_display()

    class Meta:
        verbose_name = "Config haie"
        verbose_name_plural = "Configs haie"


TEMPLATE_KEYS = [
    "autorisation_urba_pa",
    "autorisation_urba_pa_lotissement",
    "autorisation_urba_pc",
    "autorisation_urba_amenagement_dp",
    "autorisation_urba_construction_dp",
    "autorisation_urba_none",
    "autorisation_urba_other",
]


def get_all_template_keys():
    tpls = TEMPLATE_KEYS + list(list_moulinette_templates())
    return zip(tpls, tpls)


class MoulinetteTemplate(models.Model):
    """A custom moulinette template that can be admin edited.

    Templates can be associated to departments (through ConfigAmenagement) or
    criteria.
    """

    config = models.ForeignKey(
        "moulinette.ConfigAmenagement",
        verbose_name=_("Config"),
        on_delete=models.PROTECT,
        related_name="templates",
        null=True,
    )
    criterion = models.ForeignKey(
        "moulinette.Criterion",
        verbose_name=_("Criterion"),
        on_delete=models.PROTECT,
        related_name="templates",
        null=True,
    )
    key = models.CharField(_("Key"), choices=get_all_template_keys(), max_length=512)
    content = models.TextField(_("Content"), blank=True, default="")

    class Meta:
        verbose_name = _("Moulinette template")
        verbose_name_plural = _("Moulinette templates")
        constraints = [
            # Make sure the template is associated with a single related object
            models.CheckConstraint(
                check=Q(config__isnull=False, criterion=None)
                | Q(criterion__isnull=False, config=None),
                name="relation_to_single_object",
            ),
            # Make sure each criterion / config cannot have duplicate templates
            models.UniqueConstraint(
                fields=["config", "key"],
                condition=Q(config__isnull=False),
                name="unique_template_config_key",
            ),
            models.UniqueConstraint(
                fields=["criterion", "key"],
                condition=Q(criterion__isnull=False),
                name="unique_template_criterion_key",
            ),
        ]


class MoulinetteCatalog(dict):
    """Custom class responsible for fetching data used in regulation evaluations.

    The catalog is passed to Regulation and Criterion objects, and those objects
    can contribute data to the dictionary.

    But some data is used in several criterions, so it must be fetched beforehand.
    """

    def __missing__(self, key):
        """If the data is not in the dict, use a method to fetch it."""

        if not hasattr(self, key):
            raise KeyError(f"Donnée manquante : {key}")

        method = getattr(self, key)
        value = method()
        self[key] = value
        return value


class Moulinette(ABC):
    """Automatic environment law evaluation processing tool.

    Given a bunch of relevant user provided data, we try to perform an
    automatic computation and tell if the project is subject to the Water Law
    or other regulations.
    """

    REGULATIONS = [
        "loi_sur_leau",
        "natura2000",
        "eval_env",
        "sage",
        "conditionnalite_pac",
        "dep",
    ]

    def __init__(self, data, raw_data, activate_optional_criteria=True):
        if isinstance(raw_data, QueryDict):
            self.raw_data = raw_data.dict()
        else:
            self.raw_data = raw_data
        self.catalog = MoulinetteCatalog(**data)
        self.catalog.update(self.get_catalog_data())

        # Some criteria must be hidden to normal users in the
        self.activate_optional_criteria = activate_optional_criteria

        self.department = self.get_department()

        self.config = self.catalog["config"] = self.get_config()
        if self.config and self.config.id and hasattr(self.config, "templates"):
            self.templates = {t.key: t for t in self.config.templates.all()}
        else:
            self.templates = {}

        self.evaluate()

    @property
    def regulations(self):
        if not hasattr(self, "_regulations"):
            self._regulations = self.get_regulations()
        return self._regulations

    @regulations.setter
    def regulations(self, value):
        self._regulations = value

    def evaluate(self):
        for regulation in self.regulations:
            regulation.evaluate(self)

    def has_config(self):
        return bool(self.config)

    @abstractmethod
    def get_config(self):
        pass

    def get_template(self, template_key):
        """Return the MoulinetteTemplate with the given key."""

        return self.templates.get(template_key, None)

    @classmethod
    def get_home_template(cls):
        """Return the template to display the result page."""

        if not hasattr(cls, "home_template"):
            raise AttributeError("No result template found.")
        return cls.home_template

    def get_result_template(self):
        """Return the template to display the result page."""

        if not hasattr(self, "result_template"):
            raise AttributeError("No result template found.")
        return self.result_template

    def get_debug_result_template(self):
        """Return the template to display the result page."""

        if not hasattr(self, "debug_result_template"):
            raise AttributeError("No result template found.")
        return self.debug_result_template

    def get_result_non_disponible_template(self):
        """Return the template to display the result_non_disponible page."""

        if not hasattr(self, "result_non_disponible"):
            raise AttributeError("No result_non_disponible template found.")
        return self.result_non_disponible

    def get_result_available_soon_template(self):
        """Return the template to display the result_available_soon page."""

        if not hasattr(self, "result_available_soon"):
            raise AttributeError("No result_available_soon template found.")
        return self.result_available_soon

    @classmethod
    def get_main_form_class(cls):
        """Return the form class for the main questions."""

        if not hasattr(cls, "main_form_class"):
            raise AttributeError("No main form class found.")
        return cls.main_form_class

    def get_criteria(self):
        """Fetch relevant criteria for evaluation.

        We don't actually use the criteria directly, the returned queryset will only
        be used in a prefetch_related call when we fetch the regulations.
        """
        criteria = (
            Criterion.objects.order_by("weight")
            .distinct("weight", "id")
            .prefetch_related("templates")
            .annotate(distance=Cast(0, IntegerField()))
        )

        # We might have to filter out optional criteria
        if not self.activate_optional_criteria:
            criteria = criteria.exclude(is_optional=True)

        return criteria

    @classmethod
    def get_optionnal_criteria(self):
        """Fetch optionnal criteria used by this moulinette regulations."""
        criteria = Criterion.objects.filter(
            is_optional=True, regulation__regulation__in=self.REGULATIONS
        ).order_by("weight")

        return criteria

    def get_regulations(self):
        """Find the activated regulations and their criteria."""

        criteria = self.get_criteria()
        regulations = (
            Regulation.objects.filter(regulation__in=self.REGULATIONS)
            .order_by("weight")
            .prefetch_related(Prefetch("criteria", queryset=criteria))
        )
        return regulations

    def get_catalog_data(self):
        return {}

    def is_evaluation_available(self):
        return self.config and self.config.is_activated

    def has_missing_data(self):
        """Make sure all the data required to compute the result is provided."""

        form_errors = []
        for regulation in self.regulations:
            for criterion in regulation.criteria.all():
                form = criterion.get_form()
                # We check for each form for errors
                if form:
                    form.full_clean()

                    # For optional forms, we only check for errors if the form
                    # was activated (the "activate" checkbox was selected)
                    if (
                        criterion.is_optional
                        and self.activate_optional_criteria
                        and form.is_activated()
                    ):
                        form_errors.append(not form.is_valid())
                    elif not criterion.is_optional:
                        form_errors.append(not form.is_valid())

        return any(form_errors)

    def cleaned_additional_data(self):
        """Return combined additional data from custom criterion forms."""

        data = {}
        for regulation in self.regulations:
            for criterion in regulation.criteria.all():
                form = criterion.get_form()
                if form and form.is_valid():
                    data.update(form.cleaned_data)

        return data

    def __getattr__(self, attr):
        """Returns the corresponding regulation.

        Allows to do something like this:
        moulinette.loi_sur_leau to fetch the correct regulation.
        """
        if attr in self.REGULATIONS:
            return self.get_regulation(attr)
        else:
            return super().__getattr__(attr)

    def get_regulation(self, regulation_slug):
        """Return the regulation with the given slug."""

        def select_regulation(regulation):
            return regulation.slug == regulation_slug

        regul = next(filter(select_regulation, self.regulations), None)
        if regul is None:
            logger.warning(f"Regulation {regulation_slug} not found.")
        return regul

    def result_data(self):
        """Export all results data as a dict."""

        result = {}
        for regulation in self.regulations:
            result[regulation.slug] = {
                "result": regulation.result,
                "criterions": {},
            }
            for criterion in regulation.criteria.all():
                result[regulation.slug]["criterions"][criterion.slug] = criterion.result

        return result

    def additional_form_classes(self):
        """Return the list of forms for additional questions.

        Some criteria need more data to return an answer. Here, we gather all
        the forms to gather this data.
        """

        forms = []

        for regulation in self.regulations:
            for criterion in regulation.criteria.all():
                if not criterion.is_optional:
                    form_class = criterion.get_form_class()
                    if form_class and form_class not in forms:
                        forms.append(form_class)

        return forms

    def main_form(self):
        """Get the instanciated main form questions."""

        form_class = self.get_main_form_class()
        return form_class(self.raw_data)

    def additional_forms(self):
        """Get a list of instanciated additional questions forms."""

        form_classes = self.additional_form_classes()
        forms = []
        for form_class in form_classes:
            form = form_class(self.raw_data)

            # Some forms end up with no fields, depending on the project data
            # so we just skip them
            if form.fields:
                forms.append(form)
        return forms

    def additional_fields(self):
        """Get a {field_name: field} dict of all additional questions fields."""

        forms = self.additional_forms()
        fields = OrderedDict()
        for form in forms:
            for field in form:
                if field.name not in fields:
                    fields[field.name] = field
        return fields

    def optional_form_classes(self):
        """Return the list of forms for optional questions."""
        forms = []

        for regulation in self.regulations:
            for criterion in regulation.criteria.all():
                if criterion.is_optional:
                    form_class = criterion.get_form_class()
                    if form_class and form_class not in forms:
                        forms.append(form_class)

        return forms

    def optional_forms(self):
        form_classes = self.optional_form_classes()
        forms = []
        for form_class in form_classes:
            form = form_class(self.raw_data)
            if form.fields:
                forms.append(form)
        return forms

    @abstractmethod
    def summary(self):
        """Build a data summary, for analytics purpose."""
        raise NotImplementedError

    @property
    def result(self):
        """Compute global result from individual regulation results."""

        results = [regulation.result for regulation in self.regulations]

        # TODO Handle other statuses non_concerne, non_disponible, a_verifier
        rules = [
            ((RESULTS.interdit,), RESULTS.interdit),
            (
                (RESULTS.soumis, RESULTS.systematique, RESULTS.cas_par_cas),
                RESULTS.soumis,
            ),
            ((RESULTS.action_requise,), RESULTS.action_requise),
            ((RESULTS.non_soumis,), RESULTS.non_soumis),
            ((RESULTS.non_disponible,), RESULTS.non_disponible),
        ]

        result = None
        for rule_statuses, rule_result in rules:
            if any(rule_status in results for rule_status in rule_statuses):
                result = rule_result
                break

        result = result or RESULTS.non_soumis

        return result

    def all_required_actions(self):
        for regulation in self.regulations:
            for required_action in regulation.required_actions():
                yield required_action

    def all_required_actions_soumis(self):
        for regulation in self.regulations:
            for required_action in regulation.required_actions_soumis():
                yield required_action

    def all_required_actions_interdit(self):
        for regulation in self.regulations:
            for required_action in regulation.required_actions_interdit():
                yield required_action

    @classmethod
    def get_form_template(cls):
        """Return the template name for the moulinette."""

        if not hasattr(cls, "form_template"):
            raise AttributeError("No form template name found.")
        return cls.form_template

    @abstractmethod
    def get_debug_context(self):
        """Add some data to display on the debug page"""
        raise NotImplementedError

    @classmethod
    @abstractmethod
    def get_triage_params(cls):
        """Add some data to display on the debug page"""
        raise NotImplementedError

    @classmethod
    def get_extra_context(cls, request):
        """return extra context data for the moulinette views.
        You can use this method to add some context specific to your site : Haie or Amenagement
        """

        return {}


class MoulinetteAmenagement(Moulinette):
    REGULATIONS = ["loi_sur_leau", "natura2000", "eval_env", "sage"]
    home_template = "amenagement/moulinette/home.html"
    result_template = "amenagement/moulinette/result.html"
    debug_result_template = "amenagement/moulinette/result_debug.html"
    result_available_soon = "amenagement/moulinette/result_available_soon.html"
    result_non_disponible = "amenagement/moulinette/result_non_disponible.html"
    form_template = "amenagement/moulinette/form.html"
    main_form_class = MoulinetteFormAmenagement

    def get_regulations(self):
        """Find the activated regulations and their criteria."""

        perimeters = self.get_perimeters()

        regulations = (
            super()
            .get_regulations()
            .prefetch_related(Prefetch("perimeters", queryset=perimeters))
        )
        return regulations

    def get_perimeters(self):
        coords = self.catalog["coords"]

        perimeters = (
            Perimeter.objects.filter(
                activation_map__zones__geometry__dwithin=(
                    coords,
                    F("activation_distance"),
                )
            )
            .annotate(
                geometry=Case(
                    When(
                        activation_map__geometry__isnull=False,
                        then=F("activation_map__geometry"),
                    ),
                    default=F("activation_map__zones__geometry"),
                )
            )
            .annotate(distance=Cast(Distance("geometry", coords), IntegerField()))
            .order_by("id")
            .distinct("id")
            .select_related("activation_map")
            .defer("activation_map__geometry")
        )

        return perimeters

    def get_criteria(self):
        coords = self.catalog["coords"]

        criteria = (
            super()
            .get_criteria()
            .filter(
                activation_map__zones__geometry__dwithin=(
                    coords,
                    F("activation_distance"),
                )
            )
            .annotate(
                geometry=Case(
                    When(
                        activation_map__geometry__isnull=False,
                        then=F("activation_map__geometry"),
                    ),
                    default=F("activation_map__zones__geometry"),
                )
            )
            .annotate(distance=Cast(Distance("geometry", coords), IntegerField()))
            .select_related("activation_map")
            .defer("activation_map__geometry")
        )

        return criteria

    def get_catalog_data(self):
        """Fetch / compute data required for further computations."""

        catalog = super().get_catalog_data()

        lng = self.catalog["lng"]
        lat = self.catalog["lat"]
        catalog["lng_lat"] = Point(float(lng), float(lat), srid=EPSG_WGS84)
        catalog["coords"] = catalog["lng_lat"].transform(EPSG_MERCATOR, clone=True)
        catalog["circle_12"] = catalog["coords"].buffer(12)
        catalog["circle_25"] = catalog["coords"].buffer(25)
        catalog["circle_100"] = catalog["coords"].buffer(100)

        fetching_radius = int(self.raw_data.get("radius", "200"))
        zones = self.get_zones(catalog["coords"], fetching_radius)
        catalog["all_zones"] = zones

        def wetlands_filter(zone):
            return all(
                (
                    zone.map.map_type == "zone_humide",
                    zone.map.data_type in ("certain", "forbidden"),
                )
            )

        catalog["wetlands"] = list(filter(wetlands_filter, zones))

        def potential_wetlands_filter(zone):
            return all(
                (
                    zone.map.map_type == "zone_humide",
                    zone.map.data_type == "uncertain",
                )
            )

        catalog["potential_wetlands"] = list(filter(potential_wetlands_filter, zones))

        def forbidden_wetlands_filter(zone):
            return all(
                (
                    zone.map.map_type == "zone_humide",
                    zone.map.data_type == "forbidden",
                )
            )

        catalog["forbidden_wetlands"] = list(filter(forbidden_wetlands_filter, zones))

        def flood_zones_filter(zone):
            return all(
                (
                    zone.map.map_type == "zone_inondable",
                    zone.map.data_type == "certain",
                )
            )

        catalog["flood_zones"] = list(filter(flood_zones_filter, zones))

        def potential_flood_zones_filter(zone):
            return all(
                (
                    zone.map.map_type == "zone_inondable",
                    zone.map.data_type == "uncertain",
                )
            )

        catalog["potential_flood_zones"] = list(
            filter(potential_flood_zones_filter, zones)
        )

        return catalog

    def get_zones(self, coords, radius=200):
        """Return the Zone objects containing the queried coordinates."""

        zones = (
            Zone.objects.filter(geometry__dwithin=(coords, D(m=radius)))
            .annotate(distance=Cast(Distance("geometry", coords), IntegerField()))
            .annotate(geom=Cast("geometry", MultiPolygonField()))
            .select_related("map")
            .defer("map__geometry")
            .order_by("distance", "map__name")
        )
        return zones

    def summary(self):
        """Build a data summary, for analytics purpose."""

        department = self.department
        department_code = department.department if department else ""

        summary = {
            "lat": f'{self.catalog["lat"]:.5f}',
            "lng": f'{self.catalog["lng"]:.5f}',
            "existing_surface": self.catalog["existing_surface"],
            "created_surface": self.catalog["created_surface"],
            "final_surface": self.catalog["final_surface"],
            "department": department_code,
            "is_eval_available": self.is_evaluation_available(),
        }
        summary.update(self.cleaned_additional_data())

        if self.is_evaluation_available():
            summary["result"] = self.result_data()

        return summary

    def get_department(self):
        lng_lat = self.catalog["lng_lat"]
        department = (
            Department.objects.filter(geometry__contains=lng_lat)
            .select_related("configamenagement")
            .prefetch_related("configamenagement__templates")
            .first()
        )
        return department

    def get_config(self):
        return getattr(self.department, "configamenagement", None)

    def get_debug_context(self):
        # In the debug page, we want to factorize the maps we display, so we order them
        # by map first
        return {
            "grouped_perimeters": self.get_perimeters()
            .order_by(
                "activation_map__name",
                "id",
                "distance",
            )
            .distinct("activation_map__name", "id"),
            "grouped_criteria": self.get_criteria()
            .order_by(
                "activation_map__name",
                "id",
                "distance",
            )
            .distinct("activation_map__name", "id"),
            "grouped_zones": (
                self.catalog["all_zones"]
                .annotate(type=Concat("map__map_type", V("-"), "map__data_type"))
                .order_by("type", "distance", "map__name")
            ),
        }

    @classmethod
    def get_triage_params(cls):
        return set()


class MoulinetteHaie(Moulinette):
<<<<<<< HEAD
    REGULATIONS = ["conditionnalite_pac", "dep"]
    home_template = "haie/moulinette/home.html"
=======
    REGULATIONS = HAIE_REGULATIONS
>>>>>>> 4e5acdfd
    result_template = "haie/moulinette/result.html"
    debug_result_template = "haie/moulinette/result.html"
    result_available_soon = "haie/moulinette/result_non_disponible.html"
    result_non_disponible = "haie/moulinette/result_non_disponible.html"
    form_template = "haie/moulinette/form.html"
    main_form_class = MoulinetteFormHaie

    def get_config(self):
        return getattr(self.department, "confighaie", None)

    def summary(self):
        """Build a data summary, for analytics purpose."""
        # TODO
        summary = {
            "haie": "this is a haie simulation",
        }
        summary.update(self.cleaned_additional_data())

        if self.is_evaluation_available():
            summary["result"] = self.result_data()

        return summary

    def get_debug_context(self):
        return {}

    @classmethod
    def get_triage_params(cls):
        return set(TriageFormHaie.base_fields.keys())

    @classmethod
    def get_extra_context(cls, request):
        """return extra context data for the moulinette views.
        You can use this method to add some context specific to your site : Haie or Amenagement
        """
        context = {}
        form_data = request.GET
        context["triage_url"] = update_qs(reverse("triage"), form_data)

        context["demarche_url"] = settings.DEMARCHES_SIMPLIFIEE_HAIE_URL

        triage_form = TriageFormHaie(data=form_data)
        if triage_form.is_valid():
            context["triage_form"] = triage_form
        else:
            context["redirect_url"] = context["triage_url"]

        department_code = request.GET.get("department", None)
        department = (
            (
                Department.objects.defer("geometry")
                .filter(confighaie__is_activated=True, department=department_code)
                .first()
            )
            if department_code
            else None
        )
        context["department"] = department

        return context

    def get_department(self):
        department_code = self.raw_data.get("department", None)
        department = (
            (
                Department.objects.defer("geometry")
                .select_related("confighaie")
                .filter(department=department_code)
                .first()
            )
            if department_code
            else None
        )

        return department


def get_moulinette_class_from_site(site):
    """Return the correct Moulinette class depending on the current site."""

    domain_class = {
        settings.ENVERGO_AMENAGEMENT_DOMAIN: MoulinetteAmenagement,
        settings.ENVERGO_HAIE_DOMAIN: MoulinetteHaie,
    }
    cls = domain_class.get(site.domain, None)
    if cls is None:
        raise RuntimeError(f"Unknown site for domain {site.domain}")
    return cls


def get_moulinette_class_from_url(url):
    """Return the correct Moulinette class depending on the current site."""

    if "envergo" in url:
        cls = MoulinetteAmenagement
    elif "haie" in url:
        cls = MoulinetteHaie
    else:
        raise RuntimeError("Cannot find the moulinette to use")
    return cls<|MERGE_RESOLUTION|>--- conflicted
+++ resolved
@@ -1428,12 +1428,8 @@
 
 
 class MoulinetteHaie(Moulinette):
-<<<<<<< HEAD
-    REGULATIONS = ["conditionnalite_pac", "dep"]
+    REGULATIONS = HAIE_REGULATIONS
     home_template = "haie/moulinette/home.html"
-=======
-    REGULATIONS = HAIE_REGULATIONS
->>>>>>> 4e5acdfd
     result_template = "haie/moulinette/result.html"
     debug_result_template = "haie/moulinette/result.html"
     result_available_soon = "haie/moulinette/result_non_disponible.html"
