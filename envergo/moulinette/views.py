import json
from collections import OrderedDict
from urllib.parse import parse_qs, urlencode, urlparse

from django.conf import settings
from django.http import HttpResponseRedirect, QueryDict
from django.urls import reverse
from django.views.generic import FormView

from envergo.analytics.forms import FeedbackFormUseful, FeedbackFormUseless
from envergo.analytics.utils import is_request_from_a_bot, log_event
from envergo.evaluations.models import RESULTS
from envergo.geodata.models import Department
from envergo.geodata.utils import get_address_from_coords
from envergo.moulinette.forms import TriageFormHaie
from envergo.moulinette.models import get_moulinette_class_from_site
from envergo.moulinette.utils import compute_surfaces
from envergo.utils.urls import extract_mtm_params, remove_from_qs, update_qs

BODY_TPL = {
    RESULTS.soumis: "moulinette/eval_body_soumis.html",
    RESULTS.action_requise: "moulinette/eval_body_action_requise.html",
    RESULTS.non_soumis: "moulinette/eval_body_non_soumis.html",
}


class MoulinetteMixin:
    """Display the moulinette form and results."""

    def get_form_class(self):
        MoulinetteClass = get_moulinette_class_from_site(self.request.site)
        FormClass = MoulinetteClass.get_main_form_class()
        return FormClass

    def get_initial(self):
        return self.request.GET

    def get_form_kwargs(self):
        """Return the keyword arguments for instantiating the form."""
        kwargs = {
            "initial": self.get_initial(),
            "prefix": self.get_prefix(),
        }

        moulinette_data = None
        GET = self.clean_request_get_parameters()
        if self.request.method == "GET" and GET:
            moulinette_data = GET
        elif self.request.method in ("POST", "PUT"):
            moulinette_data = self.request.POST

        if moulinette_data:
            mutable_data = moulinette_data.copy()
            mutable_data.update(compute_surfaces(moulinette_data))
            kwargs.update({"data": mutable_data})

        return kwargs

    def clean_request_get_parameters(self):
        """Remove parameters that don't belong to the moulinette form.

        Mainly, we want to ignore parameters set by different analytics systems
        because they are messing with the moulinette form processing.
        """
        ignore_prefixes = ["mtm_", "utm_", "pk_", "piwik_", "matomo_"]
        GET = self.get_moulinette_raw_data()
        keys = GET.keys()
        for key in list(keys):
            for prefix in ignore_prefixes:
                if key.startswith(prefix):
                    GET.pop(key)
        return GET

    def get_moulinette_raw_data(self):
        return self.request.GET.copy()

    def get_context_data(self, **kwargs):
        context = super().get_context_data(**kwargs)
        MoulinetteClass = get_moulinette_class_from_site(self.request.site)

        form = context["form"]
        if form.is_valid():
            moulinette = MoulinetteClass(
                form.cleaned_data, form.data, self.should_activate_optional_criteria()
            )
            context["moulinette"] = moulinette
            context.update(moulinette.catalog)

            if moulinette.is_evaluation_available() or self.request.user.is_staff:
                context["additional_forms"] = self.get_additional_forms(moulinette)
                context["additional_fields"] = self.get_additional_fields(moulinette)

                # We need to display a different form style when the "additional forms"
                # first appears, but the way this feature is designed, said forms
                # are always "bound" when they appear. So we have to check for the
                # presence of field keys in the GET parameters.
                additional_forms_bound = False
                field_keys = context["additional_fields"].keys()
                for key in field_keys:
                    if key in self.request.GET:
                        additional_forms_bound = True
                        break
                context["additional_forms_bound"] = additional_forms_bound

            moulinette_data = moulinette.summary()
            context["moulinette_summary"] = json.dumps(moulinette_data)
            context["feedback_form_useful"] = FeedbackFormUseful(
                prefix="useful",
                initial={"feedback": "Oui", "moulinette_data": moulinette_data},
            )
            context["feedback_form_useless"] = FeedbackFormUseless(
                prefix="useless",
                initial={"feedback": "Non", "moulinette_data": moulinette_data},
            )

        # Should we center the map on the given coordinates, or zoom out on
        # the entire country?
        if form.is_bound and "lng" in form.cleaned_data and "lat" in form.cleaned_data:
            lng, lat = form.cleaned_data["lng"], form.cleaned_data["lat"]
            context["display_marker"] = True
            context["center_map"] = [lng, lat]
            context["default_zoom"] = 16
        else:
            # By default, show all metropolitan france in map
            context["display_marker"] = False
            context["center_map"] = [1.7000, 47.000]
            context["default_zoom"] = 5

        context["display_feedback_form"] = not self.request.GET.get("feedback", False)
        context["is_map_static"] = False
        context["visitor_id"] = self.request.COOKIES.get(
            settings.VISITOR_COOKIE_NAME, ""
        )

        if self.should_activate_optional_criteria():
            context["optional_forms"] = self.get_optional_forms(
                context.get("moulinette", None)
            )

        context = {**context, **MoulinetteClass.get_extra_context(self.request)}

        return context

    def render_to_response(self, context, **response_kwargs):
        # We have to store the moulinette since there are no other way
        # to give parameters to `get_template_names`
        self.moulinette = context.get("moulinette", None)
        self.triage_form = context.get("triage_form", None)
        return super().render_to_response(context, **response_kwargs)

    def get_additional_forms(self, moulinette):
        form_classes = moulinette.additional_form_classes()
        forms = []
        for Form in form_classes:
            form = Form(**self.get_form_kwargs())
            if form.fields:
                form.is_valid()
                forms.append(form)

        return forms

    def get_additional_fields(self, moulinette):
        """Return the list of additional criterion fields.

        Sometimes two criterions can ask the same question
        E.g the "Is this a lotissement project?"
        We need to make sure we don't display the same field twice though
        """

        forms = self.get_additional_forms(moulinette)
        fields = OrderedDict()
        for form in forms:
            for field in form:
                if field.name not in fields:
                    fields[field.name] = field

        return fields

    def get_optional_forms(self, moulinette=None):
        """Get the form list for optional criteria.

        If a moulinette object is available, it means the user submitted the form,
        so we can fetch the optional criteria from the moulinette object.

        But we also want to display optional forms on the initial moulinette form,
        so we have no choice but to manually fetch all optional criteria and extracting
        their forms.
        """
        if moulinette:
            form_classes = moulinette.optional_form_classes()
        else:
            form_classes = self.get_all_optional_form_classes()

        forms = []
        for Form in form_classes:
            form_kwargs = self.get_form_kwargs()

            # Every optional form has a "activate" field
            # If unchecked, the form validation must be ignored alltogether
            activate_field = f"{Form.prefix}-activate"
            if "data" in form_kwargs and activate_field not in form_kwargs["data"]:
                form_kwargs.pop("data")

            form = Form(**form_kwargs)
            if form.fields:
                form.is_valid()
                forms.append(form)

        return forms

    def get_all_optional_form_classes(self):
        form_classes = []
        MoulinetteClass = get_moulinette_class_from_site(self.request.site)
        for criterion in MoulinetteClass.get_optionnal_criteria():
            form_class = criterion.evaluator.form_class
            if form_class and form_class not in form_classes:
                form_classes.append(form_class)

        return form_classes

    def get_results_url(self, form):
        """Generates the GET url corresponding to the POST'ed moulinette query.

        We submit the form via a POST method (TBH I don't remember why but there was a reason).
        But since we want the moulinette result to have a distinct url, we immediately redirect
        to the full url.

        We only want to keep useful parameters, i.e the ones that are actually used
        by the moulinette forms.
        """

        get = QueryDict("", mutable=True)
        form_data = form.cleaned_data
        form_data.pop("address", None)
        form_data.pop("existing_surface", None)
        get.update(form_data)

        if hasattr(self, "moulinette"):
            moulinette = self.moulinette
        else:
            MoulinetteClass = get_moulinette_class_from_site(self.request.site)
            moulinette = MoulinetteClass(
                form_data, form.data, self.should_activate_optional_criteria()
            )

        additional_forms = self.get_additional_forms(moulinette)
        for additional_form in additional_forms:
            for field in additional_form:
                get.setlist(
                    field.html_name, additional_form.data.getlist(field.html_name)
                )

        if self.should_activate_optional_criteria():
            optional_forms = self.get_optional_forms(moulinette)
            for optional_form in optional_forms:
                for field in optional_form:
                    get.setlist(
                        field.html_name, optional_form.data.getlist(field.html_name)
                    )

        triage_params = moulinette.get_triage_params()
        if triage_params:
            get.update(
                {key: form.data[key] for key in triage_params if key in form.data}
            )

        url_params = get.urlencode()
        url = reverse("moulinette_result")

        # Scroll to the additional forms if there are missing data
        url_fragment = "#additional-forms" if moulinette.has_missing_data() else ""

        url_with_params = f"{url}?{url_params}{url_fragment}"
        return url_with_params

    def should_activate_optional_criteria(self):
        return self.request.user.is_staff

    def log_moulinette_event(self, moulinette, **kwargs):
        export = moulinette.summary()
        export.update(kwargs)
        export["url"] = self.request.build_absolute_uri()

        mtm_keys = {
            k: v for k, v in self.request.session.items() if k.startswith("mtm_")
        }
        export.update(mtm_keys)
        log_event(
            self.event_category,
            self.event_action,
            self.request,
            **export,
        )


class MoulinetteHome(MoulinetteMixin, FormView):
    def get_template_names(self):
        MoulinetteClass = get_moulinette_class_from_site(self.request.site)
        return MoulinetteClass.get_home_template()

    def get(self, request, *args, **kwargs):
        context = self.get_context_data()
        res = self.render_to_response(context)

        if "redirect_url" in context:
            return HttpResponseRedirect(context["redirect_url"])
        elif self.moulinette:
            return HttpResponseRedirect(self.get_results_url(context["form"]))
        else:
            return res

    def form_valid(self, form):
        return HttpResponseRedirect(self.get_results_url(form))


class MoulinetteResult(MoulinetteMixin, FormView):
    event_category = "simulateur"
    event_action = "soumission"

    def get_template_names(self):
        """Check which template to use depending on the moulinette result."""

        moulinette = self.moulinette
        triage_form = self.triage_form
        is_debug = bool(self.request.GET.get("debug", False))
        is_edit = bool(self.request.GET.get("edit", False))
        is_admin = self.request.user.is_staff

<<<<<<< HEAD
        if moulinette is None:
            MoulinetteClass = get_moulinette_class_from_site(self.request.site)
            template_name = MoulinetteClass.get_home_template()
=======
        if moulinette is None and triage_form is None:
            template_name = "moulinette/home.html"
        elif moulinette is None:
            template_name = "haie/moulinette/triage_result.html"
>>>>>>> 4e5acdfd
        elif is_debug:
            template_name = moulinette.get_debug_result_template()
        elif is_edit:
            template_name = moulinette.get_home_template()
        elif not moulinette.has_config():
            template_name = moulinette.get_result_non_disponible_template()
        elif not (moulinette.is_evaluation_available() or is_admin):
            template_name = moulinette.get_result_available_soon_template()
        elif moulinette.has_missing_data():
            template_name = moulinette.get_home_template()
        else:
            template_name = moulinette.get_result_template()

        return [template_name]

    def get(self, request, *args, **kwargs):
        is_edit = bool(self.request.GET.get("edit", False))
        context = self.get_context_data()
        res = self.render_to_response(context)
        moulinette = self.moulinette
        triage_form = self.triage_form

        if "redirect_url" in context:
            return HttpResponseRedirect(context["redirect_url"])
        elif moulinette:
            if (
                "debug" not in self.request.GET
                and not is_edit
                and not self.validate_results_url(request, context)
            ):
                return HttpResponseRedirect(self.get_results_url(context["form"]))

            if not (
                moulinette.has_missing_data()
                or is_request_from_a_bot(request)
                or is_edit
            ):
                self.log_moulinette_event(moulinette)

            return res
        elif triage_form is not None:
            return res
        else:
            return HttpResponseRedirect(reverse("moulinette_home"))

    def validate_results_url(self, request, context):
        """Check that the url parameter does not contain any unexpected parameter.

        This is useful for cleaning urls from optional criteria parameters.
        """
        expected_url = self.get_results_url(context["form"])
        expected_qs = parse_qs(urlparse(expected_url).query)
        expected_params = set(expected_qs.keys())
        current_url = request.get_full_path()
        current_qs = parse_qs(urlparse(current_url).query)
        current_params = set(current_qs.keys())

        # We don't want to take analytics params into account, so they stay in the url
        current_params = set([p for p in current_params if not p.startswith("mtm_")])

        return expected_params == current_params

    def get_context_data(self, **kwargs):
        context = super().get_context_data(**kwargs)

        moulinette = context.get("moulinette", None)
        # Let's build custom uris for better matomo tracking
        # Depending on the moulinette result, we want to track different uris
        # as if they were distinct pages.
        current_url = self.request.build_absolute_uri()
        share_btn_url = update_qs(current_url, {"mtm_campaign": "share-simu"})
        share_print_url = update_qs(current_url, {"mtm_campaign": "print-simu"})
        debug_result_url = update_qs(current_url, {"debug": "true"})
        result_url = remove_from_qs(current_url, "debug")
        edit_url = (
            update_qs(result_url, {"edit": "true"})
            if moulinette
            else context.get("triage_url", None)
        )
        # Url without any query parameters
        # We want to build "fake" urls for matomo tracking
        # For example, if the current url is /simulateur/resultat/?debug=true,
        # We want to track this as a custom url /simulateur/debug/
        mtm_params = extract_mtm_params(current_url)

        # We want to log the current simulation url stripped from any query parameters
        # except for mtm_ ones
        bare_url = self.request.build_absolute_uri(self.request.path)
        matomo_bare_url = update_qs(bare_url, mtm_params)
        debug_url = self.request.build_absolute_uri(reverse("moulinette_result_debug"))
        matomo_debug_url = update_qs(debug_url, mtm_params)
        missing_data_url = self.request.build_absolute_uri(
            reverse("moulinette_missing_data")
        )
        form_url = self.request.build_absolute_uri(reverse("moulinette_home"))
        form_url_with_edit = update_qs(form_url, {"edit": "true"})
        matomo_missing_data_url = update_qs(missing_data_url, mtm_params)

        context["current_url"] = current_url
        context["share_btn_url"] = share_btn_url
        context["share_print_url"] = share_print_url
        context["envergo_url"] = self.request.build_absolute_uri("/")
        context["base_result"] = "moulinette/base_result.html"
        is_debug = bool(self.request.GET.get("debug", False))
        is_edit = bool(self.request.GET.get("edit", False))

        if moulinette:
            context["base_result"] = moulinette.get_result_template()
            context["display_actions_banner"] = moulinette.result == RESULTS.soumis

        if moulinette and is_edit:
            context["matomo_custom_url"] = form_url_with_edit
        elif moulinette and is_debug:
            context = {
                **context,
                **moulinette.get_debug_context(),
                "result_url": result_url,
                "matomo_custom_url": matomo_debug_url,
            }

        # TODO This cannot happen, since we redirect to the form if data is missing
        # Check that it can be safely removed
        elif moulinette and moulinette.has_missing_data():
            context["matomo_custom_url"] = matomo_missing_data_url

        elif moulinette:
            context["matomo_custom_url"] = matomo_bare_url
            if moulinette.has_config() and moulinette.is_evaluation_available():
                context["debug_url"] = debug_result_url

        if moulinette and moulinette.catalog:
            lng = moulinette.catalog.get("lng")
            lat = moulinette.catalog.get("lat")
            if lng and lat:
                address = get_address_from_coords(lng, lat)
                if address:
                    context["address"] = address
                    context["form"].data[
                        "address"
                    ] = address  # add address as a submitted data to display it in the rendered form
                else:
                    context["address_coords"] = f"{lat}, {lng}"
                    context["form"].data["address"] = f"{lat}, {lng}"

        context["is_admin"] = self.request.user.is_staff
        context["edit_url"] = edit_url

        return context


class Triage(FormView):
    form_class = TriageFormHaie
    template_name = "haie/moulinette/triage.html"

    def get(self, request, *args, **kwargs):
        """This page should always have a department to be displayed."""
        context = self.get_context_data()
        if not context.get("department", None):
            return HttpResponseRedirect(reverse("home"))
        return self.render_to_response(self.get_context_data())

    def get_context_data(self, **kwargs):
        context = super().get_context_data(**kwargs)
        department_code = self.request.GET.get("department", None)
        department = (
            (
                Department.objects.defer("geometry")
                .filter(department=department_code)
                .first()
            )
            if department_code
            else None
        )
        context["department"] = department

        return context

    def get_initial(self):
        """Populate the form with data from the query string."""
        return self.request.GET.dict()

    def form_valid(self, form):
        query_params = form.cleaned_data
        if query_params["element"] == "haie" and query_params["travaux"] == "arrachage":
            url = reverse("moulinette_home")
        else:
            url = reverse("moulinette_result")

        query_string = urlencode(query_params)
        url_with_params = f"{url}?{query_string}"
        return HttpResponseRedirect(url_with_params)<|MERGE_RESOLUTION|>--- conflicted
+++ resolved
@@ -326,16 +326,11 @@
         is_edit = bool(self.request.GET.get("edit", False))
         is_admin = self.request.user.is_staff
 
-<<<<<<< HEAD
-        if moulinette is None:
+        if moulinette is None and triage_form is None:
             MoulinetteClass = get_moulinette_class_from_site(self.request.site)
             template_name = MoulinetteClass.get_home_template()
-=======
-        if moulinette is None and triage_form is None:
-            template_name = "moulinette/home.html"
         elif moulinette is None:
             template_name = "haie/moulinette/triage_result.html"
->>>>>>> 4e5acdfd
         elif is_debug:
             template_name = moulinette.get_debug_result_template()
         elif is_edit:
