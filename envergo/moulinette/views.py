--- conflicted
+++ resolved
@@ -373,11 +373,7 @@
                         "address"
                     ] = address  # add address as a submitted data to display it in the rendered form
                 else:
-<<<<<<< HEAD
-                    context["coords"] = f"{lat}, {lng}"
-=======
                     context["address_coords"] = f"{lat}, {lng}"
->>>>>>> 9a5c59bf
                     context["form"].data["address"] = f"{lat}, {lng}"
 
         return context
