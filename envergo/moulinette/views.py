import json
from collections import OrderedDict
from urllib.parse import parse_qs, urlencode, urlparse

from django.conf import settings
from django.http import HttpResponseRedirect, QueryDict
from django.urls import reverse
from django.utils.decorators import method_decorator
from django.views.decorators.clickjacking import xframe_options_sameorigin
from django.views.generic import FormView

from envergo.analytics.forms import FeedbackFormUseful, FeedbackFormUseless
from envergo.analytics.utils import is_request_from_a_bot, log_event
from envergo.evaluations.models import RESULTS
from envergo.geodata.models import Department
from envergo.geodata.utils import get_address_from_coords
from envergo.moulinette.forms import TriageFormHaie
from envergo.moulinette.models import get_moulinette_class_from_site
from envergo.moulinette.utils import compute_surfaces
from envergo.urlmappings.models import UrlMapping
from envergo.utils.urls import extract_mtm_params, remove_from_qs, update_qs

BODY_TPL = {
    RESULTS.soumis: "moulinette/eval_body_soumis.html",
    RESULTS.action_requise: "moulinette/eval_body_action_requise.html",
    RESULTS.non_soumis: "moulinette/eval_body_non_soumis.html",
}


class MoulinetteMixin:
    """Display the moulinette form and results."""

    def get_form_class(self):
        MoulinetteClass = get_moulinette_class_from_site(self.request.site)
        FormClass = MoulinetteClass.get_main_form_class()
        return FormClass

    def get_initial(self):
        return self.request.GET

    def get_form_kwargs(self):
        """Return the keyword arguments for instantiating the form."""
        kwargs = {
            "initial": self.get_initial(),
            "prefix": self.get_prefix(),
        }

        moulinette_data = None
        if self.request.method == "GET":
            GET = self.clean_request_get_parameters()
            if self.kwargs.get("reference"):
                moulinette_url = UrlMapping.objects.filter(
                    key=self.kwargs["reference"]
                ).first()
                if moulinette_url:
                    parsed_url = urlparse(moulinette_url.url)
                    query_string = parsed_url.query
                    moulinette_data = QueryDict(query_string)
                    # Save the moulinette data in the request object
                    # we will need it for things like triage form or params validation
                    self.request.moulinette_data = moulinette_data
            elif GET:
                moulinette_data = GET
        elif self.request.method in ("POST", "PUT"):
            moulinette_data = self.request.POST

        if moulinette_data:
            mutable_data = moulinette_data.copy()
            mutable_data.update(compute_surfaces(moulinette_data))
            kwargs.update({"data": mutable_data})

        return kwargs

    def clean_request_get_parameters(self):
        """Remove parameters that don't belong to the moulinette form.

        Mainly, we want to ignore parameters set by different analytics systems
        because they are messing with the moulinette form processing.
        """
        ignore_prefixes = ["mtm_", "utm_", "pk_", "piwik_", "matomo_"]
        GET = self.get_moulinette_raw_data()
        keys = GET.keys()
        for key in list(keys):
            for prefix in ignore_prefixes:
                if key.startswith(prefix):
                    GET.pop(key)
        return GET

    def get_moulinette_raw_data(self):
        return self.request.GET.copy()

    def get_context_data(self, **kwargs):
        context = super().get_context_data(**kwargs)
        MoulinetteClass = get_moulinette_class_from_site(self.request.site)

        form = context["form"]
        if form.is_valid():
            moulinette = MoulinetteClass(
                form.cleaned_data, form.data, self.should_activate_optional_criteria()
            )
            context["moulinette"] = moulinette
            context.update(moulinette.catalog)

            if moulinette.is_evaluation_available() or self.request.user.is_staff:
                context["additional_forms"] = self.get_additional_forms(moulinette)
                context["additional_fields"] = self.get_additional_fields(moulinette)

                # We need to display a different form style when the "additional forms"
                # first appears, but the way this feature is designed, said forms
                # are always "bound" when they appear. So we have to check for the
                # presence of field keys in the GET parameters.
                additional_forms_bound = False
                field_keys = context["additional_fields"].keys()
                for key in field_keys:
                    if key in self.request.GET:
                        additional_forms_bound = True
                        break
                context["additional_forms_bound"] = additional_forms_bound

            moulinette_data = moulinette.summary()
            context["moulinette_summary"] = json.dumps(moulinette_data)
            context["feedback_form_useful"] = FeedbackFormUseful(
                prefix="useful",
                initial={"feedback": "Oui", "moulinette_data": moulinette_data},
            )
            context["feedback_form_useless"] = FeedbackFormUseless(
                prefix="useless",
                initial={"feedback": "Non", "moulinette_data": moulinette_data},
            )

        # Should we center the map on the given coordinates, or zoom out on
        # the entire country?
        if form.is_bound and "lng" in form.cleaned_data and "lat" in form.cleaned_data:
            lng, lat = form.cleaned_data["lng"], form.cleaned_data["lat"]
            context["display_marker"] = True
            context["center_map"] = [lng, lat]
            context["default_zoom"] = 16
        else:
            # By default, show all metropolitan france in map
            context["display_marker"] = False
            context["center_map"] = [1.7000, 47.000]
            context["default_zoom"] = 5

        context["is_map_static"] = False
        context["visitor_id"] = self.request.COOKIES.get(
            settings.VISITOR_COOKIE_NAME, ""
        )

        if self.should_activate_optional_criteria():
            context["optional_forms"] = self.get_optional_forms(
                context.get("moulinette", None)
            )

        context = {**context, **MoulinetteClass.get_extra_context(self.request)}

        return context

    def render_to_response(self, context, **response_kwargs):
        # We have to store the moulinette since there are no other way
        # to give parameters to `get_template_names`
        self.moulinette = context.get("moulinette", None)
        self.triage_form = context.get("triage_form", None)
        return super().render_to_response(context, **response_kwargs)

    def get_additional_forms(self, moulinette):
        form_classes = moulinette.additional_form_classes()
        forms = []
        for Form in form_classes:
            form = Form(**self.get_form_kwargs())
            if form.fields:
                form.is_valid()
                forms.append(form)

        return forms

    def get_additional_fields(self, moulinette):
        """Return the list of additional criterion fields.

        Sometimes two criterions can ask the same question
        E.g the "Is this a lotissement project?"
        We need to make sure we don't display the same field twice though
        """

        forms = self.get_additional_forms(moulinette)
        fields = OrderedDict()
        for form in forms:
            for field in form:
                if field.name not in fields:
                    fields[field.name] = field

        return fields

    def get_optional_forms(self, moulinette=None):
        """Get the form list for optional criteria.

        If a moulinette object is available, it means the user submitted the form,
        so we can fetch the optional criteria from the moulinette object.

        But we also want to display optional forms on the initial moulinette form,
        so we have no choice but to manually fetch all optional criteria and extracting
        their forms.
        """
        if moulinette:
            form_classes = moulinette.optional_form_classes()
        else:
            form_classes = self.get_all_optional_form_classes()

        forms = []
        for Form in form_classes:
            form_kwargs = self.get_form_kwargs()

            # Every optional form has a "activate" field
            # If unchecked, the form validation must be ignored alltogether
            activate_field = f"{Form.prefix}-activate"
            if "data" in form_kwargs and activate_field not in form_kwargs["data"]:
                form_kwargs.pop("data")

            form = Form(**form_kwargs)
            if form.fields:
                form.is_valid()
                forms.append(form)

        return forms

    def get_all_optional_form_classes(self):
        form_classes = []
        MoulinetteClass = get_moulinette_class_from_site(self.request.site)
        for criterion in MoulinetteClass.get_optionnal_criteria():
            form_class = criterion.evaluator.form_class
            if form_class and form_class not in form_classes:
                form_classes.append(form_class)

        return form_classes

    def get_results_url(self, form):
        """Generates the GET url corresponding to the POST'ed moulinette query.

        We submit the form via a POST method (TBH I don't remember why but there was a reason).
        But since we want the moulinette result to have a distinct url, we immediately redirect
        to the full url.

        We only want to keep useful parameters, i.e the ones that are actually used
        by the moulinette forms.
        """

        get = QueryDict("", mutable=True)
        form_data = form.cleaned_data
        form_data.pop("address", None)
        form_data.pop("existing_surface", None)
        get.update(form_data)

        if hasattr(self, "moulinette"):
            moulinette = self.moulinette
        else:
            MoulinetteClass = get_moulinette_class_from_site(self.request.site)
            moulinette = MoulinetteClass(
                form_data, form.data, self.should_activate_optional_criteria()
            )

        additional_forms = self.get_additional_forms(moulinette)
        for additional_form in additional_forms:
            for field in additional_form:
                get.setlist(
                    field.html_name, additional_form.data.getlist(field.html_name)
                )

        if self.should_activate_optional_criteria():
            optional_forms = self.get_optional_forms(moulinette)
            for optional_form in optional_forms:
                for field in optional_form:
                    get.setlist(
                        field.html_name, optional_form.data.getlist(field.html_name)
                    )

        triage_params = moulinette.get_triage_params()
        if triage_params:
            get.update(
                {key: form.data[key] for key in triage_params if key in form.data}
            )

        url_params = get.urlencode()
        url = reverse("moulinette_result")

        # Scroll to the additional forms if there are missing data
        url_fragment = "#additional-forms" if moulinette.has_missing_data() else ""

        url_with_params = f"{url}?{url_params}{url_fragment}"
        return url_with_params

    def should_activate_optional_criteria(self):
        return self.request.user.is_staff

    def log_moulinette_event(self, moulinette, **kwargs):
        export = moulinette.summary()
        export.update(kwargs)
        export["url"] = self.request.build_absolute_uri()

        mtm_keys = {
            k: v for k, v in self.request.session.items() if k.startswith("mtm_")
        }
        export.update(mtm_keys)
        log_event(
            self.event_category,
            self.event_action,
            self.request,
            **export,
        )


@method_decorator(xframe_options_sameorigin, name="dispatch")
class MoulinetteHome(MoulinetteMixin, FormView):
    def get_template_names(self):
        MoulinetteClass = get_moulinette_class_from_site(self.request.site)
        return MoulinetteClass.get_home_template()

    def get(self, request, *args, **kwargs):
        context = self.get_context_data()
        res = self.render_to_response(context)

        if "redirect_url" in context:
            return HttpResponseRedirect(context["redirect_url"])
        elif self.moulinette:
            return HttpResponseRedirect(self.get_results_url(context["form"]))
        else:
            return res

    def form_valid(self, form):
        return HttpResponseRedirect(self.get_results_url(form))


class MoulinetteResult(MoulinetteMixin, FormView):
    event_category = "simulateur"
    event_action = "soumission"

    def get_template_names(self):
        """Check which template to use depending on the moulinette result."""

        moulinette = self.moulinette
        triage_form = self.triage_form
        is_debug = bool(self.request.GET.get("debug", False))
        is_edit = bool(self.request.GET.get("edit", False))
        is_admin = self.request.user.is_staff

        if moulinette is None and triage_form is None:
            MoulinetteClass = get_moulinette_class_from_site(self.request.site)
            template_name = MoulinetteClass.get_home_template()
        elif moulinette is None:
            template_name = "haie/moulinette/triage_result.html"
        elif is_debug:
            template_name = moulinette.get_debug_result_template()
        elif is_edit:
            template_name = moulinette.get_home_template()
        elif not moulinette.has_config():
            template_name = moulinette.get_result_non_disponible_template()
        elif not (moulinette.is_evaluation_available() or is_admin):
            template_name = moulinette.get_result_available_soon_template()
        elif moulinette.has_missing_data():
            template_name = moulinette.get_home_template()
        else:
            template_name = moulinette.get_result_template()

        return [template_name]

    def get(self, request, *args, **kwargs):
        is_edit = bool(self.request.GET.get("edit", False))
        context = self.get_context_data(**kwargs)
        res = self.render_to_response(context)
        moulinette = self.moulinette
        triage_form = self.triage_form

        if "redirect_url" in context:
            return HttpResponseRedirect(context["redirect_url"])
        elif moulinette:
            if (
                "debug" not in self.request.GET
                and not is_edit
                and not self.validate_results_url(request, context)
            ):
                return HttpResponseRedirect(self.get_results_url(context["form"]))

            if not (
                moulinette.has_missing_data()
                or is_request_from_a_bot(request)
                or is_edit
            ):
                self.log_moulinette_event(moulinette)

            return res
        elif triage_form is not None:
            return res
        else:
            return HttpResponseRedirect(reverse("moulinette_home"))

    def validate_results_url(self, request, context):
        """Check that the url parameter does not contain any unexpected parameter.

        This is useful for cleaning urls from optional criteria parameters.
        """
        expected_url = self.get_results_url(context["form"])
        expected_qs = parse_qs(urlparse(expected_url).query)
        expected_params = set(expected_qs.keys())
        current_url = request.get_full_path()
        current_qs = (
            request.moulinette_data
            if hasattr(request, "moulinette_data")
            else parse_qs(urlparse(current_url).query)
        )
        current_params = set(current_qs.keys())

        # We don't want to take analytics params into account, so they stay in the url
        current_params = set([p for p in current_params if not p.startswith("mtm_")])

        return expected_params == current_params

    def get_context_data(self, **kwargs):
        context = super().get_context_data(**kwargs)

        moulinette = context.get("moulinette", None)
        # Let's build custom uris for better matomo tracking
        # Depending on the moulinette result, we want to track different uris
        # as if they were distinct pages.
        current_url = self.request.build_absolute_uri()
        share_btn_url = update_qs(current_url, {"mtm_campaign": "share-simu"})
        share_print_url = update_qs(current_url, {"mtm_campaign": "print-simu"})
        debug_result_url = update_qs(current_url, {"debug": "true"})
        result_url = remove_from_qs(current_url, "debug")
        edit_url = (
            update_qs(result_url, {"edit": "true"})
            if moulinette
            else context.get("triage_url", None)
        )
        # Url without any query parameters
        # We want to build "fake" urls for matomo tracking
        # For example, if the current url is /simulateur/resultat/?debug=true,
        # We want to track this as a custom url /simulateur/debug/
        mtm_params = extract_mtm_params(current_url)

        # We want to log the current simulation url stripped from any query parameters
        # except for mtm_ ones
        bare_url = self.request.build_absolute_uri(self.request.path)
        matomo_bare_url = update_qs(bare_url, mtm_params)
        debug_url = self.request.build_absolute_uri(reverse("moulinette_result_debug"))
        matomo_debug_url = update_qs(debug_url, mtm_params)
        missing_data_url = self.request.build_absolute_uri(
            reverse("moulinette_missing_data")
        )
        form_url = self.request.build_absolute_uri(reverse("moulinette_home"))
        form_url_with_edit = update_qs(form_url, {"edit": "true"})
        matomo_missing_data_url = update_qs(missing_data_url, mtm_params)

        context["current_url"] = current_url
        context["share_btn_url"] = share_btn_url
        context["share_print_url"] = share_print_url
        context["envergo_url"] = self.request.build_absolute_uri("/")
        context["base_result"] = "moulinette/base_result.html"
        is_debug = bool(self.request.GET.get("debug", False))
        is_edit = bool(self.request.GET.get("edit", False))

        if moulinette:
            context["base_result"] = moulinette.get_result_template()
            context["display_actions_banner"] = moulinette.result == RESULTS.soumis

        if moulinette and is_edit:
            context["matomo_custom_url"] = form_url_with_edit
        elif moulinette and is_debug:
            context = {
                **context,
                **moulinette.get_debug_context(),
                "result_url": result_url,
                "matomo_custom_url": matomo_debug_url,
            }

        # TODO This cannot happen, since we redirect to the form if data is missing
        # Check that it can be safely removed
        elif moulinette and moulinette.has_missing_data():
            context["matomo_custom_url"] = matomo_missing_data_url

        elif moulinette:
            context["matomo_custom_url"] = matomo_bare_url
            if moulinette.has_config() and moulinette.is_evaluation_available():
                context["debug_url"] = debug_result_url

        if moulinette and moulinette.catalog:
            lng = moulinette.catalog.get("lng")
            lat = moulinette.catalog.get("lat")
            if lng and lat:
                address = get_address_from_coords(lng, lat)
                if address:
                    context["address"] = address
                    context["form"].data[
                        "address"
                    ] = address  # add address as a submitted data to display it in the rendered form
                else:
                    context["address_coords"] = f"{lat}, {lng}"
                    context["form"].data["address"] = f"{lat}, {lng}"

        context["is_admin"] = self.request.user.is_staff
        context["edit_url"] = edit_url
<<<<<<< HEAD

        context["is_read_only"] = self.kwargs.get("reference") is not None

=======
        context["display_feedback_form"] = (
            moulinette
            and moulinette.is_evaluation_available()
            and not self.request.GET.get("feedback", False)
        )
>>>>>>> 9e76e454
        return context


class Triage(FormView):
    form_class = TriageFormHaie
    template_name = "haie/moulinette/triage.html"

    def get(self, request, *args, **kwargs):
        """This page should always have a department to be displayed."""
        context = self.get_context_data()
        if not context.get("department", None):
            return HttpResponseRedirect(reverse("home"))
        return self.render_to_response(self.get_context_data())

    def get_context_data(self, **kwargs):
        context = super().get_context_data(**kwargs)
        department_code = self.request.GET.get("department", None)
        department = (
            (
                Department.objects.defer("geometry")
                .filter(department=department_code)
                .first()
            )
            if department_code
            else None
        )
        context["department"] = department

        return context

    def get_initial(self):
        """Populate the form with data from the query string."""
        return self.request.GET.dict()

    def form_valid(self, form):
        query_params = form.cleaned_data
        if query_params["element"] == "haie" and query_params["travaux"] == "arrachage":
            url = reverse("moulinette_home")
        else:
            url = reverse("moulinette_result")

        query_string = urlencode(query_params)
        url_with_params = f"{url}?{query_string}"
        return HttpResponseRedirect(url_with_params)<|MERGE_RESOLUTION|>--- conflicted
+++ resolved
@@ -496,17 +496,14 @@
 
         context["is_admin"] = self.request.user.is_staff
         context["edit_url"] = edit_url
-<<<<<<< HEAD
-
-        context["is_read_only"] = self.kwargs.get("reference") is not None
-
-=======
         context["display_feedback_form"] = (
             moulinette
             and moulinette.is_evaluation_available()
             and not self.request.GET.get("feedback", False)
         )
->>>>>>> 9e76e454
+
+        context["is_read_only"] = self.kwargs.get("reference") is not None
+
         return context
 
 
