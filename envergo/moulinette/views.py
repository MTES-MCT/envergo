--- conflicted
+++ resolved
@@ -420,27 +420,18 @@
 
         elif moulinette and moulinette.has_missing_data():
             if context["additional_forms_bound"]:
-<<<<<<< HEAD
-                context["matomo_custom_url"] = update_url_with_matomo_params(
+                data["matomo_custom_url"] = update_url_with_matomo_params(
                     invalid_form_url, self.request
                 )
             else:
-                context["matomo_custom_url"] = update_url_with_matomo_params(
+                data["matomo_custom_url"] = update_url_with_matomo_params(
                     missing_data_url, self.request
                 )
 
-        elif context.get("triage_form", None):
-            context["matomo_custom_url"] = update_url_with_matomo_params(
+        elif not moulinette and context.get("triage_form", None):
+            data["matomo_custom_url"] = update_url_with_matomo_params(
                 out_of_scope_result_url, self.request
             )
-=======
-                data["matomo_custom_url"] = matomo_invalid_form_url
-            else:
-                data["matomo_custom_url"] = matomo_missing_data_url
-
-        elif not moulinette and context.get("triage_form", None):
-            data["matomo_custom_url"] = matomo_out_of_scope_result_url
->>>>>>> 81cac11b
 
         if is_alternative:
             data["matomo_custom_url"] = update_qs(
