import pytest
from django.urls import reverse
from pytest_django.asserts import assertTemplateUsed

from envergo.analytics.models import Event
from envergo.geodata.conftest import france_map  # noqa: F401
from envergo.moulinette.tests.factories import (
    ConfigAmenagementFactory,
    CriterionFactory,
    RegulationFactory,
)

pytestmark = pytest.mark.django_db


@pytest.fixture(autouse=True)
def autouse_site(site):
    pass


@pytest.fixture(autouse=True)
def moulinette_setup(france_map):  # noqa: F811
    regulation = RegulationFactory(regulation="eval_env")
    CriterionFactory(
        title="Terrain d'assiette",
        regulation=regulation,
        evaluator="envergo.moulinette.regulations.evalenv.TerrainAssiette",
        activation_map=france_map,
    )
    CriterionFactory(
        title="Aire de stationnement",
        regulation=regulation,
        evaluator="envergo.moulinette.regulations.evalenv.AireDeStationnement",
        activation_map=france_map,
        is_optional=True,
    )


HOME_TITLE = "Réglementation environnementale : simuler un projet d'aménagement"
RESULT_TITLE = "Simulation réglementaire du projet"
FORM_ERROR = (
    "Nous n'avons pas pu traiter votre demande car le formulaire contient des erreurs."
)
UNAVAIL = "Le simulateur Envergo n'est pas encore déployé dans votre département."
ADMIN_MSG = "Le simulateur n'est pas activé dans ce département"


def test_moulinette_home(client):
    url = reverse("moulinette_form")
    res = client.get(url)

    assert res.status_code == 200
    assert HOME_TITLE in res.content.decode()
    assert RESULT_TITLE not in res.content.decode()
    assert FORM_ERROR not in res.content.decode()


def test_moulinette_form_with_params_displays_the_form(client):
    url = reverse("moulinette_form")
    params = "created_surface=500&final_surface=500&lng=-1.54394&lat=47.21381"
    full_url = f"{url}?{params}"
    res = client.get(full_url)
    assert res.status_code == 200
    assert (
        '<input type="text" name="created_surface" value="500"' in res.content.decode()
    )


def test_moulinette_result_without_config(client):
    """When dept. contact info is not set, eval is unavailable."""

    url = reverse("moulinette_result")
    params = "created_surface=500&final_surface=500&lng=-1.54394&lat=47.21381"
    full_url = f"{url}?{params}"
    res = client.get(full_url)

    assert res.status_code == 200
    assertTemplateUsed(res, "amenagement/moulinette/result_non_disponible.html")


def test_moulinette_result_without_config_admin_access(client, admin_user):
    """When dept. contact info is not set, eval is unavailable, even for admins."""
    client.force_login(admin_user)

    url = reverse("moulinette_result")
    params = "created_surface=500&final_surface=500&lng=-1.54394&lat=47.21381"
    full_url = f"{url}?{params}"
    res = client.get(full_url)

    assert res.status_code == 200
    assertTemplateUsed(res, "amenagement/moulinette/result_non_disponible.html")


def test_moulinette_result_with_deactivated_config(client):
    ConfigAmenagementFactory(is_activated=False)

    url = reverse("moulinette_result")
    params = "created_surface=500&final_surface=500&lng=-1.54394&lat=47.21381"
    full_url = f"{url}?{params}"
    res = client.get(full_url)

    assert res.status_code == 200
    assertTemplateUsed(res, "moulinette/result_available_soon.html")


def test_moulinette_result_with_deactivated_config_admin_access(client, admin_user):
    ConfigAmenagementFactory(is_activated=False)
    client.force_login(admin_user)

    url = reverse("moulinette_result")
    params = "created_surface=500&final_surface=500&lng=-1.54394&lat=47.21381"
    full_url = f"{url}?{params}"
    res = client.get(full_url)

    assert res.status_code == 200
    assertTemplateUsed(res, "moulinette/result.html")
    assert ADMIN_MSG in res.content.decode()


def test_moulinette_result_with_activated_config(client):
    ConfigAmenagementFactory(is_activated=True)

    url = reverse("moulinette_result")
    params = "created_surface=500&final_surface=500&lng=-1.54394&lat=47.21381"
    full_url = f"{url}?{params}"
    res = client.get(full_url)

    assert res.status_code == 200
    assertTemplateUsed(res, "moulinette/result.html")


def test_moulinette_result_without_params_redirects_to_home(client):
    url = reverse("moulinette_result")
    res = client.get(url)

    assert res.status_code == 302


def test_moulinette_result_debug_page(client):
    """Debug page
    But no activation map is triggered / no criterion, no perimeter, no zone
    """

    url = reverse("moulinette_result")
    params = (
        "created_surface=2000&final_surface=2000&lng=-1.54394&lat=47.21381&debug=true"
    )
    full_url = f"{url}?{params}"
    res = client.get(full_url)

    assert res.status_code == 200
    assertTemplateUsed(res, "amenagement/moulinette/result_debug.html")


def test_moulinette_post_form_error(client):
    url = reverse("moulinette_form")
    data = {"lng": "-1.54394", "lat": "47.21381"}
    res = client.post(url, data)

    assert res.status_code == 200
    assert HOME_TITLE in res.content.decode()
    assert RESULT_TITLE not in res.content.decode()
    assert FORM_ERROR in res.content.decode()
    error_event = Event.objects.filter(category="erreur", event="formulaire-simu").get()
    assert "errors" in error_event.metadata
    assert error_event.metadata["errors"] == {
        "created_surface": [
            {"code": "required", "message": "Ce champ est obligatoire."}
        ],
        "final_surface": [{"code": "required", "message": "Ce champ est obligatoire"}],
    }
    assert "data" in error_event.metadata
    assert error_event.metadata["data"] == data


def test_moulinette_post_qc_form_error(client):
    # GIVEN a moulinette configured with one criterion requiring complementary questions
    url = reverse("moulinette_form")
    data = {
        "lng": "-1.54394",
        "lat": "47.21381",
        "created_surface": 45000,
        "final_surface": 45000,
    }

    # WHEN I post a form without answering the complementary questions
    res = client.post(url, data, follow=True)

    # THEN I am redirect to the form with the complementary questions BUT there is no event created
    assert res.status_code == 200
    assert HOME_TITLE in res.content.decode()
    assert RESULT_TITLE not in res.content.decode()
    assert "Questions complémentaires" in res.content.decode()
    assert Event.objects.filter(category="erreur", event="formulaire-simu").count() == 0

    # WHEN I post a form with invalid value to the complementary questions
    data = {
        "lng": "-1.54394",
        "lat": "47.21381",
        "created_surface": 45000,
        "final_surface": 45000,
        "terrain_assiette": "azerty",
    }
    res = client.post(url, data, follow=True)

    # THEN I get an error message and an event is created
    assert res.status_code == 200
    assert HOME_TITLE in res.content.decode()
    assert RESULT_TITLE not in res.content.decode()
    assert "↑\n      Saisissez un nombre entier.\n      ↑" in res.content.decode()

    error_event = Event.objects.filter(category="erreur", event="formulaire-simu").get()
    assert "errors" in error_event.metadata
    assert error_event.metadata["errors"] == {
        "operation_amenagement": [
            {"code": "required", "message": "Ce champ est obligatoire."}
        ],
        "terrain_assiette": [
            {"code": "invalid", "message": "Saisissez un nombre entier."}
        ],
    }
    assert "data" in error_event.metadata


def test_moulinette_valid_post_redirects_to_results(client):
    url = reverse("moulinette_form")
    data = {
        "lng": "-1.54394",
        "lat": "47.21381",
        "created_surface": 200,
        "final_surface": 200,
    }
    res = client.post(url, data, follow=True)
    assert res.status_code == 200
    assert res.redirect_chain[0][0].startswith("/simulateur/resultat/")


def test_moulinette_missing_data_redirects_to_additional_forms(client):
    url = reverse("moulinette_form")
    data = {
        "lng": "-1.54394",
        "lat": "47.21381",
        "created_surface": 30000,
        "final_surface": 30000,
    }
<<<<<<< HEAD
=======
    # This should require missing data:
    # - Operation d'aménagement ?
    # - Terrain d'assiette
>>>>>>> ca1c81b2
    res = client.post(url, data, follow=True)
    assert res.status_code == 200
    assert res.redirect_chain[0][0].startswith("/simulateur/formulaire/")
    assert res.redirect_chain[0][0].endswith("#additional-forms")


def test_moulinette_invalid_qc_forms_displays_error(client):
    url = reverse("moulinette_form")
    data = {
        "lng": "-1.54394",
        "lat": "47.21381",
        "created_surface": 30000,
        "final_surface": 30000,
        "terrain_assiette": 50000,
        # Missing the "operation amenagement" field
    }
    res = client.post(url, data, follow=True)
    assert res.status_code == 200
    assert not res.redirect_chain
    assert "Nous n'avons pas pu traiter votre demande" in res.content.decode()


def test_moulinette_qo_form_with_missing_data_redirects_to_additional_forms(client):
    url = reverse("moulinette_form")
    data = {
        "lng": "-1.54394",
        "lat": "47.21381",
        "created_surface": 30000,
        "final_surface": 30000,
        "evalenv_rubrique_41-activate": True,
        "evalenv_rubrique_41-type_stationnement": "public",
        "evalenv_rubrique_41-nb_emplacements": "gte_50",
    }
<<<<<<< HEAD
=======
    # Missing data :
    # - Opération d'aménagement ?
    # - Terrain d'assiette
>>>>>>> ca1c81b2
    res = client.post(url, data, follow=True)
    assert res.status_code == 200
    assert res.redirect_chain[0][0].startswith("/simulateur/formulaire/")
    assert res.redirect_chain[0][0].endswith("#additional-forms")


def test_moulinette_invalid_qo_form_displays_error(client):
    url = reverse("moulinette_form")
    data = {
        "lng": "-1.54394",
        "lat": "47.21381",
        "created_surface": 800,
        "final_surface": 800,
        "evalenv_rubrique_41-activate": True,
        "evalenv_rubrique_41-type_stationnement": "public",
        # Missing nb emplacements field
    }
    # No additional questions are necessary, but the qo form is invalid
    res = client.post(url, data, follow=True)
    assert res.status_code == 200
    assert not res.redirect_chain
    assert "Nous n'avons pas pu traiter votre demande" in res.content.decode()


def test_moulinette_utm_param(client):
    url = reverse("moulinette_form")
    params = "utm_campaign=test"
    full_url = f"{url}?{params}"
    res = client.get(full_url)

    assert res.status_code == 200
    assert HOME_TITLE in res.content.decode()
    assert RESULT_TITLE not in res.content.decode()
    assert FORM_ERROR not in res.content.decode()


def test_moulinette_form_surface_field(client):
    ConfigAmenagementFactory()

    # WHEN I post a form with inconsistent surfaces
    url = reverse("moulinette_form")
    data = {
        "created_surface": 1500,
        "final_surface": 500,
        "lng": -1.54394,
        "lat": 47.21381,
    }
    res = client.post(url, data, follow=True)
    # THEN I should get an error message
    assert res.status_code == 200

    assert (
        "La surface impactée totale doit être au moins égale à celle des nouveaux impacts"
        in res.content.decode()
    )

    # WHEN I post a form with inconsistent existing_surface
    data = {
        "created_surface": 1500,
        "final_surface": 1500,
        "existing_surface": -500,
        "lng": -1.54394,
        "lat": 47.21381,
    }
    res = client.post(url, data)
    # THEN it should override existing_surface
    assert res.status_code == 302
    assert (
        res.url
        == "/simulateur/resultat/?created_surface=1500&existing_surface=0&final_surface=1500&address=&lng=-1.54394&lat=47.21381"  # noqa
    )<|MERGE_RESOLUTION|>--- conflicted
+++ resolved
@@ -243,12 +243,9 @@
         "created_surface": 30000,
         "final_surface": 30000,
     }
-<<<<<<< HEAD
-=======
     # This should require missing data:
     # - Operation d'aménagement ?
     # - Terrain d'assiette
->>>>>>> ca1c81b2
     res = client.post(url, data, follow=True)
     assert res.status_code == 200
     assert res.redirect_chain[0][0].startswith("/simulateur/formulaire/")
@@ -282,12 +279,9 @@
         "evalenv_rubrique_41-type_stationnement": "public",
         "evalenv_rubrique_41-nb_emplacements": "gte_50",
     }
-<<<<<<< HEAD
-=======
     # Missing data :
     # - Opération d'aménagement ?
     # - Terrain d'assiette
->>>>>>> ca1c81b2
     res = client.post(url, data, follow=True)
     assert res.status_code == 200
     assert res.redirect_chain[0][0].startswith("/simulateur/formulaire/")
