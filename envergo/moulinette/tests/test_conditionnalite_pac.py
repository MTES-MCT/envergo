from unittest.mock import MagicMock

import pytest

from envergo.geodata.conftest import france_map  # noqa
from envergo.moulinette.models import MoulinetteHaie
from envergo.moulinette.tests.factories import (
    ConfigHaieFactory,
    CriterionFactory,
    RegulationFactory,
)

pytestmark = pytest.mark.django_db


@pytest.fixture(autouse=True)
def conditionnalite_pac_criteria(france_map):  # noqa
    regulation = RegulationFactory(regulation="conditionnalite_pac")
    criteria = [
        CriterionFactory(
            title="Bonnes conditions agricoles et environnementales - Fiche VIII",
            regulation=regulation,
            evaluator="envergo.moulinette.regulations.conditionnalitepac.Bcae8",
            activation_map=france_map,
        ),
    ]
    return criteria


def test_conditionnalite_pac_only_for_agri_pac():
    ConfigHaieFactory()
    haies = MagicMock()
    haies.length_to_remove.return_value = 10
    data = {
        "motif": "chemin_acces",
        "reimplantation": "remplacement",
        "localisation_pac": "non",
        "department": "44",
        "haies": haies,
    }
    for motif_choice in [
        "transfert_parcelles",
        "chemin_acces",
        "meilleur_emplacement",
        "amenagement",
        "autre",
    ]:
        for reimplantation_choice in ["remplacement", "replantation", "non"]:
            data["motif"] = motif_choice
            data["reimplantation"] = reimplantation_choice
            moulinette = MoulinetteHaie(data, data, False)
            assert moulinette.is_evaluation_available()
            assert moulinette.result == "non_soumis", (
                motif_choice,
                reimplantation_choice,
            )


def test_bcae8_small_dispense_petit():
    ConfigHaieFactory()
    data = {
        "motif": "chemin_acces",
        "reimplantation": "remplacement",
        "localisation_pac": "oui",
        "department": "44",
        "haies": MagicMock(),
        "lineaire_total": 100,
    }
    data["haies"].lineaire_detruit_pac.return_value = 4

    moulinette = MoulinetteHaie(data, data, False)
    assert moulinette.is_evaluation_available()
    assert moulinette.result == "non_soumis", data
    assert moulinette.conditionnalite_pac.bcae8.result_code == "dispense_petit", data


def test_bcae8_small_interdit_transfert_parcelles():
    ConfigHaieFactory()
    data = {
        "motif": "amelioration_culture",
        "reimplantation": "non",
        "localisation_pac": "oui",
        "department": "44",
        "haies": MagicMock(),
        "lineaire_total": 100,
        "transfert_parcelles": "oui",
    }
    data["haies"].lineaire_detruit_pac.return_value = 4

    moulinette = MoulinetteHaie(data, data, False)
    assert moulinette.is_evaluation_available()
    assert moulinette.result == "interdit", data
    assert (
        moulinette.conditionnalite_pac.bcae8.result_code
        == "interdit_transfert_parcelles"
    ), data


def test_bcae8_small_interdit_amelioration_culture():
    ConfigHaieFactory()
    data = {
        "motif": "amelioration_culture",
        "reimplantation": "non",
        "localisation_pac": "oui",
        "department": "44",
        "haies": MagicMock(),
        "lineaire_total": 100,
        "transfert_parcelles": "non",
    }
    data["haies"].lineaire_detruit_pac.return_value = 4

    moulinette = MoulinetteHaie(data, data, False)
    assert moulinette.is_evaluation_available()
    assert moulinette.result == "interdit", data
    assert (
        moulinette.conditionnalite_pac.bcae8.result_code
        == "interdit_amelioration_culture"
    ), data


<<<<<<< HEAD
def test_bcae8_small_soumis_chemin_access():
=======
def test_bcae8_small_soumis_chemin_acces():
>>>>>>> 3d191744
    ConfigHaieFactory()
    data = {
        "motif": "chemin_acces",
        "reimplantation": "non",
        "localisation_pac": "oui",
        "department": "44",
        "haies": MagicMock(),
        "lineaire_total": 5000,
        "transfert_parcelles": "non",
    }
    data["haies"].lineaire_detruit_pac.return_value = 4

    moulinette = MoulinetteHaie(data, data, False)
    assert moulinette.is_evaluation_available()
    assert moulinette.result == "soumis", data
    assert (
        moulinette.conditionnalite_pac.bcae8.result_code == "soumis_chemin_acces"
    ), data


<<<<<<< HEAD
def test_bcae8_small_interdit_chemin_access():
=======
def test_bcae8_small_interdit_chemin_acces():
>>>>>>> 3d191744
    ConfigHaieFactory()
    data = {
        "motif": "chemin_acces",
        "reimplantation": "non",
        "localisation_pac": "oui",
        "department": "44",
        "haies": MagicMock(),
        "lineaire_total": 5000,
        "transfert_parcelles": "non",
    }
    data["haies"].lineaire_detruit_pac.return_value = 11

    moulinette = MoulinetteHaie(data, data, False)
    assert moulinette.is_evaluation_available()
    assert moulinette.result == "interdit", data
    assert (
        moulinette.conditionnalite_pac.bcae8.result_code == "interdit_chemin_acces"
    ), data


def test_bcae8_small_interdit_securite():
    ConfigHaieFactory()
    data = {
        "motif": "securite",
        "reimplantation": "non",
        "localisation_pac": "oui",
        "department": "44",
        "haies": MagicMock(),
        "lineaire_total": 5000,
        "transfert_parcelles": "non",
        "motif_pac": "aucun",
    }
    data["haies"].lineaire_detruit_pac.return_value = 4

    moulinette = MoulinetteHaie(data, data, False)
    assert moulinette.is_evaluation_available()
    assert moulinette.result == "interdit", data
    assert moulinette.conditionnalite_pac.bcae8.result_code == "interdit_securite", data


def test_bcae8_small_soumis_amenagement():
    ConfigHaieFactory()
    data = {
        "motif": "amenagement",
        "reimplantation": "non",
        "localisation_pac": "oui",
        "department": "44",
        "haies": MagicMock(),
        "lineaire_total": 5000,
        "amenagement_dup": "oui",
    }
    data["haies"].lineaire_detruit_pac.return_value = 4

    moulinette = MoulinetteHaie(data, data, False)
    assert moulinette.is_evaluation_available()
    assert moulinette.result == "soumis", data
    assert (
        moulinette.conditionnalite_pac.bcae8.result_code == "soumis_amenagement"
    ), data


def test_bcae8_small_interdit_amenagement():
    ConfigHaieFactory()
    data = {
        "motif": "amenagement",
        "reimplantation": "non",
        "localisation_pac": "oui",
        "department": "44",
        "haies": MagicMock(),
        "lineaire_total": 5000,
        "amenagement_dup": "non",
    }
    data["haies"].lineaire_detruit_pac.return_value = 4

    moulinette = MoulinetteHaie(data, data, False)
    assert moulinette.is_evaluation_available()
    assert moulinette.result == "interdit", data
    assert (
        moulinette.conditionnalite_pac.bcae8.result_code == "interdit_amenagement"
    ), data


def test_bcae8_small_interdit_embellissement():
    ConfigHaieFactory()
    data = {
        "motif": "embellissement",
        "reimplantation": "non",
        "localisation_pac": "oui",
        "department": "44",
        "haies": MagicMock(),
        "lineaire_total": 5000,
    }
    data["haies"].lineaire_detruit_pac.return_value = 4

    moulinette = MoulinetteHaie(data, data, False)
    assert moulinette.is_evaluation_available()
    assert moulinette.result == "interdit", data
    assert (
        moulinette.conditionnalite_pac.bcae8.result_code == "interdit_embellissement"
    ), data


def test_bcae8_big_soumis_remplacement():
    ConfigHaieFactory()
    data = {
        "motif": "amelioration_culture",
        "reimplantation": "remplacement",
        "localisation_pac": "oui",
        "department": "44",
        "haies": MagicMock(),
        "lineaire_total": 5000,
        "transfert_parcelles": "non",
    }
    data["haies"].lineaire_detruit_pac.return_value = 4000

    moulinette = MoulinetteHaie(data, data, False)
    assert moulinette.is_evaluation_available()
    assert moulinette.result == "soumis", data
    assert (
        moulinette.conditionnalite_pac.bcae8.result_code == "soumis_remplacement"
    ), data


def test_bcae8_big_soumis_transfer_parcelles():
    ConfigHaieFactory()
    data = {
        "motif": "amelioration_culture",
        "reimplantation": "replantation",
        "localisation_pac": "oui",
        "department": "44",
        "haies": MagicMock(),
        "lineaire_total": 5000,
        "transfert_parcelles": "oui",
    }
    data["haies"].lineaire_detruit_pac.return_value = 4000

    moulinette = MoulinetteHaie(data, data, False)
    assert moulinette.is_evaluation_available()
    assert moulinette.result == "soumis", data
    assert (
        moulinette.conditionnalite_pac.bcae8.result_code == "soumis_transfert_parcelles"
    ), data


def test_bcae8_big_interdit_amelioration_culture():
    ConfigHaieFactory()
    data = {
        "motif": "amelioration_culture",
        "reimplantation": "replantation",
        "localisation_pac": "oui",
        "department": "44",
        "haies": MagicMock(),
        "lineaire_total": 5000,
        "transfert_parcelles": "non",
    }
    data["haies"].lineaire_detruit_pac.return_value = 4000

    moulinette = MoulinetteHaie(data, data, False)
    assert moulinette.is_evaluation_available()
    assert moulinette.result == "interdit", data
    assert (
        moulinette.conditionnalite_pac.bcae8.result_code
        == "interdit_amelioration_culture"
    ), data


def test_bcae8_big_interdit_embellissement():
    ConfigHaieFactory()
    data = {
        "motif": "embellissement",
        "reimplantation": "replantation",
        "localisation_pac": "oui",
        "department": "44",
        "haies": MagicMock(),
        "lineaire_total": 5000,
    }
    data["haies"].lineaire_detruit_pac.return_value = 4000

    moulinette = MoulinetteHaie(data, data, False)
    assert moulinette.is_evaluation_available()
    assert moulinette.result == "interdit", data
    assert (
        moulinette.conditionnalite_pac.bcae8.result_code == "interdit_embellissement"
    ), data


def test_bcae8_big_soumis_autre():
    ConfigHaieFactory()
    data = {
        "motif": "autre",
        "reimplantation": "replantation",
        "localisation_pac": "oui",
        "department": "44",
        "haies": MagicMock(),
        "lineaire_total": 5000,
        "motif_pac": "protection_incendie",
    }
    data["haies"].lineaire_detruit_pac.return_value = 4000

    moulinette = MoulinetteHaie(data, data, False)
    assert moulinette.is_evaluation_available()
    assert moulinette.result == "soumis", data
    assert moulinette.conditionnalite_pac.bcae8.result_code == "soumis_autre", data


def test_bcae8_big_interdit_autre():
    ConfigHaieFactory()
    data = {
        "motif": "autre",
        "reimplantation": "replantation",
        "localisation_pac": "oui",
        "department": "44",
        "haies": MagicMock(),
        "lineaire_total": 5000,
        "motif_pac": "aucun",
    }
    data["haies"].lineaire_detruit_pac.return_value = 4000

    moulinette = MoulinetteHaie(data, data, False)
    assert moulinette.is_evaluation_available()
    assert moulinette.result == "interdit", data
    assert moulinette.conditionnalite_pac.bcae8.result_code == "interdit_autre", data<|MERGE_RESOLUTION|>--- conflicted
+++ resolved
@@ -118,11 +118,7 @@
     ), data
 
 
-<<<<<<< HEAD
-def test_bcae8_small_soumis_chemin_access():
-=======
 def test_bcae8_small_soumis_chemin_acces():
->>>>>>> 3d191744
     ConfigHaieFactory()
     data = {
         "motif": "chemin_acces",
@@ -143,11 +139,7 @@
     ), data
 
 
-<<<<<<< HEAD
-def test_bcae8_small_interdit_chemin_access():
-=======
 def test_bcae8_small_interdit_chemin_acces():
->>>>>>> 3d191744
     ConfigHaieFactory()
     data = {
         "motif": "chemin_acces",
