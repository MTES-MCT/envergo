from unittest.mock import MagicMock

import pytest

from envergo.geodata.conftest import france_map  # noqa
from envergo.moulinette.models import MoulinetteHaie
from envergo.moulinette.tests.factories import (
    ConfigHaieFactory,
    CriterionFactory,
    RegulationFactory,
)

pytestmark = pytest.mark.django_db


@pytest.fixture(autouse=True)
def conditionnalite_pac_criteria(france_map):  # noqa
    regulation = RegulationFactory(regulation="conditionnalite_pac")
    criteria = [
        CriterionFactory(
            title="Bonnes conditions agricoles et environnementales - Fiche VIII",
            regulation=regulation,
            evaluator="envergo.moulinette.regulations.conditionnalitepac.Bcae8",
            activation_map=france_map,
        ),
    ]
    return criteria


def test_conditionnalite_pac_only_for_agri_pac():
    ConfigHaieFactory()
    haies = MagicMock()
    haies.length_to_remove.return_value = 10
    data = {
        "motif": "chemin_acces",
        "reimplantation": "remplacement",
        "localisation_pac": "non",
        "department": "44",
        "haies": haies,
    }
    for motif_choice in [
        "transfert_parcelles",
        "chemin_acces",
        "meilleur_emplacement",
        "amenagement",
        "autre",
    ]:
        for reimplantation_choice in ["remplacement", "replantation", "non"]:
            data["motif"] = motif_choice
            data["reimplantation"] = reimplantation_choice
            moulinette = MoulinetteHaie(data, data, False)
            assert moulinette.is_evaluation_available()
            assert moulinette.result == "non_soumis", (
                motif_choice,
                reimplantation_choice,
            )


<<<<<<< HEAD
def test_bcae8_small_dispense_petit():
=======
def test_bcae8_impossible_case():
    """Impossible simulation data.

    This data configuration is prevented by the form validation.
    """
>>>>>>> bc1a2914
    ConfigHaieFactory()
    data = {
        "motif": "chemin_acces",
        "reimplantation": "remplacement",
        "localisation_pac": "oui",
        "department": "44",
        "haies": MagicMock(),
        "lineaire_total": 100,
    }
    data["haies"].lineaire_detruit_pac.return_value = 4

    moulinette = MoulinetteHaie(data, data, False)
    assert moulinette.is_evaluation_available()
<<<<<<< HEAD
    assert moulinette.result == "non_soumis", data
    assert moulinette.conditionnalite_pac.bcae8.result_code == "dispense_petit", data


def test_bcae8_small_interdit_transfert_parcelles():
    ConfigHaieFactory()
    data = {
        "motif": "amelioration_culture",
        "reimplantation": "non",
        "localisation_pac": "oui",
        "department": "44",
        "haies": MagicMock(),
        "lineaire_total": 100,
        "transfert_parcelles": "oui",
    }
    data["haies"].lineaire_detruit_pac.return_value = 4

    moulinette = MoulinetteHaie(data, data, False)
    assert moulinette.is_evaluation_available()
    assert moulinette.result == "interdit", data
    assert (
        moulinette.conditionnalite_pac.bcae8.result_code
        == "interdit_transfert_parcelles"
    ), data


def test_bcae8_small_interdit_amelioration_culture():
    ConfigHaieFactory()
    data = {
        "motif": "amelioration_culture",
        "reimplantation": "non",
        "localisation_pac": "oui",
        "department": "44",
        "haies": MagicMock(),
        "lineaire_total": 100,
        "transfert_parcelles": "non",
    }
    data["haies"].lineaire_detruit_pac.return_value = 4

    moulinette = MoulinetteHaie(data, data, False)
    assert moulinette.is_evaluation_available()
    assert moulinette.result == "interdit", data
    assert (
        moulinette.conditionnalite_pac.bcae8.result_code
        == "interdit_amelioration_culture"
    ), data


def test_bcae8_small_soumis_chemin_acces():
    ConfigHaieFactory()
    data = {
        "motif": "chemin_acces",
        "reimplantation": "non",
        "localisation_pac": "oui",
        "department": "44",
        "haies": MagicMock(),
        "lineaire_total": 5000,
        "transfert_parcelles": "non",
    }
    data["haies"].lineaire_detruit_pac.return_value = 4

=======
    assert moulinette.result == "non_disponible", data
    assert moulinette.conditionnalite_pac.bcae8.result_code == "non_disponible", data


def test_bcae8_small_dispense_petit():
    ConfigHaieFactory()
    data = {
        "motif": "amelioration_culture",
        "reimplantation": "remplacement",
        "localisation_pac": "oui",
        "department": "44",
        "haies": MagicMock(),
        "lineaire_total": 100,
        "transfert_parcelles": "non",
    }
    data["haies"].lineaire_detruit_pac.return_value = 4

    moulinette = MoulinetteHaie(data, data, False)
    assert moulinette.is_evaluation_available()
    assert moulinette.result == "non_soumis", data
    assert moulinette.conditionnalite_pac.bcae8.result_code == "dispense_petit", data


def test_bcae8_small_interdit_transfert_parcelles():
    ConfigHaieFactory()
    data = {
        "motif": "amelioration_culture",
        "reimplantation": "non",
        "localisation_pac": "oui",
        "department": "44",
        "haies": MagicMock(),
        "lineaire_total": 100,
        "transfert_parcelles": "oui",
    }
    data["haies"].lineaire_detruit_pac.return_value = 4

>>>>>>> bc1a2914
    moulinette = MoulinetteHaie(data, data, False)
    assert moulinette.is_evaluation_available()
    assert moulinette.result == "interdit", data
    assert (
        moulinette.conditionnalite_pac.bcae8.result_code
        == "interdit_transfert_parcelles"
    ), data


<<<<<<< HEAD
def test_bcae8_small_interdit_chemin_acces():
    ConfigHaieFactory()
    data = {
        "motif": "chemin_acces",
=======
def test_bcae8_small_interdit_amelioration_culture():
    ConfigHaieFactory()
    data = {
        "motif": "amelioration_culture",
>>>>>>> bc1a2914
        "reimplantation": "non",
        "localisation_pac": "oui",
        "department": "44",
        "haies": MagicMock(),
<<<<<<< HEAD
        "lineaire_total": 5000,
        "transfert_parcelles": "non",
    }
    data["haies"].lineaire_detruit_pac.return_value = 11
=======
        "lineaire_total": 100,
        "transfert_parcelles": "non",
    }
    data["haies"].lineaire_detruit_pac.return_value = 4
>>>>>>> bc1a2914

    moulinette = MoulinetteHaie(data, data, False)
    assert moulinette.is_evaluation_available()
    assert moulinette.result == "interdit", data
    assert (
        moulinette.conditionnalite_pac.bcae8.result_code
        == "interdit_amelioration_culture"
    ), data

<<<<<<< HEAD

def test_bcae8_small_interdit_securite():
    ConfigHaieFactory()
    data = {
        "motif": "securite",
=======

def test_bcae8_small_soumis_chemin_acces():
    ConfigHaieFactory()
    data = {
        "motif": "chemin_acces",
        "reimplantation": "non",
        "localisation_pac": "oui",
        "department": "44",
        "haies": MagicMock(),
        "lineaire_total": 5000,
        "transfert_parcelles": "non",
    }
    data["haies"].lineaire_detruit_pac.return_value = 4

    moulinette = MoulinetteHaie(data, data, False)
    assert moulinette.is_evaluation_available()
    assert moulinette.result == "soumis", data
    assert (
        moulinette.conditionnalite_pac.bcae8.result_code == "soumis_chemin_acces"
    ), data


def test_bcae8_small_interdit_chemin_acces():
    ConfigHaieFactory()
    data = {
        "motif": "chemin_acces",
>>>>>>> bc1a2914
        "reimplantation": "non",
        "localisation_pac": "oui",
        "department": "44",
        "haies": MagicMock(),
        "lineaire_total": 5000,
        "transfert_parcelles": "non",
<<<<<<< HEAD
        "motif_pac": "aucun",
    }
    data["haies"].lineaire_detruit_pac.return_value = 4

=======
    }
    data["haies"].lineaire_detruit_pac.return_value = 11

    moulinette = MoulinetteHaie(data, data, False)
    assert moulinette.is_evaluation_available()
    assert moulinette.result == "interdit", data
    assert (
        moulinette.conditionnalite_pac.bcae8.result_code == "interdit_chemin_acces"
    ), data


def test_bcae8_small_interdit_securite():
    ConfigHaieFactory()
    data = {
        "motif": "securite",
        "reimplantation": "non",
        "localisation_pac": "oui",
        "department": "44",
        "haies": MagicMock(),
        "lineaire_total": 5000,
        "transfert_parcelles": "non",
        "motif_pac": "aucun",
    }
    data["haies"].lineaire_detruit_pac.return_value = 4

>>>>>>> bc1a2914
    moulinette = MoulinetteHaie(data, data, False)
    assert moulinette.is_evaluation_available()
    assert moulinette.result == "interdit", data
    assert moulinette.conditionnalite_pac.bcae8.result_code == "interdit_securite", data


def test_bcae8_small_soumis_amenagement():
    ConfigHaieFactory()
    data = {
        "motif": "amenagement",
        "reimplantation": "non",
        "localisation_pac": "oui",
        "department": "44",
        "haies": MagicMock(),
        "lineaire_total": 5000,
        "amenagement_dup": "oui",
    }
    data["haies"].lineaire_detruit_pac.return_value = 4

    moulinette = MoulinetteHaie(data, data, False)
    assert moulinette.is_evaluation_available()
    assert moulinette.result == "soumis", data
    assert (
        moulinette.conditionnalite_pac.bcae8.result_code == "soumis_amenagement"
    ), data


def test_bcae8_small_interdit_amenagement():
    ConfigHaieFactory()
    data = {
        "motif": "amenagement",
        "reimplantation": "non",
        "localisation_pac": "oui",
        "department": "44",
        "haies": MagicMock(),
        "lineaire_total": 5000,
        "amenagement_dup": "non",
    }
    data["haies"].lineaire_detruit_pac.return_value = 4

    moulinette = MoulinetteHaie(data, data, False)
    assert moulinette.is_evaluation_available()
    assert moulinette.result == "interdit", data
    assert (
        moulinette.conditionnalite_pac.bcae8.result_code == "interdit_amenagement"
    ), data


def test_bcae8_small_interdit_embellissement():
    ConfigHaieFactory()
    data = {
        "motif": "embellissement",
        "reimplantation": "non",
        "localisation_pac": "oui",
        "department": "44",
        "haies": MagicMock(),
        "lineaire_total": 5000,
    }
    data["haies"].lineaire_detruit_pac.return_value = 4

    moulinette = MoulinetteHaie(data, data, False)
    assert moulinette.is_evaluation_available()
    assert moulinette.result == "interdit", data
    assert (
        moulinette.conditionnalite_pac.bcae8.result_code == "interdit_embellissement"
    ), data


def test_bcae8_big_soumis_remplacement():
    ConfigHaieFactory()
    data = {
        "motif": "amelioration_culture",
        "reimplantation": "remplacement",
        "localisation_pac": "oui",
        "department": "44",
        "haies": MagicMock(),
        "lineaire_total": 5000,
        "transfert_parcelles": "non",
    }
    data["haies"].lineaire_detruit_pac.return_value = 4000

    moulinette = MoulinetteHaie(data, data, False)
    assert moulinette.is_evaluation_available()
    assert moulinette.result == "soumis", data
    assert (
        moulinette.conditionnalite_pac.bcae8.result_code == "soumis_remplacement"
    ), data


def test_bcae8_big_soumis_transfer_parcelles():
    ConfigHaieFactory()
    data = {
        "motif": "amelioration_culture",
        "reimplantation": "replantation",
        "localisation_pac": "oui",
        "department": "44",
        "haies": MagicMock(),
        "lineaire_total": 5000,
        "transfert_parcelles": "oui",
    }
    data["haies"].lineaire_detruit_pac.return_value = 4000

    moulinette = MoulinetteHaie(data, data, False)
    assert moulinette.is_evaluation_available()
    assert moulinette.result == "soumis", data
    assert (
        moulinette.conditionnalite_pac.bcae8.result_code == "soumis_transfert_parcelles"
    ), data


def test_bcae8_big_interdit_amelioration_culture():
    ConfigHaieFactory()
    data = {
        "motif": "amelioration_culture",
        "reimplantation": "replantation",
        "localisation_pac": "oui",
        "department": "44",
        "haies": MagicMock(),
        "lineaire_total": 5000,
        "transfert_parcelles": "non",
    }
    data["haies"].lineaire_detruit_pac.return_value = 4000

    moulinette = MoulinetteHaie(data, data, False)
    assert moulinette.is_evaluation_available()
    assert moulinette.result == "interdit", data
    assert (
        moulinette.conditionnalite_pac.bcae8.result_code
        == "interdit_amelioration_culture"
    ), data


def test_bcae8_big_interdit_embellissement():
    ConfigHaieFactory()
    data = {
        "motif": "embellissement",
        "reimplantation": "replantation",
        "localisation_pac": "oui",
        "department": "44",
        "haies": MagicMock(),
        "lineaire_total": 5000,
    }
    data["haies"].lineaire_detruit_pac.return_value = 4000

    moulinette = MoulinetteHaie(data, data, False)
    assert moulinette.is_evaluation_available()
    assert moulinette.result == "interdit", data
    assert (
        moulinette.conditionnalite_pac.bcae8.result_code == "interdit_embellissement"
    ), data


def test_bcae8_big_soumis_autre():
    ConfigHaieFactory()
    data = {
        "motif": "autre",
        "reimplantation": "replantation",
        "localisation_pac": "oui",
        "department": "44",
        "haies": MagicMock(),
        "lineaire_total": 5000,
        "motif_pac": "protection_incendie",
    }
    data["haies"].lineaire_detruit_pac.return_value = 4000

    moulinette = MoulinetteHaie(data, data, False)
    assert moulinette.is_evaluation_available()
    assert moulinette.result == "soumis", data
    assert moulinette.conditionnalite_pac.bcae8.result_code == "soumis_autre", data


def test_bcae8_big_interdit_autre():
    ConfigHaieFactory()
    data = {
        "motif": "autre",
        "reimplantation": "replantation",
        "localisation_pac": "oui",
        "department": "44",
        "haies": MagicMock(),
        "lineaire_total": 5000,
        "motif_pac": "aucun",
    }
    data["haies"].lineaire_detruit_pac.return_value = 4000

    moulinette = MoulinetteHaie(data, data, False)
    assert moulinette.is_evaluation_available()
    assert moulinette.result == "interdit", data
    assert moulinette.conditionnalite_pac.bcae8.result_code == "interdit_autre", data<|MERGE_RESOLUTION|>--- conflicted
+++ resolved
@@ -56,15 +56,11 @@
             )
 
 
-<<<<<<< HEAD
-def test_bcae8_small_dispense_petit():
-=======
 def test_bcae8_impossible_case():
     """Impossible simulation data.
 
     This data configuration is prevented by the form validation.
     """
->>>>>>> bc1a2914
     ConfigHaieFactory()
     data = {
         "motif": "chemin_acces",
@@ -78,7 +74,25 @@
 
     moulinette = MoulinetteHaie(data, data, False)
     assert moulinette.is_evaluation_available()
-<<<<<<< HEAD
+    assert moulinette.result == "non_disponible", data
+    assert moulinette.conditionnalite_pac.bcae8.result_code == "non_disponible", data
+
+
+def test_bcae8_small_dispense_petit():
+    ConfigHaieFactory()
+    data = {
+        "motif": "amelioration_culture",
+        "reimplantation": "remplacement",
+        "localisation_pac": "oui",
+        "department": "44",
+        "haies": MagicMock(),
+        "lineaire_total": 100,
+        "transfert_parcelles": "non",
+    }
+    data["haies"].lineaire_detruit_pac.return_value = 4
+
+    moulinette = MoulinetteHaie(data, data, False)
+    assert moulinette.is_evaluation_available()
     assert moulinette.result == "non_soumis", data
     assert moulinette.conditionnalite_pac.bcae8.result_code == "dispense_petit", data
 
@@ -140,44 +154,6 @@
     }
     data["haies"].lineaire_detruit_pac.return_value = 4
 
-=======
-    assert moulinette.result == "non_disponible", data
-    assert moulinette.conditionnalite_pac.bcae8.result_code == "non_disponible", data
-
-
-def test_bcae8_small_dispense_petit():
-    ConfigHaieFactory()
-    data = {
-        "motif": "amelioration_culture",
-        "reimplantation": "remplacement",
-        "localisation_pac": "oui",
-        "department": "44",
-        "haies": MagicMock(),
-        "lineaire_total": 100,
-        "transfert_parcelles": "non",
-    }
-    data["haies"].lineaire_detruit_pac.return_value = 4
-
-    moulinette = MoulinetteHaie(data, data, False)
-    assert moulinette.is_evaluation_available()
-    assert moulinette.result == "non_soumis", data
-    assert moulinette.conditionnalite_pac.bcae8.result_code == "dispense_petit", data
-
-
-def test_bcae8_small_interdit_transfert_parcelles():
-    ConfigHaieFactory()
-    data = {
-        "motif": "amelioration_culture",
-        "reimplantation": "non",
-        "localisation_pac": "oui",
-        "department": "44",
-        "haies": MagicMock(),
-        "lineaire_total": 100,
-        "transfert_parcelles": "oui",
-    }
-    data["haies"].lineaire_detruit_pac.return_value = 4
-
->>>>>>> bc1a2914
     moulinette = MoulinetteHaie(data, data, False)
     assert moulinette.is_evaluation_available()
     assert moulinette.result == "interdit", data
@@ -187,32 +163,18 @@
     ), data
 
 
-<<<<<<< HEAD
 def test_bcae8_small_interdit_chemin_acces():
     ConfigHaieFactory()
     data = {
         "motif": "chemin_acces",
-=======
-def test_bcae8_small_interdit_amelioration_culture():
-    ConfigHaieFactory()
-    data = {
-        "motif": "amelioration_culture",
->>>>>>> bc1a2914
-        "reimplantation": "non",
-        "localisation_pac": "oui",
-        "department": "44",
-        "haies": MagicMock(),
-<<<<<<< HEAD
+        "reimplantation": "non",
+        "localisation_pac": "oui",
+        "department": "44",
+        "haies": MagicMock(),
         "lineaire_total": 5000,
         "transfert_parcelles": "non",
     }
     data["haies"].lineaire_detruit_pac.return_value = 11
-=======
-        "lineaire_total": 100,
-        "transfert_parcelles": "non",
-    }
-    data["haies"].lineaire_detruit_pac.return_value = 4
->>>>>>> bc1a2914
 
     moulinette = MoulinetteHaie(data, data, False)
     assert moulinette.is_evaluation_available()
@@ -222,78 +184,21 @@
         == "interdit_amelioration_culture"
     ), data
 
-<<<<<<< HEAD
 
 def test_bcae8_small_interdit_securite():
     ConfigHaieFactory()
     data = {
         "motif": "securite",
-=======
-
-def test_bcae8_small_soumis_chemin_acces():
-    ConfigHaieFactory()
-    data = {
-        "motif": "chemin_acces",
-        "reimplantation": "non",
-        "localisation_pac": "oui",
-        "department": "44",
-        "haies": MagicMock(),
-        "lineaire_total": 5000,
-        "transfert_parcelles": "non",
-    }
-    data["haies"].lineaire_detruit_pac.return_value = 4
-
-    moulinette = MoulinetteHaie(data, data, False)
-    assert moulinette.is_evaluation_available()
-    assert moulinette.result == "soumis", data
-    assert (
-        moulinette.conditionnalite_pac.bcae8.result_code == "soumis_chemin_acces"
-    ), data
-
-
-def test_bcae8_small_interdit_chemin_acces():
-    ConfigHaieFactory()
-    data = {
-        "motif": "chemin_acces",
->>>>>>> bc1a2914
-        "reimplantation": "non",
-        "localisation_pac": "oui",
-        "department": "44",
-        "haies": MagicMock(),
-        "lineaire_total": 5000,
-        "transfert_parcelles": "non",
-<<<<<<< HEAD
+        "reimplantation": "non",
+        "localisation_pac": "oui",
+        "department": "44",
+        "haies": MagicMock(),
+        "lineaire_total": 5000,
+        "transfert_parcelles": "non",
         "motif_pac": "aucun",
     }
     data["haies"].lineaire_detruit_pac.return_value = 4
 
-=======
-    }
-    data["haies"].lineaire_detruit_pac.return_value = 11
-
-    moulinette = MoulinetteHaie(data, data, False)
-    assert moulinette.is_evaluation_available()
-    assert moulinette.result == "interdit", data
-    assert (
-        moulinette.conditionnalite_pac.bcae8.result_code == "interdit_chemin_acces"
-    ), data
-
-
-def test_bcae8_small_interdit_securite():
-    ConfigHaieFactory()
-    data = {
-        "motif": "securite",
-        "reimplantation": "non",
-        "localisation_pac": "oui",
-        "department": "44",
-        "haies": MagicMock(),
-        "lineaire_total": 5000,
-        "transfert_parcelles": "non",
-        "motif_pac": "aucun",
-    }
-    data["haies"].lineaire_detruit_pac.return_value = 4
-
->>>>>>> bc1a2914
     moulinette = MoulinetteHaie(data, data, False)
     assert moulinette.is_evaluation_available()
     assert moulinette.result == "interdit", data
