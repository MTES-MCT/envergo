from unittest.mock import patch
from urllib.parse import urlencode

import pytest
from django.test import override_settings
from django.urls import reverse

from envergo.analytics.models import Event
from envergo.geodata.conftest import loire_atlantique_map  # noqa
from envergo.hedges.tests.factories import HedgeDataFactory, HedgeFactory
from envergo.moulinette.tests.factories import (
    ConfigHaieFactory,
    CriterionFactory,
    RegulationFactory,
)

pytestmark = pytest.mark.django_db


HOME_TITLE = "Projet de destruction de haies ou alignements d'arbres"
FORM_ERROR = (
    "Nous n'avons pas pu traiter votre demande car le formulaire contient des erreurs."
)


@pytest.fixture(autouse=False)
def autouse_site(site):
    pass


@pytest.fixture(autouse=True)
def conditionnalite_pac_criteria(loire_atlantique_map):  # noqa
    regulation = RegulationFactory(regulation="conditionnalite_pac")
    criteria = [
        CriterionFactory(
            title="Bonnes conditions agricoles et environnementales - Fiche VIII",
            regulation=regulation,
            evaluator="envergo.moulinette.regulations.conditionnalitepac.Bcae8",
            activation_map=loire_atlantique_map,
            activation_mode="department_centroid",
        ),
    ]
    return criteria


@pytest.mark.urls("config.urls_haie")
@override_settings(
    ENVERGO_HAIE_DOMAIN="testserver", ENVERGO_AMENAGEMENT_DOMAIN="otherserver"
)
def test_triage(client):
    ConfigHaieFactory(department_doctrine_html="<h2>Doctrine du département</h2>")

    url = reverse("triage")
    params = "department=44"
    full_url = f"{url}?{params}"
    res = client.get(full_url)

    assert res.status_code == 200
    content = res.content.decode()
    assert "<h2>Doctrine du département</h2>" in content


@pytest.mark.urls("config.urls_haie")
@override_settings(
    ENVERGO_HAIE_DOMAIN="testserver", ENVERGO_AMENAGEMENT_DOMAIN="otherserver"
)
def test_triage_result(client):

    ConfigHaieFactory(
        department_doctrine_html="<h2>Doctrine du département</h2>",
        hedge_maintenance_html="<h2>kikoo</h2>",
    )

    url = reverse("moulinette_result")
    params = "department=44&element=haie&travaux=entretien"
    full_url = f"{url}?{params}"
    res = client.get(full_url)

    assert res.status_code == 200
    content = res.content.decode()
    assert "Votre projet n'est pas encore pris en compte par le simulateur" in content
    assert "<h2>kikoo</h2>" in content

    params = "department=44&element=bosquet&travaux=entretien"
    full_url = f"{url}?{params}"
    res = client.get(full_url)

    assert res.status_code == 200
    content = res.content.decode()
    assert "Votre projet n'est pas encore pris en compte par le simulateur" in content
    assert "<h2>kikoo</h2>" not in content

    params = "department=44&element=haie&travaux=destruction"
    full_url = f"{url}?{params}"
    res = client.get(full_url)

    assert res.status_code == 200
    content = res.content.decode()
    assert "<h2>Doctrine du département</h2>" in content


@pytest.mark.urls("config.urls_haie")
@override_settings(ENVERGO_HAIE_DOMAIN="testserver")
def test_debug_result(client):
    """WIP: Test for debug page.
    Missing fixtures criteria ep and pac for MoulinetteHaie"""

    ConfigHaieFactory()
    haies = HedgeDataFactory()

    data = {
        "profil": "autre",
        "element": "haie",
        "motif": "amelioration_ecologique",
        "reimplantation": "remplacement",
        "localisation_pac": "non",
        "travaux": "destruction",
        "haies": str(haies.id),
        "department": "44",
        "debug": "true",
    }
    url = reverse("moulinette_result")
    params = urlencode(data)
    full_url = f"{url}?{params}"
    res = client.get(full_url)

    assert res.status_code == 200
    # assertTemplateUsed(res, "haie/moulinette/result_debug.html")


@override_settings(
    ENVERGO_HAIE_DOMAIN="testserver", ENVERGO_AMENAGEMENT_DOMAIN="otherserver"
)
@patch("envergo.hedges.services.get_replantation_coefficient")
def test_result_p_view_with_R_gt_0(mock_R, client):
    ConfigHaieFactory()
    hedges = HedgeDataFactory()
    data = {
        "element": "haie",
        "travaux": "destruction",
        "motif": "amelioration_culture",
        "reimplantation": "remplacement",
        "localisation_pac": "oui",
        "department": "44",
        "haies": hedges.id,
        "lineaire_total": 100,
        "transfert_parcelles": "non",
        "meilleur_emplacement": "non",
    }
    url = reverse("moulinette_result")
    query = urlencode(data)
    mock_R.return_value = 1.0
    res = client.get(f"{url}?{query}")

    assert "Déposer une demande sans plantation" not in res.content.decode()


@pytest.mark.urls("config.urls_haie")
@override_settings(
    ENVERGO_HAIE_DOMAIN="testserver", ENVERGO_AMENAGEMENT_DOMAIN="otherserver"
)
@patch("envergo.hedges.services.get_replantation_coefficient")
def test_result_p_view_with_R_eq_0(mock_R, client):
    ConfigHaieFactory()
    hedges = HedgeDataFactory()
    data = {
        "element": "haie",
        "travaux": "destruction",
        "motif": "amelioration_culture",
        "reimplantation": "remplacement",
        "localisation_pac": "oui",
        "department": "44",
        "haies": hedges.id,
        "lineaire_total": 100,
        "transfert_parcelles": "non",
        "meilleur_emplacement": "non",
    }
    url = reverse("moulinette_result")
    query = urlencode(data)
    mock_R.return_value = 0.0
    res = client.get(f"{url}?{query}")

    # R should be 0
    assert "Déposer une demande sans plantation" in res.content.decode()


@pytest.mark.urls("config.urls_haie")
@override_settings(
    ENVERGO_HAIE_DOMAIN="testserver", ENVERGO_AMENAGEMENT_DOMAIN="otherserver"
)
def test_result_p_view_non_soumis_with_r_gt_0(client):
    ConfigHaieFactory()
    hedge_lt5m = HedgeFactory(
        latLngs=[
            {"lat": 49.37830760743562, "lng": 0.10241746902465822},
            {"lat": 49.37828490574639, "lng": 0.10244965553283693},
        ]
    )
    hedges = HedgeDataFactory(hedges=[hedge_lt5m])
    data = {
        "element": "haie",
        "travaux": "destruction",
        "motif": "amelioration_culture",
        "reimplantation": "remplacement",
        "localisation_pac": "oui",
        "department": "44",
        "haies": hedges.id,
        "lineaire_total": 20000,
        "transfert_parcelles": "non",
        "meilleur_emplacement": "non",
    }
    url = reverse("moulinette_result")
    query = urlencode(data)
    res = client.get(f"{url}?{query}")

    assert "Déposer une demande sans plantation" not in res.content.decode()


@pytest.mark.urls("config.urls_haie")
@override_settings(
    ENVERGO_HAIE_DOMAIN="testserver", ENVERGO_AMENAGEMENT_DOMAIN="otherserver"
)
<<<<<<< HEAD
def test_result_p_view_with_hedges_to_remove_outside_department(client):
    # GIVEN a moulinette with at least an hedge to remove outside the department
    ConfigHaieFactory()
    hedge_14 = HedgeFactory(
        latLngs=[
            {"lat": 49.37830760743562, "lng": 0.10241746902465822},
            {"lat": 49.37828490574639, "lng": 0.10244965553283693},
        ]
    )  # this hedge is in department 14
    hedges = HedgeDataFactory(hedges=[hedge_14])
    data = {
        "element": "haie",
        "travaux": "destruction",
        "motif": "amelioration_culture",
        "reimplantation": "remplacement",
        "localisation_pac": "oui",
        "department": "44",  # department 44 is given
        "haies": hedges.id,
        "lineaire_total": 20000,
        "transfert_parcelles": "non",
        "meilleur_emplacement": "non",
    }
    url = reverse("moulinette_result")
    query = urlencode(data)

    # WHEN requesting the result plantation page
    res = client.get(f"{url}?{query}")

    # THEN the result page is displayed with a warning
    assert res.context["has_hedges_outside_department"]
    assert (
        "Au moins une des haies est située hors du département" in res.content.decode()
    )

    # Given hedges in department 44 and accross the department border
    hedge_44 = HedgeFactory(
        latLngs=[
            {"lat": 47.202984120693635, "lng": -1.7100316286087038},
            {"lat": 47.201198235567496, "lng": -1.7097365856170657},
        ]
    )
    hedge_44_85 = HedgeFactory(
        latLngs=[
            {"lat": 47.05281499678513, "lng": -1.2435150146484377},
            {"lat": 47.103783870991634, "lng": -1.1837768554687502},
        ]
    )
    hedges = HedgeDataFactory(hedges=[hedge_44, hedge_44_85])
    data["haies"] = hedges.id
    query = urlencode(data)

    # WHEN requesting the result plantation page
    res = client.get(f"{url}?{query}")

    # THEN the result page is displayed without warning
    assert not res.context["has_hedges_outside_department"]
    assert (
        "Au moins une des haies est située hors du département"
        not in res.content.decode()
    )
=======
def test_moulinette_post_form_error(client):
    ConfigHaieFactory()
    url = reverse("moulinette_home")
    data = {"foo": "bar"}
    res = client.post(f"{url}?department=44&element=haie&travaux=destruction", data)

    assert res.status_code == 200
    assert HOME_TITLE in res.content.decode()
    assert FORM_ERROR in res.content.decode()
    error_event = Event.objects.filter(category="erreur", event="formulaire-simu").get()
    assert "errors" in error_event.metadata
    assert error_event.metadata["errors"] == {
        "haies": [
            {
                "code": "required",
                "message": "Aucune haie n’a été saisie. Cliquez sur le bouton "
                "ci-dessus pour\n"
                "            localiser les haies à détruire.",
            }
        ],
        "localisation_pac": [
            {"code": "required", "message": "Ce champ est obligatoire."}
        ],
        "motif": [{"code": "required", "message": "Ce champ est obligatoire."}],
        "reimplantation": [
            {"code": "required", "message": "Ce champ est obligatoire."}
        ],
    }
    assert "data" in error_event.metadata
    assert error_event.metadata["data"] == data
>>>>>>> 2c83296d
<|MERGE_RESOLUTION|>--- conflicted
+++ resolved
@@ -220,68 +220,6 @@
 @override_settings(
     ENVERGO_HAIE_DOMAIN="testserver", ENVERGO_AMENAGEMENT_DOMAIN="otherserver"
 )
-<<<<<<< HEAD
-def test_result_p_view_with_hedges_to_remove_outside_department(client):
-    # GIVEN a moulinette with at least an hedge to remove outside the department
-    ConfigHaieFactory()
-    hedge_14 = HedgeFactory(
-        latLngs=[
-            {"lat": 49.37830760743562, "lng": 0.10241746902465822},
-            {"lat": 49.37828490574639, "lng": 0.10244965553283693},
-        ]
-    )  # this hedge is in department 14
-    hedges = HedgeDataFactory(hedges=[hedge_14])
-    data = {
-        "element": "haie",
-        "travaux": "destruction",
-        "motif": "amelioration_culture",
-        "reimplantation": "remplacement",
-        "localisation_pac": "oui",
-        "department": "44",  # department 44 is given
-        "haies": hedges.id,
-        "lineaire_total": 20000,
-        "transfert_parcelles": "non",
-        "meilleur_emplacement": "non",
-    }
-    url = reverse("moulinette_result")
-    query = urlencode(data)
-
-    # WHEN requesting the result plantation page
-    res = client.get(f"{url}?{query}")
-
-    # THEN the result page is displayed with a warning
-    assert res.context["has_hedges_outside_department"]
-    assert (
-        "Au moins une des haies est située hors du département" in res.content.decode()
-    )
-
-    # Given hedges in department 44 and accross the department border
-    hedge_44 = HedgeFactory(
-        latLngs=[
-            {"lat": 47.202984120693635, "lng": -1.7100316286087038},
-            {"lat": 47.201198235567496, "lng": -1.7097365856170657},
-        ]
-    )
-    hedge_44_85 = HedgeFactory(
-        latLngs=[
-            {"lat": 47.05281499678513, "lng": -1.2435150146484377},
-            {"lat": 47.103783870991634, "lng": -1.1837768554687502},
-        ]
-    )
-    hedges = HedgeDataFactory(hedges=[hedge_44, hedge_44_85])
-    data["haies"] = hedges.id
-    query = urlencode(data)
-
-    # WHEN requesting the result plantation page
-    res = client.get(f"{url}?{query}")
-
-    # THEN the result page is displayed without warning
-    assert not res.context["has_hedges_outside_department"]
-    assert (
-        "Au moins une des haies est située hors du département"
-        not in res.content.decode()
-    )
-=======
 def test_moulinette_post_form_error(client):
     ConfigHaieFactory()
     url = reverse("moulinette_home")
@@ -312,4 +250,69 @@
     }
     assert "data" in error_event.metadata
     assert error_event.metadata["data"] == data
->>>>>>> 2c83296d
+
+
+@pytest.mark.urls("config.urls_haie")
+@override_settings(
+    ENVERGO_HAIE_DOMAIN="testserver", ENVERGO_AMENAGEMENT_DOMAIN="otherserver"
+)
+def test_result_p_view_with_hedges_to_remove_outside_department(client):
+    # GIVEN a moulinette with at least an hedge to remove outside the department
+    ConfigHaieFactory()
+    hedge_14 = HedgeFactory(
+        latLngs=[
+            {"lat": 49.37830760743562, "lng": 0.10241746902465822},
+            {"lat": 49.37828490574639, "lng": 0.10244965553283693},
+        ]
+    )  # this hedge is in department 14
+    hedges = HedgeDataFactory(hedges=[hedge_14])
+    data = {
+        "element": "haie",
+        "travaux": "destruction",
+        "motif": "amelioration_culture",
+        "reimplantation": "remplacement",
+        "localisation_pac": "oui",
+        "department": "44",  # department 44 is given
+        "haies": hedges.id,
+        "lineaire_total": 20000,
+        "transfert_parcelles": "non",
+        "meilleur_emplacement": "non",
+    }
+    url = reverse("moulinette_result")
+    query = urlencode(data)
+
+    # WHEN requesting the result plantation page
+    res = client.get(f"{url}?{query}")
+
+    # THEN the result page is displayed with a warning
+    assert res.context["has_hedges_outside_department"]
+    assert (
+        "Au moins une des haies est située hors du département" in res.content.decode()
+    )
+
+    # Given hedges in department 44 and accross the department border
+    hedge_44 = HedgeFactory(
+        latLngs=[
+            {"lat": 47.202984120693635, "lng": -1.7100316286087038},
+            {"lat": 47.201198235567496, "lng": -1.7097365856170657},
+        ]
+    )
+    hedge_44_85 = HedgeFactory(
+        latLngs=[
+            {"lat": 47.05281499678513, "lng": -1.2435150146484377},
+            {"lat": 47.103783870991634, "lng": -1.1837768554687502},
+        ]
+    )
+    hedges = HedgeDataFactory(hedges=[hedge_44, hedge_44_85])
+    data["haies"] = hedges.id
+    query = urlencode(data)
+
+    # WHEN requesting the result plantation page
+    res = client.get(f"{url}?{query}")
+
+    # THEN the result page is displayed without warning
+    assert not res.context["has_hedges_outside_department"]
+    assert (
+        "Au moins une des haies est située hors du département"
+        not in res.content.decode()
+    )