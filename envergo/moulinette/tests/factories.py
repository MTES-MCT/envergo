import factory
from factory.django import DjangoModelFactory

from envergo.geodata.tests.factories import DepartmentFactory, MapFactory
from envergo.moulinette.models import (
    ConfigAmenagement,
    ConfigHaie,
    Criterion,
    MoulinetteTemplate,
    Perimeter,
    Regulation,
)


class ConfigAmenagementFactory(DjangoModelFactory):
    class Meta:
        model = ConfigAmenagement

    department = factory.SubFactory(DepartmentFactory)
    is_activated = True
    regulations_available = ["loi_sur_leau", "sage", "natura2000", "eval_env"]


class MoulinetteTemplateFactory(DjangoModelFactory):
    class Meta:
        model = MoulinetteTemplate

    config = factory.SubFactory(ConfigAmenagementFactory)
    content = factory.Faker("text")


class RegulationFactory(DjangoModelFactory):
    class Meta:
        model = Regulation

    regulation = "loi_sur_leau"
    evaluator = "envergo.moulinette.regulations.RegulationEvaluator"
    has_perimeters = False


class CriterionFactory(DjangoModelFactory):
    class Meta:
        model = Criterion

    title = "Zone humide"
    regulation = factory.SubFactory(RegulationFactory)
    activation_map = factory.SubFactory(MapFactory)
    evaluator = "envergo.moulinette.regulations.loisurleau.ZoneHumide"


class PerimeterFactory(DjangoModelFactory):
    class Meta:
        model = Perimeter

    name = "Loi sur l'eau Zone humide"
    activation_map = factory.SubFactory(MapFactory)
    is_activated = True

    @factory.post_generation
    def regulations(self, create, extracted, **kwargs):
        if not create or not extracted:
            # Simple build, or nothing to add, do nothing.
            return

        # Add the iterable of groups using bulk addition
        self.regulations.add(*extracted)


class DCConfigHaieFactory(DjangoModelFactory):
    class Meta:
        model = ConfigHaie

    department = factory.SubFactory(DepartmentFactory)
    is_activated = True
    single_procedure = False
    regulations_available = [
        "conditionnalite_pac",
        "ep",
        "natura2000_haie",
        "alignement_arbres",
        "reserves_naturelles",
<<<<<<< HEAD
        "code_rural_haie",
=======
        "regime_unique_haie",
>>>>>>> bb164325
    ]
    demarche_simplifiee_number = 123456
    demarche_simplifiee_pre_fill_config = [
        {
            "id": "123",
            "value": "profil",
            "mapping": {
                "autre": "Autre (collectivit\u00e9, am\u00e9nageur, gestionnaire de r\u00e9seau, particulier, etc.)",
                "agri_pac": "Exploitant-e agricole b\u00e9n\u00e9ficiaire de la PAC",
            },
        },
        {
            "id": "456",
            "value": "conditionnalite_pac.result",
            "mapping": {"soumis": True, "non_soumis": False},
        },
        {"id": "789", "value": "url_projet"},
        {"id": "321", "value": "ref_projet"},
        {"id": "654", "value": "url_moulinette"},
    ]
    demarches_simplifiees_project_url_id = "ABC123"


class RUConfigHaieFactory(DCConfigHaieFactory):
    single_procedure = True
    single_procedure_settings = {
        "coeff_compensation": {
            "mixte": 1.5,
            "degradee": 1.5,
            "arbustive": 1.5,
            "buissonnante": 1.5,
        }
    }<|MERGE_RESOLUTION|>--- conflicted
+++ resolved
@@ -79,11 +79,8 @@
         "natura2000_haie",
         "alignement_arbres",
         "reserves_naturelles",
-<<<<<<< HEAD
         "code_rural_haie",
-=======
         "regime_unique_haie",
->>>>>>> bb164325
     ]
     demarche_simplifiee_number = 123456
     demarche_simplifiee_pre_fill_config = [
