--- conflicted
+++ resolved
@@ -79,11 +79,8 @@
         "natura2000_haie",
         "alignement_arbres",
         "reserves_naturelles",
-<<<<<<< HEAD
         "regime_unique_haie",
-=======
         "code_rural_haie",
->>>>>>> 3d3b26d2
     ]
     demarche_simplifiee_number = 123456
     demarche_simplifiee_pre_fill_config = [
