--- conflicted
+++ resolved
@@ -34,15 +34,20 @@
         include(
             [
                 path("", MoulinetteHome.as_view(), name="moulinette_home"),
-                # We need these urls to exist, but they are "fake" urls, they are only
-                # used to be logged in matomo, so we can correctly track the funnel
+                # We need this url to exist, but it's a "fake" url, it's only
+                # used to be logged in matomo, so we can correctry track the funnel
                 # moulinette home > missing data > final result
                 path(
                     _("missing-data/"),
                     RedirectView.as_view(pattern_name="moulinette_result"),
                     name="moulinette_missing_data",
                 ),
-<<<<<<< HEAD
+                # This is another "fake" url, only for matomo tracking
+                path(
+                    _("invalid/"),
+                    RedirectView.as_view(pattern_name="moulinette_result"),
+                    name="moulinette_invalid_form",
+                ),
                 # This is another "fake" url, only for matomo tracking
                 path(
                     "saisie-destruction/",
@@ -54,12 +59,6 @@
                     "saisie-plantation/",
                     RedirectView.as_view(pattern_name="moulinette_result"),
                     name="moulinette_saisie_p",
-=======
-                path(
-                    _("invalid/"),
-                    RedirectView.as_view(pattern_name="moulinette_result"),
-                    name="moulinette_invalid_form",
->>>>>>> bc5fe4e1
                 ),
             ]
         ),
