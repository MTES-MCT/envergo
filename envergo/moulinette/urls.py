from django.urls import include, path
from django.utils.translation import gettext_lazy as _
from django.views.generic import RedirectView

from envergo.moulinette.views import (
    MoulinetteHome,
    MoulinetteResult,
    MoulinetteResultPlantation,
)

urlpatterns = [
    # Redirections history
    # For a long time, there was no homepage to EnvErgo, so the home url (/) just redirected
    # to the moulinette form (/simulateur), which showed a bit of context about the site.
    # When we designed the home page, the /simulateur url was cleaned and only shows
    # the form.
    # Problem is that many external links or saved urls pointed to the /simulateur/ url,
    # and we feared many people would be lost by discovering EnvErgo throught the form
    # url instead of the real home page. Thus we decided to redirect the /simulateur/ url
    # to the home page.
    path(
        "",
        RedirectView.as_view(pattern_name="home", query_string=True),
        name="moulinette_home_redirect",
    ),
    # This is another "fake" url, only for matomo tracking
    path(
        _("out_of_scope/"),
        RedirectView.as_view(pattern_name="moulinette_result"),
        name="moulinette_result_out_of_scope",
    ),
    path(
        _("form/"),
        include(
            [
                path("", MoulinetteHome.as_view(), name="moulinette_home"),
                # We need these urls to exist, but they are "fake" urls, they are only
                # used to be logged in matomo, so we can correctly track the funnel
                # moulinette home > missing data > final result
                path(
                    _("missing-data/"),
                    RedirectView.as_view(pattern_name="moulinette_result"),
                    name="moulinette_missing_data",
                ),
<<<<<<< HEAD
                path(
                    _("invalid/"),
                    RedirectView.as_view(pattern_name="moulinette_result"),
                    name="moulinette_invalid_form",
=======
                # This is another "fake" url, only for matomo tracking
                path(
                    "saisie_d/",
                    RedirectView.as_view(pattern_name="moulinette_home"),
                    name="moulinette_saisie_d",
                ),
                # This is another "fake" url, only for matomo tracking
                path(
                    "saisie_p/",
                    RedirectView.as_view(pattern_name="moulinette_result"),
                    name="moulinette_saisie_p",
>>>>>>> 19de4f40
                ),
            ]
        ),
    ),
    path(
        _("result/"),
        include(
            [
                path("", MoulinetteResult.as_view(), name="moulinette_result"),
                # This is another "fake" url, only for matomo tracking
                path(
                    _("debug/"),
                    RedirectView.as_view(pattern_name="moulinette_result"),
                    name="moulinette_result_debug",
                ),
            ]
        ),
    ),
    path(
        _("result_p/"),
        include(
            [
                path(
                    "",
                    MoulinetteResultPlantation.as_view(),
                    name="moulinette_result_plantation",
                ),
            ]
        ),
    ),
]<|MERGE_RESOLUTION|>--- conflicted
+++ resolved
@@ -42,12 +42,11 @@
                     RedirectView.as_view(pattern_name="moulinette_result"),
                     name="moulinette_missing_data",
                 ),
-<<<<<<< HEAD
                 path(
                     _("invalid/"),
                     RedirectView.as_view(pattern_name="moulinette_result"),
                     name="moulinette_invalid_form",
-=======
+                ),
                 # This is another "fake" url, only for matomo tracking
                 path(
                     "saisie_d/",
@@ -59,7 +58,6 @@
                     "saisie_p/",
                     RedirectView.as_view(pattern_name="moulinette_result"),
                     name="moulinette_saisie_p",
->>>>>>> 19de4f40
                 ),
             ]
         ),
