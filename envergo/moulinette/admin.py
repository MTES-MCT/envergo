<<<<<<< HEAD
import json

from dal_select2.widgets import ModelSelect2
=======
>>>>>>> fcd68967
from django import forms
from django.contrib import admin
from django.template.defaultfilters import truncatechars
from django.template.loader import render_to_string
from django.urls import reverse
from django.utils.html import mark_safe
from django.utils.translation import gettext_lazy as _

from envergo.geodata.admin import DepartmentsListFilter
from envergo.moulinette.models import (
    REGULATIONS,
    ConfigAmenagement,
    ConfigHaie,
    Criterion,
    MoulinetteTemplate,
    Perimeter,
    Regulation,
)
from envergo.moulinette.regulations import CriterionEvaluator, RegulationEvaluator
from envergo.moulinette.utils import list_moulinette_templates
from envergo.utils.widgets import JSONWidget


class MapDepartmentsListFilter(DepartmentsListFilter):
    title = _("Departments")
    parameter_name = "departments"
    template = "admin/choice_filter.html"

    def queryset(self, request, queryset):
        lookup_value = self.value()
        if lookup_value:
            queryset = queryset.filter(
                activation_map__departments__contains=[lookup_value]
            )
        return queryset


class RegulationAdminForm(forms.ModelForm):

    def get_initial_for_field(self, field, field_name):
        """Prevent Evaluator choice to be instanciated.

        In the legacy's version of this function, callable values are, well,
        called.

        But since we have a custom field that should return
        `RegulationEvaluator` subclasses, we don't want the form to actually
        instanciate those classes.
        """

        value = self.initial.get(field_name, field.initial)
        if callable(value) and not issubclass(value, RegulationEvaluator):
            value = value()
        return value

    def clean(self):
        data = super().clean()
        show_map = bool(data.get("show_map"))
        has_map_factory_name = bool(data.get("map_factory_name"))
        if show_map and not has_map_factory_name:
            raise forms.ValidationError(
                {
                    "map_factory_name": "Ce champ est obligatoire lorsque l'on veut afficher la carte du périmètre."
                }
            )
        return data


@admin.register(Regulation)
class RegulationAdmin(admin.ModelAdmin):
    list_display = [
        "get_regulation_display",
        "regulation_slug",
        "show_map",
        "weight",
        "display_order",
    ]
    list_editable = ["weight", "display_order"]
    form = RegulationAdminForm

    def get_queryset(self, request):
        qs = super().get_queryset(request)
        return qs.order_by("weight")

    @admin.display(description=_("Regulation slug"))
    def regulation_slug(self, obj):
        return obj.regulation


class PerimeterChoiceField(forms.ModelChoiceField):
    """Field for perimeter with autocomplete and backend name title"""

    def label_from_instance(self, obj):
        return obj.backend_name


class CriterionAdminForm(forms.ModelForm):
    header = forms.CharField(
        label=_("Header"),
        required=False,
        widget=admin.widgets.AdminTextareaWidget(attrs={"rows": 3}),
    )
    perimeter = PerimeterChoiceField(
        required=False,
        queryset=Perimeter.objects.all(),
        widget=ModelSelect2,
    )

    def __init__(self, *args, **kwargs):
        super().__init__(*args, **kwargs)
        if "activation_map" in self.fields:
            self.fields["activation_map"].queryset = self.fields[
                "activation_map"
            ].queryset.defer("geometry")

    def get_initial_for_field(self, field, field_name):
        """Prevent Evaluator choice to be instanciated.

        In the legacy's version of this function, callable values are, well,
        called.

        But since we have a custom field that should return
        `CriterionEvaluator` subclasses, we don't want the form to actually
        instanciate those classes.
        """

        value = self.initial.get(field_name, field.initial)
        if callable(value) and not issubclass(value, CriterionEvaluator):
            value = value()
        return value

    def clean_evaluator_settings(self):
        """Ensure an empty value can be converted to an empty json dict."""
        value = self.cleaned_data["evaluator_settings"]
        value = {} if value is None else value
        return value

    def clean(self):
        """Ensure required action and stake are both set if one is set."""

        data = super().clean()
        has_required_action = bool(data.get("required_action"))
        has_stake = bool(data.get("required_action_stake"))
        if any([has_required_action, has_stake]) and not all(
            [has_required_action, has_stake]
        ):
            raise forms.ValidationError(
                "Both required action and stake are required if one is set."
            )
        return data


class MoulinetteTemplateInline(admin.StackedInline):
    model = MoulinetteTemplate
    extra = 0
    fields = ["key", "content"]


@admin.register(Criterion)
class CriterionAdmin(admin.ModelAdmin):
    list_display = [
        "backend_title",
        "is_optional",
        "regulation",
        "perimeter_list",
        "activation_map_column",
        "activation_distance_column",
        "evaluator_column",
        "weight",
    ]
    readonly_fields = ["unique_slug"]
    autocomplete_fields = ["activation_map", "perimeter"]
    form = CriterionAdminForm
    search_fields = [
        "backend_title",
        "title",
        "regulation__regulation",
        "activation_map__name",
    ]
    list_editable = ["weight"]
    list_filter = ["regulation", "is_optional", MapDepartmentsListFilter, "evaluator"]
    sortable_by = ["backend_title", "activation_map", "activation_distance"]
    inlines = [MoulinetteTemplateInline]

    def get_fieldsets(self, request, obj=None):
        fieldsets = super().get_fieldsets(request, obj)
        if not request.user.has_perm("moulinette.change_criterion"):
            # Replace 'evaluator' with 'evaluator_column' for users without edit rights
            for fieldset in fieldsets:
                fields = list(fieldset[1]["fields"])
                if "evaluator" in fields:
                    fields[fields.index("evaluator")] = "evaluator_column"
                fieldset[1]["fields"] = tuple(fields)
        return fieldsets

    def get_queryset(self, request):
        qs = super().get_queryset(request)
        return qs.select_related("activation_map").defer("activation_map__geometry")

    @admin.display(description=_("Evaluator"))
    def evaluator_column(self, obj):
        label = obj.evaluator.choice_label if obj.evaluator else "ND"
        return label

    @admin.display(
        ordering="activation_distance",
        description=mark_safe(
            '<abbr title="Distance d\'activation (m)">Dist. act.</abbr>'
        ),
    )
    def activation_distance_column(self, obj):
        return obj.activation_distance

    @admin.display(ordering="activation_map__name", description="Carte d'activation")
    def activation_map_column(self, obj):
        url = reverse("admin:geodata_map_change", args=[obj.activation_map.pk])
        content = truncatechars(obj.activation_map.name, 45)
        html = f"<a href='{url}'>{content}</a>"
        return mark_safe(html)

    def render_change_form(
        self, request, context, add=False, change=False, form_url="", obj=None
    ):
        if obj:
            criterion = obj
            settings_form = criterion.get_settings_form()
            context.update(
                {
                    "settings_form": settings_form,
                    "subtitle": criterion.backend_title,
                }
            )
        res = super().render_change_form(request, context, add, change, form_url, obj)
        return res

    def render_delete_form(self, request, context):
        criterion = context["object"]
        context.update(
            {
                "subtitle": criterion.backend_title,
            }
        )
        return super().render_delete_form(request, context)

    def perimeter_list(self, obj):
        perimeter = obj.perimeter
        return perimeter.backend_name if perimeter else ""

    perimeter_list.short_description = _("Perimeter")


class PerimeterAdminForm(forms.ModelForm):
    def __init__(self, *args, **kwargs):
        super().__init__(*args, **kwargs)
        if "activation_map" in self.fields:
            self.fields["activation_map"].queryset = self.fields[
                "activation_map"
            ].queryset.defer("geometry")

    def get_initial_for_field(self, field, field_name):
        """Prevent Criterion choice to be instanciated.

        In the legacy's version of this function, callable values are, well,
        called.

        But since we have a custom field that should return
        `MoulinetteCriterion` subclasses, we don't want the form to actually
        instanciate those classes.
        """

        value = self.initial.get(field_name, field.initial)
        if callable(value) and not getattr(value, "do_not_call_in_templates", False):
            value = value()
        return value


@admin.register(Perimeter)
class PerimeterAdmin(admin.ModelAdmin):
    list_display = [
        "backend_name",
        "activation_distance_column",
        "departments",
        "is_activated",
    ]
    list_filter = [
        "regulations",
        "is_activated",
        MapDepartmentsListFilter,
    ]
    search_fields = ["backend_name", "name", "activation_map__departments"]
    autocomplete_fields = ["activation_map"]
    form = PerimeterAdminForm

    def get_queryset(self, request):
        qs = super().get_queryset(request)
        return qs.select_related("activation_map").defer("activation_map__geometry")

    @admin.display(
        ordering="activation_distance",
        description=mark_safe('<abbr title="Distance d\'activation">Dist. act.</abbr>'),
    )
    def activation_distance_column(self, obj):
        return obj.activation_distance

    @admin.display(ordering="activation_map__departments", description=_("Departments"))
    def departments(self, obj):
        return obj.activation_map.departments


class ConfigAmenagementForm(forms.ModelForm):
    regulations_available = forms.MultipleChoiceField(
        label=_("Regulations available"), required=False, choices=REGULATIONS
    )

    def __init__(self, *args, **kwargs):
        super().__init__(*args, **kwargs)

        if "n2000_lotissement_proximity" in self.fields:
            self.fields["n2000_lotissement_proximite"].strip = False

        # Let's not fetch the department geometries when displaying the
        # department select widget
        if "department" in self.fields:
            self.fields["department"].queryset = self.fields[
                "department"
            ].queryset.defer("geometry")


class MoulinetteConfigTemplateForm(forms.ModelForm):
    """Form to edit a MoulinetteTemplate in a ConfigAmenagement.

    We remove every key that is not a real template (autorisation_urba_*, etc.)
    """

    class Meta:
        model = MoulinetteTemplate
        exclude = []

    def __init__(self, *args, **kwargs):
        super().__init__(*args, **kwargs)
        templates = list(list_moulinette_templates())
        self.fields["key"].choices = [
            ("", "---------"),
        ] + list(zip(templates, templates))


class MoulinetteConfigTemplateInline(MoulinetteTemplateInline):
    form = MoulinetteConfigTemplateForm


@admin.register(ConfigAmenagement)
class ConfigAmenagementAdmin(admin.ModelAdmin):
    list_display = ["department", "is_activated", "zh_doubt"]
    form = ConfigAmenagementForm
    inlines = [MoulinetteConfigTemplateInline]
    list_filter = ["is_activated", "zh_doubt"]

    def get_queryset(self, request):
        qs = super().get_queryset(request)
        return (
            qs.select_related("department")
            .order_by("department__department")
            .defer("department__geometry")
        )


@admin.register(MoulinetteTemplate)
class MoulinetteTemplateAdmin(admin.ModelAdmin):
    list_display = ["config", "key"]
    search_fields = ["content"]


class ConfigHaieAdminForm(forms.ModelForm):
    regulations_available = forms.MultipleChoiceField(
        label=_("Regulations available"), required=False, choices=REGULATIONS
    )

    class Meta:
        model = ConfigHaie
        fields = "__all__"
        widgets = {
            "demarche_simplifiee_pre_fill_config": JSONWidget(
                attrs={"rows": 20, "cols": 80}
            ),
            "demarches_simplifiees_display_fields": JSONWidget(
                attrs={"rows": 20, "cols": 80}
            ),
        }

    def __init__(self, *args, **kwargs):
        super().__init__(*args, **kwargs)
        self.fields["demarche_simplifiee_pre_fill_config"].help_text = (
            self.get_demarche_simplifiee_pre_fill_config_help_text()
        )

        # Let's not fetch the department geometries when displaying the
        # department select widget
        if "department" in self.fields:
            self.fields["department"].queryset = self.fields[
                "department"
            ].queryset.defer("geometry")

    def get_demarche_simplifiee_pre_fill_config_help_text(self):
        context = {
            "sources": ConfigHaie.get_demarche_simplifiee_value_sources(),
        }
        return render_to_string(
            "admin/moulinette/confighaie/demarche_simplifiee_pre_fill_config_help_text.html",
            context,
        )


@admin.register(ConfigHaie)
class ConfigHaieAdmin(admin.ModelAdmin):
    form = ConfigHaieAdminForm
    list_display = ["department", "is_activated"]
    list_filter = ["is_activated"]
    fieldsets = [
        (
            None,
            {
                "fields": [
                    "department",
                    "is_activated",
                    "single_procedure",
                    "regulations_available",
                    "hedge_to_plant_properties_form",
                    "hedge_to_remove_properties_form",
                ],
            },
        ),
        (
            "Contenus",
            {
                "fields": [
                    "department_doctrine_html",
                    "contacts_and_links",
                    "hedge_maintenance_html",
                    "natura2000_coordinators_list_url",
                ],
            },
        ),
        (
            "Démarches simplifiées",
            {
                "fields": [
                    "demarche_simplifiee_number",
                    "demarche_simplifiee_pre_fill_config",
                    "demarches_simplifiees_display_fields",
                    "demarches_simplifiees_city_id",
                    "demarches_simplifiees_organization_id",
                    "demarches_simplifiees_pacage_id",
                    "demarches_simplifiees_project_url_id",
                ],
            },
        ),
    ]

    def get_queryset(self, request):
        qs = super().get_queryset(request)
        return (
            qs.select_related("department")
            .order_by("department__department")
            .defer("department__geometry")
        )<|MERGE_RESOLUTION|>--- conflicted
+++ resolved
@@ -1,9 +1,4 @@
-<<<<<<< HEAD
-import json
-
 from dal_select2.widgets import ModelSelect2
-=======
->>>>>>> fcd68967
 from django import forms
 from django.contrib import admin
 from django.template.defaultfilters import truncatechars
