--- conflicted
+++ resolved
@@ -251,15 +251,12 @@
             "geometry"
         )
 
-<<<<<<< HEAD
-=======
     def clean_criteria_values(self):
         """Ensure an empty value can be converted to an empty json dict."""
         value = self.cleaned_data["criteria_values"]
         value = value or dict()
         return value
 
->>>>>>> d9eb7251
 
 @admin.register(MoulinetteConfig)
 class MoulinetteConfigAdmin(admin.ModelAdmin):
