--- conflicted
+++ resolved
@@ -322,21 +322,14 @@
 
 
 class JSONWidget(forms.Textarea):
-<<<<<<< HEAD
-=======
     """A widget to prettily display formated JSON in a textarea."""
 
->>>>>>> ef5877de
     def format_value(self, value):
         if value is None:
             return ""
         try:
             # Format the JSON in a readable way
-<<<<<<< HEAD
-            return json.dumps(json.loads(value), indent=4, sort_keys=True)
-=======
             return json.dumps(json.loads(value), indent=4)
->>>>>>> ef5877de
         except (TypeError, ValueError):
             return value
 
@@ -358,69 +351,6 @@
         )
 
     def get_demarche_simplifiee_pre_fill_config_help_text(self):
-<<<<<<< HEAD
-        return f"""
-        Ce champ doit comporter un tableau au format json comportant une entrée pour chaque champ ou annotation privée à pré-remplir dans Démarches Simplifiées avec des données provenant du guichet unique de la haie.
-        Chaque entrée comporte les clés suivantes :
-        <ul>
-            <li>id : l'id du champ ou de l'annotation privée côté Démarche Simplifiées</li>
-            <li>value : la source de la valeur côté guichet unique de la haie</li>
-            <li>mapping (facultatif) : un tableau de correspondance entre les valeurs côté guichet unique de la haie et les valeurs côté Démarches Simplifiées</li>
-        </ul>
-
-        <h3>Exemple </h3>
-        <pre>
-        [
-          {{
-          "id" : "Q2hhbXAtNDU0Mzk0Mw",
-          "value": "profil",
-          "mapping": {{
-                    "autre": "Autre (collectivité, aménageur, gestionnaire de réseau, particulier, etc.)",
-                    "agri_pac": "Exploitant-e agricole bénéficiaire de la PAC"
-                }}
-          }}, {{
-          "id" : "Q2hhbXAtNDU1OTU2Mw",
-          "value": "conditionnalite_pac.result",
-          "mapping": {{
-                    "non_soumis": false,
-                    "soumis": true
-                }}
-          }}, {{
-          "id" : "Q2hhbXAtNDU0Mzk0Mw",
-          "value": "moulinette_url"
-          }}
-        ]
-        </pre>
-
-        <h3>Comment trouver les ids des champs ou des annotations privées ?</h3>
-
-        Pour trouver les ids des champs ou des annotations privées, vous pouvez consulter le schéma json de votre démarche :
-        <ul>
-            <li>
-                Trouver le slug (version url du nom) de votre démarche.<br/>
-                Il est affiché à la fin de l'url de commencement dans la carte de votre démarche dans la liste suivante https://www.demarches-simplifiees.fr/admin/procedures
-            </li>
-            <li>Compléter puis consulter l'url suivante : https://www.demarches-simplifiees.fr/preremplir/{{slug de la démarche}}/schema</li>
-            <li>Les ids des champs sont indiqués ici : revision > champDescriptors > index [0...n] > id</li>
-            <li>Les ids des annotations sont indiqués ici : revision > annotationDescriptors > index [0...n] > id</li>
-        </ul>
-
-
-        <h3>Quelles sont les sources de valeurs autorisées ? </h3>
-        <ul><li>
-        {
-            "</li><li>".join([f"{key} ({label})" for key, label in ConfigHaie.get_demarche_simplifiee_value_sources()])
-        }
-        </li></ul>
-        <h3>Comment fonctionne le mapping ?</h3>
-
-        Ce mapping est nécessaire dans le cas des questions de type choix (simple ou multiple) ou les questions de type
-        checkbox. Il faut que la valeur du pré-remplissage soit
-        rigoureusement la même que la valeur du label dans Démarche Simplifiée. Si ce n'est pas le cas, il faut utiliser
-         le mapping pour faire correspondre les valeurs.
-
-        """
-=======
         context = {
             "sources": ConfigHaie.get_demarche_simplifiee_value_sources(),
         }
@@ -428,7 +358,6 @@
             "admin/moulinette/confighaie/demarche_simplifiee_pre_fill_config_help_text.html",
             context,
         )
->>>>>>> ef5877de
 
 
 @admin.register(ConfigHaie)
