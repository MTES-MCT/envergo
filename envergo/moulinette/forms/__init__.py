from django import forms
from django.utils.safestring import mark_safe
from django.utils.translation import gettext_lazy as _

from envergo.geodata.models import DEPARTMENT_CHOICES
from envergo.hedges.models import HedgeData
from envergo.moulinette.forms.fields import (
    DisplayCharField,
    DisplayChoiceField,
    DisplayIntegerField,
    extract_choices,
    extract_display_function,
)


class BaseMoulinetteForm(forms.Form):
    pass


class MoulinetteFormAmenagement(BaseMoulinetteForm):
    created_surface = DisplayIntegerField(
        label=mark_safe(
            """
            <span class="help-sidebar-label">
                Nouveaux impacts
                <button type="button"
                        class="fr-btn fr-btn--tertiary-no-outline fr-icon-question-line help-sidebar-button"
                        aria-controls="sidebar-created-surface">
                    Voir l'aide pour le champ « Nouveaux impacts ».
                </button>
            </span>
            """
        ),
        required=True,
        min_value=0,
        max_value=10000000,
        help_text="Surface au sol nouvellement impactée par le projet",
        widget=forms.TextInput(attrs={"placeholder": _("In square meters")}),
        display_unit="m²",
        display_label="Surface nouvellement impactée par le projet :",
        display_help_text="Bâti, voirie, espaces verts, remblais et bassins — temporaires et définitifs",
        error_messages={
            "max_value": "La valeur saisie est trop élevée. Veuillez saisir un nombre inférieur à 10 000 000.",
        },
    )
    existing_surface = DisplayIntegerField(
        label=_("Existing surface before the project"),
        required=False,
        min_value=0,
        max_value=10000000,
        help_text="Construction, voirie, espaces verts, remblais et bassins",
        widget=forms.HiddenInput,
        display_unit="m²",
        display_label="Surface déjà impactée avant le projet :",
        display_help_text="Bâti, voirie, espaces verts, remblais et bassins",
        error_messages={
            "max_value": "La valeur saisie est trop élevée. Veuillez saisir un nombre inférieur à 10 000 000.",
        },
    )
    final_surface = DisplayIntegerField(
        label=mark_safe(
            """
            <span class="help-sidebar-label">
                État final
                <button type="button"
                        class="fr-btn fr-btn--tertiary-no-outline fr-icon-question-line help-sidebar-button"
                        aria-controls="sidebar-final-surface">
                    Voir l'aide pour le champ « État final ».
                </button>
            </span>
            """
        ),
        required=False,
        min_value=0,
        max_value=10000000,
        help_text="Surface au sol impactée totale, en comptant l'existant",
        widget=forms.TextInput(attrs={"placeholder": _("In square meters")}),
        display_unit="m²",
        display_label="Surface impactée totale, y compris l'existant :",
        display_help_text="Bâti, voirie, espaces verts, remblais et bassins — temporaires et définitifs",
        error_messages={
            "max_value": "La valeur saisie est trop élevée. Veuillez saisir un nombre inférieur à 10 000 000.",
        },
    )
    address = forms.CharField(
        label=_("Search for the address to center the map"),
        help_text=_("Type in a few characters to see suggestions"),
        required=False,
    )
    lng = forms.DecimalField(
        label=_("Longitude"), required=True, max_digits=9, decimal_places=6
    )
    lat = forms.DecimalField(
        label=_("Latitude"), required=True, max_digits=9, decimal_places=6
    )

    def clean(self):
        data = super().clean()

        if self.errors:
            return data

        created_surface = data.get("created_surface")
        final_surface = data.get("final_surface")

        if final_surface is None:
            self.add_error("final_surface", _("This field is required"))

        # New version, project surface is provided
        # If existing_surface is missing, we compute it
        # If both values are somehow provided, we check that they are consistent
        else:
            if final_surface < created_surface:
                self.add_error(
                    "final_surface",
                    _("The total surface must be greater than the created surface"),
                )
        return data


REIMPLANTATION_CHOICES = (
    (
        "remplacement",
        mark_safe(
            "<span>Oui, en remplaçant la haie détruite <b>au même</b> endroit<span>"
        ),
        "Oui, en remplaçant la haie détruite au même endroit",
    ),
    (
        "replantation",
        mark_safe("<span>Oui, en plantant une haie <b>à un autre</b> endroit<span>"),
        "Oui, en plantant une haie à un autre endroit",
    ),
    ("non", "Non, aucune réimplantation", "Non, aucune réimplantation"),
)


MOTIF_CHOICES = (
    (
        "amelioration_culture",
        mark_safe(
            """
            Amélioration des conditions d’exploitation agricole<br />
            <span class="fr-hint-text">
                Faciliter l’exploitation mécanique ou la culture des parcelles
            </span>
            """
        ),
    ),
    (
        "chemin_acces",
        mark_safe(
            """
            Création d’un accès à la parcelle<br/>
            <span class="fr-hint-text">
                Brèche dans une haie pour créer un chemin, permettre le passage d’engins…
            </span>
            """
        ),
    ),
    (
        "securite",
        mark_safe(
            """
            Mise en sécurité<br/>
            <span class="fr-hint-text">
                Sécurité des riverains, de la voirie, d’une installation attenante,
                réparation suite à un effondrement…
            </span>
            """
        ),
    ),
    (
        "amenagement",
        mark_safe(
            """
            Opération d’aménagement foncier<br/>
            <span class="fr-hint-text">
                Création ou agrandissement d’un bâtiment, d’un lotissement, d’une infrastructure…
            </span>
            """
        ),
    ),
    (
        "amelioration_ecologique",
        mark_safe(
            """
            Amélioration écologique<br/>
            <span class="fr-hint-text">
                Restauration de la continuité écologique, réimplantation sur un meilleur
                emplacement environnemental…
            </span>
            """
        ),
    ),
    (
        "embellissement",
        mark_safe(
            """
            Embellissement ou agrément<br/>
            <span class="fr-hint-text">
                Amélioration de l’ensoleillement d’une habitation, dégagement d’une vue
                depuis un jardin…
            </span>
            """
        ),
    ),
    (
        "autre",
        "Autre",
    ),
)

LOCALISATION_CHOICES = (
    ("oui", "Oui, au moins une des haies"),
    ("non", "Non, aucune des haies"),
)


class HedgeDataChoiceField(forms.ModelChoiceField):
    """A custom model choice field for HedgeData objects."""

    def __init__(self, *args, **kwargs):

        kwargs["widget"] = forms.HiddenInput
        kwargs["queryset"] = HedgeData.objects.all()
        super().__init__(*args, **kwargs)

    def get_display_value(self, value):
        data = self.clean(value)
        display_value = f"{data.length_to_remove()} m / {data.length_to_plant()} m"
        return display_value


class MoulinetteFormHaie(BaseMoulinetteForm):
    motif = forms.ChoiceField(
        label="Pour quelle raison la destruction de haie a-t-elle lieu ?",
        widget=forms.RadioSelect,
        choices=MOTIF_CHOICES,
        required=True,
    )

    reimplantation = DisplayChoiceField(
        label="Est-il prévu de planter une nouvelle haie ?",
        widget=forms.RadioSelect,
        choices=extract_choices(REIMPLANTATION_CHOICES),
        required=True,
        get_display_value=extract_display_function(REIMPLANTATION_CHOICES),
    )
    localisation_pac = forms.ChoiceField(
        label="Les haies à détruire sont-elles situées sur des parcelles agricoles déclarées à la PAC ?",
        widget=forms.RadioSelect,
        choices=LOCALISATION_CHOICES,
        required=True,
    )
    haies = HedgeDataChoiceField(
        label="Linéaire de haies à détruire / planter",
        required=True,
        error_messages={
            "required": """Aucune haie n’a été saisie. Cliquez sur le bouton ci-dessus pour
            localiser les haies à détruire."""
        },
    )

    def __init__(self, *args, **kwargs):
        super().__init__(*args, **kwargs)
        submitted_params = set(self.data.keys())
        triage_fields = set(TriageFormHaie.base_fields.keys())

        # Check if only the Triage form fields are submitted
        if submitted_params.issubset(triage_fields):
            self.is_bound = False

    def clean(self):
        data = super().clean()

        reimplantation = data.get("reimplantation")
        motif = data.get("motif")
        localisation_pac = data.get("localisation_pac")
        haies = data.get("haies")

        if motif == "chemin_acces" and reimplantation == "remplacement":
<<<<<<< HEAD
            self.add_error(
                "reimplantation",
                """Le remplacement de la haie au même endroit est incompatible avec la
                raison « création d’un accès ». Modifiez l'une ou l'autre des réponses du formulaire.""",
            )
        elif motif == "amelioration_ecologique" and reimplantation == "non":
            self.add_error(
                "reimplantation",
=======
            self.add_error(
                "reimplantation",
                """Le remplacement de la haie au même endroit est incompatible avec la
                raison « création d’un accès ». Modifiez l'une ou l'autre des réponses du formulaire.""",
            )

        elif motif == "amelioration_ecologique" and reimplantation == "non":
            self.add_error(
                "reimplantation",
>>>>>>> 3d191744
                """La destruction de la haie sans réimplantation est incompatible avec la raison
                « amélioration écologique ». Modifiez l'une ou l'autre des réponses du formulaire.""",
            )
        elif localisation_pac == "oui" and haies:
            on_pac_values = [h.is_on_pac for h in haies]
            if not any(on_pac_values):
                self.add_error(
                    "haies",
                    """Aucune des haies saisies n’est marquée comme située sur une
                    parcelle PAC, mais il est indiqué dans le formulaire que « oui, au moins
                    une des haies » est située sur une parcelle PAC. Modifiez la réponse
                    du formulaire ou modifiez les haies.""",
                )
        elif localisation_pac == "non" and haies:
            on_pac_values = [h.is_on_pac for h in haies]
            if any(on_pac_values):
                self.add_error(
                    "haies",
                    """Au moins une des haies saisies est marquée comme située sur une
                    parcelle PAC, mais il est indiqué dans le formulaire que « non,
                    aucune des haies » n’est située sur une parcelle PAC. Modifiez la
                    réponse du formulaire ou modifiez les haies.""",
                )

        if localisation_pac == "oui" and haies:
            on_pac_values = [h.is_on_pac for h in haies]
            if not any(on_pac_values):
                self.add_error(
                    "localisation_pac",
                    """Aucune des haies saisies n’est marquée comme située sur une
                    parcelle PAC, mais il est indiqué dans le formulaire que « oui, au moins
                    une des haies » est située sur une parcelle PAC. Modifiez la réponse
                    du formulaire ou modifiez les haies.""",
                )
        elif localisation_pac == "non" and haies:
            on_pac_values = [h.is_on_pac for h in haies]
            if any(on_pac_values):
                self.add_error(
                    "localisation_pac",
                    """Au moins une des haies saisies est marquée comme située sur une
                    parcelle PAC, mais il est indiqué dans le formulaire que « non,
                    aucune des haies » n’est située sur une parcelle PAC. Modifiez la
                    réponse du formulaire ou modifiez les haies.""",
                )

        return data

    def clean_haies(self):
        haies = self.cleaned_data["haies"]
        if haies.length_to_remove() == 0:
            self.add_error(
                "haies",
                "Vous devez indiquer les haies à arracher.",
            )
        return haies


class TriageFormHaie(forms.Form):
    department = DisplayCharField(
        label="Département",
        required=True,
        get_display_value=lambda x: dict(DEPARTMENT_CHOICES).get(x, "Inconnu"),
    )
    element = DisplayChoiceField(
        label="Quel type de végétation est concerné ?",
        widget=forms.RadioSelect,
        choices=(
            ("haie", "Haies ou alignements d’arbres"),
            ("bosquet", "Bosquets"),
            (
                "autre",
                "Autre",
            ),
        ),
        required=True,
        display_label="Type de végétation :",
    )

    travaux = DisplayChoiceField(
        label="Quels sont les travaux envisagés ?",
        widget=forms.RadioSelect,
        choices=(
            (
                "destruction",
                mark_safe(
                    """Destruction<br />
                    <span class="fr-hint-text">
                        Intervention qui supprime définitivement la végétation : arrachage,
                        coupe à blanc sur une espèce qui ne recèpe pas (ex : chêne,
                        sorbier, noyer, merisier, bouleau, hêtre, tous les résineux…), etc.
                    </span>
                    """
                ),
            ),
            (
                "entretien",
                mark_safe(
                    """Entretien<br />
                    <span class="fr-hint-text">
                        Intervention qui permet la repousse durable de la végétation : élagage, taille,
                        coupe à blanc sur une espèce capable de recéper, etc.
                    </span>
                    """
                ),
            ),
            (
                "autre",
                "Autre",
            ),
        ),
        required=True,
        display_label="Travaux envisagés :",
    )<|MERGE_RESOLUTION|>--- conflicted
+++ resolved
@@ -280,49 +280,18 @@
         haies = data.get("haies")
 
         if motif == "chemin_acces" and reimplantation == "remplacement":
-<<<<<<< HEAD
             self.add_error(
                 "reimplantation",
                 """Le remplacement de la haie au même endroit est incompatible avec la
                 raison « création d’un accès ». Modifiez l'une ou l'autre des réponses du formulaire.""",
             )
+
         elif motif == "amelioration_ecologique" and reimplantation == "non":
             self.add_error(
                 "reimplantation",
-=======
-            self.add_error(
-                "reimplantation",
-                """Le remplacement de la haie au même endroit est incompatible avec la
-                raison « création d’un accès ». Modifiez l'une ou l'autre des réponses du formulaire.""",
-            )
-
-        elif motif == "amelioration_ecologique" and reimplantation == "non":
-            self.add_error(
-                "reimplantation",
->>>>>>> 3d191744
                 """La destruction de la haie sans réimplantation est incompatible avec la raison
                 « amélioration écologique ». Modifiez l'une ou l'autre des réponses du formulaire.""",
             )
-        elif localisation_pac == "oui" and haies:
-            on_pac_values = [h.is_on_pac for h in haies]
-            if not any(on_pac_values):
-                self.add_error(
-                    "haies",
-                    """Aucune des haies saisies n’est marquée comme située sur une
-                    parcelle PAC, mais il est indiqué dans le formulaire que « oui, au moins
-                    une des haies » est située sur une parcelle PAC. Modifiez la réponse
-                    du formulaire ou modifiez les haies.""",
-                )
-        elif localisation_pac == "non" and haies:
-            on_pac_values = [h.is_on_pac for h in haies]
-            if any(on_pac_values):
-                self.add_error(
-                    "haies",
-                    """Au moins une des haies saisies est marquée comme située sur une
-                    parcelle PAC, mais il est indiqué dans le formulaire que « non,
-                    aucune des haies » n’est située sur une parcelle PAC. Modifiez la
-                    réponse du formulaire ou modifiez les haies.""",
-                )
 
         if localisation_pac == "oui" and haies:
             on_pac_values = [h.is_on_pac for h in haies]
