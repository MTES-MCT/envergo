from django import forms
from django.template.defaultfilters import floatformat
from django.utils.safestring import mark_safe
from django.utils.translation import gettext_lazy as _

from envergo.geodata.models import DEPARTMENT_CHOICES
from envergo.hedges.models import HedgeData
from envergo.moulinette.forms.fields import (
    DisplayCharField,
    DisplayChoiceField,
    DisplayIntegerField,
    extract_choices,
    extract_display_function,
)


class BaseMoulinetteForm(forms.Form):
    pass


class MoulinetteFormAmenagement(BaseMoulinetteForm):
    created_surface = DisplayIntegerField(
        label=mark_safe(
            """
            <span class="help-sidebar-label">
                Nouveaux impacts
                <button type="button"
                        class="fr-btn fr-btn--tertiary-no-outline fr-icon-question-line help-sidebar-button"
                        aria-controls="sidebar-created-surface">
                    Voir l'aide pour le champ « Nouveaux impacts ».
                </button>
            </span>
            """
        ),
        required=True,
        min_value=0,
        max_value=10000000,
        help_text="Surface au sol nouvellement impactée par le projet",
        widget=forms.TextInput(
            attrs={"placeholder": _("In square meters"), "inputmode": "numeric"}
        ),
        display_unit="m²",
        display_label="Surface nouvellement impactée par le projet :",
        display_help_text="Bâti, voirie, espaces verts, remblais et bassins — temporaires et définitifs",
        error_messages={
            "max_value": "La valeur saisie est trop élevée. Veuillez saisir un nombre inférieur à 10 000 000.",
        },
    )
    existing_surface = DisplayIntegerField(
        label=_("Existing surface before the project"),
        required=False,
        min_value=0,
        max_value=10000000,
        help_text="Construction, voirie, espaces verts, remblais et bassins",
        widget=forms.HiddenInput,
        display_unit="m²",
        display_label="Surface déjà impactée avant le projet :",
        display_help_text="Bâti, voirie, espaces verts, remblais et bassins",
        error_messages={
            "max_value": "La valeur saisie est trop élevée. Veuillez saisir un nombre inférieur à 10 000 000.",
        },
    )
    final_surface = DisplayIntegerField(
        label=mark_safe(
            """
            <span class="help-sidebar-label">
                État final
                <button type="button"
                        class="fr-btn fr-btn--tertiary-no-outline fr-icon-question-line help-sidebar-button"
                        aria-controls="sidebar-final-surface">
                    Voir l'aide pour le champ « État final ».
                </button>
            </span>
            """
        ),
        required=False,
        min_value=0,
        max_value=10000000,
        help_text="Surface au sol impactée totale, en comptant l'existant",
        widget=forms.TextInput(
            attrs={"placeholder": _("In square meters"), "inputmode": "numeric"}
        ),
        display_unit="m²",
        display_label="Surface impactée totale, y compris l'existant :",
        display_help_text="Bâti, voirie, espaces verts, remblais et bassins — temporaires et définitifs",
        error_messages={
            "max_value": "La valeur saisie est trop élevée. Veuillez saisir un nombre inférieur à 10 000 000.",
        },
    )
    address = forms.CharField(
        label=_("Search for the address to center the map"),
        help_text=_("Type in a few characters to see suggestions"),
        required=False,
    )
    lng = forms.DecimalField(
        label=_("Longitude"), required=True, max_digits=9, decimal_places=6
    )
    lat = forms.DecimalField(
        label=_("Latitude"), required=True, max_digits=9, decimal_places=6
    )

    def clean(self):
        data = super().clean()

        # Concerning surfaces we want to support both:
        #  * the old form with 'existing_surface'
        #  * the new one with 'created_surface' and 'final_surface'
        # depending on the data provided, the other fields will be computed
        # we should add all surfaces error on the new surface fields, as they are the only ones that are displayed
        created_surface = data.get("created_surface")
        final_surface = data.get("final_surface")

        if final_surface is None:
            self.add_error("final_surface", _("This field is required"))
<<<<<<< HEAD
=======
        elif created_surface is None:
            self.add_error("created_surface", _("This field is required"))
>>>>>>> 66a52850
        elif final_surface < created_surface:
            self.add_error(
                "final_surface",
                _("The total surface must be greater than the created surface"),
            )

        return data


REIMPLANTATION_CHOICES = (
    (
        "replantation",
        mark_safe("<span>Oui, en plantant une haie <b>à un autre</b> endroit<span>"),
        "Oui, en plantant une haie à un autre endroit",
    ),
    (
        "remplacement",
        mark_safe(
            "<span>Oui, en remplaçant la haie détruite <b>au même</b> endroit<span>"
        ),
        "Oui, en remplaçant la haie détruite au même endroit",
    ),
    ("non", "Non, aucune réimplantation", "Non, aucune réimplantation"),
)


MOTIF_CHOICES = (
    (
        "amelioration_culture",
        mark_safe(
            """
            Amélioration des conditions d’exploitation agricole<br />
            <span class="fr-hint-text">
                Faciliter l’exploitation mécanique ou la culture des parcelles
            </span>
            """
        ),
    ),
    (
        "chemin_acces",
        mark_safe(
            """
            Création d’un accès à la parcelle<br/>
            <span class="fr-hint-text">
                Brèche dans une haie pour créer un chemin, permettre le passage d’engins…
            </span>
            """
        ),
    ),
    (
        "securite",
        mark_safe(
            """
            Mise en sécurité, risque sanitaire<br/>
            <span class="fr-hint-text">
                Sécurité des riverains, de la circulation, d’une installation attenante ; maladie transmissible à
                d’autres arbres…
            </span>
            """
        ),
    ),
    (
        "amenagement",
        mark_safe(
            """
            Opération d’aménagement foncier<br/>
            <span class="fr-hint-text">
                Création ou agrandissement d’un bâtiment, d’un lotissement, d’une infrastructure…
            </span>
            """
        ),
    ),
    (
        "amelioration_ecologique",
        mark_safe(
            """
            Amélioration écologique<br/>
            <span class="fr-hint-text">
                Restauration de la continuité écologique, réimplantation sur un meilleur
                emplacement environnemental…
            </span>
            """
        ),
    ),
    (
        "embellissement",
        mark_safe(
            """
            Raison esthétique<br/>
            <span class="fr-hint-text">
                Embellissement, amélioration de l’ensoleillement d’une habitation, intervention pour garantir
                l'esthétique d'un alignement d'arbres…
            </span>
            """
        ),
    ),
    (
        "autre",
        "Autre",
    ),
)

LOCALISATION_PAC_CHOICES = (
    ("oui", "Oui, au moins une des haies"),
    ("non", "Non, aucune des haies"),
)


class HedgeDataChoiceField(forms.ModelChoiceField):
    """A custom model choice field for HedgeData objects."""

    def __init__(self, *args, **kwargs):

        kwargs["widget"] = forms.HiddenInput
        kwargs["queryset"] = HedgeData.objects.all()
        super().__init__(*args, **kwargs)

    def get_display_value(self, value):
        data = self.clean(value)
        display_value = (
            f"{floatformat(data.length_to_remove(), "0g")} m / "
            f"{floatformat(data.length_to_plant(), "0g")} m"
        )
        return display_value


class MoulinetteFormHaie(BaseMoulinetteForm):
    motif = forms.ChoiceField(
        label="Pour quelle raison la destruction de haie a-t-elle lieu ?",
        widget=forms.RadioSelect,
        choices=MOTIF_CHOICES,
        required=True,
    )

    reimplantation = DisplayChoiceField(
        label="Est-il prévu de planter une nouvelle haie ?",
        widget=forms.RadioSelect,
        choices=extract_choices(REIMPLANTATION_CHOICES),
        required=True,
        get_display_value=extract_display_function(REIMPLANTATION_CHOICES),
    )
    localisation_pac = forms.ChoiceField(
        label="Les haies à détruire sont-elles situées sur des parcelles agricoles déclarées à la PAC ?",
        widget=forms.RadioSelect,
        choices=LOCALISATION_PAC_CHOICES,
        required=True,
    )
    haies = HedgeDataChoiceField(
        label="Linéaire de haies à détruire / planter",
        required=True,
        error_messages={
            "required": """Aucune haie n’a été saisie. Cliquez sur le bouton ci-dessus pour
            localiser les haies à détruire."""
        },
    )

    def __init__(self, *args, **kwargs):
        super().__init__(*args, **kwargs)
        submitted_params = set(self.data.keys())
        triage_fields = set(TriageFormHaie.base_fields.keys())

        # Check if only the Triage form fields are submitted
        if submitted_params.issubset(triage_fields):
            self.is_bound = False

    def clean(self):
        data = super().clean()

        reimplantation = data.get("reimplantation")
        motif = data.get("motif")
        localisation_pac = data.get("localisation_pac")
        haies = data.get("haies")

        if motif == "chemin_acces" and reimplantation == "remplacement":
            self.add_error(
                "reimplantation",
                """Le remplacement de la haie au même endroit est incompatible avec la
                raison « création d’un accès ». Modifiez l'une ou l'autre des réponses du formulaire.""",
            )

        elif motif == "amelioration_ecologique" and reimplantation == "non":
            self.add_error(
                "reimplantation",
                """La destruction de la haie sans réimplantation est incompatible avec la raison
                « amélioration écologique ». Modifiez l'une ou l'autre des réponses du formulaire.""",
            )

        if localisation_pac == "oui" and haies:
            on_pac_values = [h.is_on_pac for h in haies.hedges_to_remove()]
            if not any(on_pac_values):
                self.add_error(
                    "localisation_pac",
                    """Il est indiqué que « oui, au moins une des haies » est située
                    sur une parcelle PAC, mais aucune des haies saisies n’est marquée
                    comme située sur une parcelle PAC. Modifiez la réponse ou modifiez
                    les haies.""",
                )
        elif localisation_pac == "non" and haies:
            on_pac_values = [h.is_on_pac for h in haies.hedges_to_remove()]
            if any(on_pac_values):
                self.add_error(
                    "localisation_pac",
                    """Il est indiqué que « non, aucune des haies » n’est située sur
                    une parcelle PAC, mais au moins une des haies saisies est marquée
                    comme située sur une parcelle PAC. Modifiez la réponse ou modifiez
                    les haies ci-dessous.""",
                )

        return data

    def clean_haies(self):
        haies = self.cleaned_data["haies"]
        if haies.length_to_remove() == 0:
            self.add_error(
                "haies",
                "Merci de saisir au moins une haie à détruire.",
            )
        return haies


class TriageFormHaie(forms.Form):
    department = DisplayCharField(
        label="Département",
        required=True,
        get_display_value=lambda x: dict(DEPARTMENT_CHOICES).get(x, "Inconnu"),
    )
    element = DisplayChoiceField(
        label="Quel type de végétation est concerné ?",
        widget=forms.RadioSelect,
        choices=(
            ("haie", "Haies ou alignements d’arbres"),
            ("bosquet", "Bosquets"),
            (
                "autre",
                "Autre",
            ),
        ),
        required=True,
        display_label="Type de végétation :",
    )

    travaux = DisplayChoiceField(
        label="Quels sont les travaux envisagés ?",
        widget=forms.RadioSelect,
        choices=(
            (
                "destruction",
                mark_safe(
                    """Destruction<br />
<span class="fr-hint-text">
Toute intervention supprimant définitivement la végétation :
arrachage ; « déplacement » de haie ;
coupe à blanc sur essences qui ne recèpent pas
(<a href="https://www.notion.so/Liste-des-essences-et-leur-capacit-rec-per-1b6fe5fe47668041a5d9d22ac5be31e1"
target="_blank" rel="noopener">voir liste</a>) ;
entretien sévère et récurrent ; etc.
</span>
                    """
                ),
            ),
            (
                "entretien",
                mark_safe(
                    """Entretien<br />
<span class="fr-hint-text">
    Intervention qui permet la repousse durable de la végétation :
    élagage, taille, coupe à blanc sur une essence capable de recéper
    (<a href="https://www.notion.so/Liste-des-essences-et-leur-capacit-rec-per-1b6fe5fe47668041a5d9d22ac5be31e1"
    target="_blank" rel="noopener">voir liste</a>), etc.
</span>
                    """
                ),
            ),
            (
                "autre",
                "Autre",
            ),
        ),
        required=True,
        display_label="Travaux envisagés :",
    )<|MERGE_RESOLUTION|>--- conflicted
+++ resolved
@@ -112,11 +112,8 @@
 
         if final_surface is None:
             self.add_error("final_surface", _("This field is required"))
-<<<<<<< HEAD
-=======
         elif created_surface is None:
             self.add_error("created_surface", _("This field is required"))
->>>>>>> 66a52850
         elif final_surface < created_surface:
             self.add_error(
                 "final_surface",
