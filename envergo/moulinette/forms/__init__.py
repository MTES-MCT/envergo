from django import forms
from django.utils.safestring import mark_safe
from django.utils.translation import gettext_lazy as _

from envergo.geodata.models import DEPARTMENT_CHOICES
from envergo.hedges.models import HedgeData
from envergo.moulinette.forms.fields import (
    DisplayCharField,
    DisplayChoiceField,
    DisplayIntegerField,
    extract_choices,
    extract_display_function,
)


class BaseMoulinetteForm(forms.Form):
    pass


class MoulinetteFormAmenagement(BaseMoulinetteForm):
    created_surface = DisplayIntegerField(
        label=mark_safe(
            """
            <span class="help-sidebar-label">
                Nouveaux impacts
                <button type="button"
                        class="fr-btn fr-btn--tertiary-no-outline fr-icon-question-line help-sidebar-button"
                        aria-controls="sidebar-created-surface">
                    Voir l'aide pour le champ « Nouveaux impacts ».
                </button>
            </span>
            """
        ),
        required=True,
        min_value=0,
        max_value=10000000,
        help_text="Surface au sol nouvellement impactée par le projet",
        widget=forms.TextInput(attrs={"placeholder": _("In square meters")}),
        display_unit="m²",
        display_label="Surface nouvellement impactée par le projet :",
        display_help_text="Bâti, voirie, espaces verts, remblais et bassins — temporaires et définitifs",
        error_messages={
            "max_value": "La valeur saisie est trop élevée. Veuillez saisir un nombre inférieur à 10 000 000.",
        },
    )
    existing_surface = DisplayIntegerField(
        label=_("Existing surface before the project"),
        required=False,
        min_value=0,
        max_value=10000000,
        help_text="Construction, voirie, espaces verts, remblais et bassins",
        widget=forms.HiddenInput,
        display_unit="m²",
        display_label="Surface déjà impactée avant le projet :",
        display_help_text="Bâti, voirie, espaces verts, remblais et bassins",
        error_messages={
            "max_value": "La valeur saisie est trop élevée. Veuillez saisir un nombre inférieur à 10 000 000.",
        },
    )
    final_surface = DisplayIntegerField(
        label=mark_safe(
            """
            <span class="help-sidebar-label">
                État final
                <button type="button"
                        class="fr-btn fr-btn--tertiary-no-outline fr-icon-question-line help-sidebar-button"
                        aria-controls="sidebar-final-surface">
                    Voir l'aide pour le champ « État final ».
                </button>
            </span>
            """
        ),
        required=False,
        min_value=0,
        max_value=10000000,
        help_text="Surface au sol impactée totale, en comptant l'existant",
        widget=forms.TextInput(attrs={"placeholder": _("In square meters")}),
        display_unit="m²",
        display_label="Surface impactée totale, y compris l'existant :",
        display_help_text="Bâti, voirie, espaces verts, remblais et bassins — temporaires et définitifs",
        error_messages={
            "max_value": "La valeur saisie est trop élevée. Veuillez saisir un nombre inférieur à 10 000 000.",
        },
    )
    address = forms.CharField(
        label=_("Search for the address to center the map"),
        help_text=_("Type in a few characters to see suggestions"),
        required=False,
    )
    lng = forms.DecimalField(
        label=_("Longitude"), required=True, max_digits=9, decimal_places=6
    )
    lat = forms.DecimalField(
        label=_("Latitude"), required=True, max_digits=9, decimal_places=6
    )

    def clean(self):
        data = super().clean()

        if self.errors:
            return data

        created_surface = data.get("created_surface")
        final_surface = data.get("final_surface")

        if final_surface is None:
            self.add_error("final_surface", _("This field is required"))

        # New version, project surface is provided
        # If existing_surface is missing, we compute it
        # If both values are somehow provided, we check that they are consistent
        else:
            if final_surface < created_surface:
                self.add_error(
                    "final_surface",
                    _("The total surface must be greater than the created surface"),
                )
        return data


REIMPLANTATION_CHOICES = (
    (
        "remplacement",
        mark_safe(
            "<span>Oui, en remplaçant la haie détruite <b>au même</b> endroit<span>"
        ),
        "Oui, en remplaçant la haie détruite au même endroit",
    ),
    (
        "compensation",
        mark_safe("<span>Oui, en plantant une haie <b>à un autre</b> endroit<span>"),
        "Oui, en plantant une haie à un autre endroit",
    ),
    ("non", "Non, aucune réimplantation", "Non, aucune réimplantation"),
)


MOTIF_CHOICES = (
    (
        "transfert_parcelles",
        mark_safe(
            "Transfert de parcelles entre exploitations<br />"
            '<span class="fr-hint-text">Agrandissement, échange de parcelles, nouvelle installation…</span>'
        ),
    ),
    (
        "chemin_acces",
        mark_safe(
            "Créer un chemin d’accès<br />"
            '<span class="fr-hint-text">Chemin nécessaire pour l’accès et l’exploitation de la parcelle</span>'
        ),
    ),
    (
        "meilleur_emplacement",
        mark_safe(
            "Replanter la haie à un meilleur emplacement environnemental<br />"
            '<span class="fr-hint-text">Plantation justifiée par un organisme agréé</span>'
        ),
    ),
    (
        "amenagement",
        "Réaliser une opération d’aménagement foncier",
    ),
    (
        "autre",
        "Autre",
    ),
)


class HedgeDataChoiceField(forms.ModelChoiceField):
    """A custom model choice field for HedgeData objects."""

    def __init__(self, *args, **kwargs):

        kwargs["widget"] = forms.HiddenInput
        kwargs["queryset"] = HedgeData.objects.all()
        super().__init__(*args, **kwargs)

    def get_display_value(self, value):
        data = self.clean(value)
        display_value = f"{data.length_to_remove()} m / {data.length_to_plant()} m"
        return display_value


class MoulinetteFormHaie(BaseMoulinetteForm):
    profil = forms.ChoiceField(
        label="J’effectue cette demande en tant que :",
        widget=forms.RadioSelect,
        choices=(
            ("agri_pac", "Exploitant-e agricole bénéficiaire de la PAC"),
            (
                "autre",
                mark_safe(
                    "Autre<br />"
                    '<span class="fr-hint-text">'
                    "Collectivité, aménageur, gestionnaire de réseau, particulier, etc."
                    "</span>"
                ),
            ),
        ),
        required=True,
    )
    motif = forms.ChoiceField(
        label="Quelle est la raison de la destruction de la haie ?",
        widget=forms.RadioSelect,
        choices=MOTIF_CHOICES,
        required=True,
    )

    reimplantation = DisplayChoiceField(
        label="Est-il prévu de planter une nouvelle haie ?",
        widget=forms.RadioSelect,
        choices=extract_choices(REIMPLANTATION_CHOICES),
        required=True,
        get_display_value=extract_display_function(REIMPLANTATION_CHOICES),
    )
    haies = HedgeDataChoiceField(
        label="Linéaire de haies à détruire / planter",
        required=True,
        error_messages={
            "required": "Localisez précisément les haies concernées par les travaux en ouvrant le module de saisie."
        },
    )

    def __init__(self, *args, **kwargs):
        super().__init__(*args, **kwargs)
        submitted_params = set(self.data.keys())
        triage_fields = set(TriageFormHaie.base_fields.keys())

        # Check if only the Triage form fields are submitted
        if submitted_params.issubset(triage_fields):
            self.is_bound = False

    def clean(self):
        data = super().clean()

        reimplantation = data.get("reimplantation")
        motif = data.get("motif")

        if reimplantation == "remplacement" and motif == "meilleur_emplacement":
            self.add_error(
                "motif",
                "Le remplacement de la haie au même endroit est incompatible avec le meilleur emplacement"
                " environnemental. Veuillez modifier l'une ou l'autre des réponses du formulaire.",
            )
        elif reimplantation == "remplacement" and motif == "chemin_acces":
            self.add_error(
                "motif",
                "Le remplacement de la haie au même endroit est incompatible avec le percement d'un chemin"
                " d'accès. Veuillez modifier l'une ou l'autre des réponses du formulaire.",
            )
        elif reimplantation == "non" and motif == "meilleur_emplacement":
            self.add_error(
                "motif",
                "L’absence de réimplantation de la haie est incompatible avec le meilleur emplacement"
                " environnemental. Veuillez modifier l'une ou l'autre des réponses du formulaire.",
            )

        return data

    def clean_haies(self):
        haies = self.cleaned_data["haies"]
        if haies.length_to_remove() == 0:
            self.add_error(
                "haies",
                "Vous devez indiquer les haies à arracher.",
            )
        return haies


class TriageFormHaie(forms.Form):
    department = DisplayCharField(
        label="Département",
        required=True,
        get_display_value=lambda x: dict(DEPARTMENT_CHOICES).get(x, "Inconnu"),
    )
    element = DisplayChoiceField(
        label="Quel type de végétation est concerné ?",
        widget=forms.RadioSelect,
        choices=(
            ("haie", "Haies ou alignements d’arbres"),
            ("bosquet", "Bosquets"),
            (
                "autre",
                "Autre",
            ),
        ),
        required=True,
        display_label="Type de végétation :",
    )

    travaux = DisplayChoiceField(
        label="Quels sont les travaux envisagés ?",
        widget=forms.RadioSelect,
        choices=(
            (
                "destruction",
                mark_safe(
                    """Destruction<br />
                    <span class="fr-hint-text">
<<<<<<< HEAD
                        Intervention qui supprime définitivement la végétation : arrachage
                        ou coupe à blanc sur une espèce qui ne recèpe pas (ex : chêne,
                        sorbier, noyer, merisier, bouleau, hêtre, tous les résineux…)
=======
                        Intervention qui supprime définitivement la végétation : arrachage,
                        coupe à blanc sur une espèce qui ne recèpe pas (ex : chêne,
                        sorbier, noyer, merisier, bouleau, hêtre, tous les résineux…), etc.
>>>>>>> b4cc38a3
                    </span>
                    """
                ),
            ),
            (
                "entretien",
                mark_safe(
                    """Entretien<br />
                    <span class="fr-hint-text">
<<<<<<< HEAD
                        Intervention qui permet la repousse de la végétation : élagage, taille,
                        coupe à blanc sur une espèce capable de recéper.
=======
                        Intervention qui permet la repousse durable de la végétation : élagage, taille,
                        coupe à blanc sur une espèce capable de recéper, etc.
>>>>>>> b4cc38a3
                    </span>
                    """
                ),
            ),
            (
                "autre",
                "Autre",
            ),
        ),
        required=True,
        display_label="Travaux envisagés :",
    )<|MERGE_RESOLUTION|>--- conflicted
+++ resolved
@@ -299,15 +299,9 @@
                 mark_safe(
                     """Destruction<br />
                     <span class="fr-hint-text">
-<<<<<<< HEAD
-                        Intervention qui supprime définitivement la végétation : arrachage
-                        ou coupe à blanc sur une espèce qui ne recèpe pas (ex : chêne,
-                        sorbier, noyer, merisier, bouleau, hêtre, tous les résineux…)
-=======
                         Intervention qui supprime définitivement la végétation : arrachage,
                         coupe à blanc sur une espèce qui ne recèpe pas (ex : chêne,
                         sorbier, noyer, merisier, bouleau, hêtre, tous les résineux…), etc.
->>>>>>> b4cc38a3
                     </span>
                     """
                 ),
@@ -317,13 +311,8 @@
                 mark_safe(
                     """Entretien<br />
                     <span class="fr-hint-text">
-<<<<<<< HEAD
-                        Intervention qui permet la repousse de la végétation : élagage, taille,
-                        coupe à blanc sur une espèce capable de recéper.
-=======
                         Intervention qui permet la repousse durable de la végétation : élagage, taille,
                         coupe à blanc sur une espèce capable de recéper, etc.
->>>>>>> b4cc38a3
                     </span>
                     """
                 ),
