--- conflicted
+++ resolved
@@ -211,11 +211,7 @@
     ),
 )
 
-<<<<<<< HEAD
-LOCALISATION_CHOICES = (
-=======
 LOCALISATION_PAC_CHOICES = (
->>>>>>> bc1a2914
     ("oui", "Oui, au moins une des haies"),
     ("non", "Non, aucune des haies"),
 )
@@ -254,11 +250,7 @@
     localisation_pac = forms.ChoiceField(
         label="Les haies à détruire sont-elles situées sur des parcelles agricoles déclarées à la PAC ?",
         widget=forms.RadioSelect,
-<<<<<<< HEAD
-        choices=LOCALISATION_CHOICES,
-=======
         choices=LOCALISATION_PAC_CHOICES,
->>>>>>> bc1a2914
         required=True,
     )
     haies = HedgeDataChoiceField(
@@ -306,34 +298,20 @@
             if not any(on_pac_values):
                 self.add_error(
                     "localisation_pac",
-<<<<<<< HEAD
-                    """Aucune des haies saisies n’est marquée comme située sur une
-                    parcelle PAC, mais il est indiqué dans le formulaire que « oui, au moins
-                    une des haies » est située sur une parcelle PAC. Modifiez la réponse
-                    du formulaire ou modifiez les haies.""",
-=======
                     """Il est indiqué que « oui, au moins une des haies » est située
                     sur une parcelle PAC, mais aucune des haies saisies n’est marquée
                     comme située sur une parcelle PAC. Modifiez la réponse ou modifiez
                     les haies.""",
->>>>>>> bc1a2914
                 )
         elif localisation_pac == "non" and haies:
             on_pac_values = [h.is_on_pac for h in haies]
             if any(on_pac_values):
                 self.add_error(
                     "localisation_pac",
-<<<<<<< HEAD
-                    """Au moins une des haies saisies est marquée comme située sur une
-                    parcelle PAC, mais il est indiqué dans le formulaire que « non,
-                    aucune des haies » n’est située sur une parcelle PAC. Modifiez la
-                    réponse du formulaire ou modifiez les haies.""",
-=======
                     """Il est indiqué que « non, aucune des haies » n’est située sur
                     une parcelle PAC, mais au moins une des haies saisies est marquée
                     comme située sur une parcelle PAC. Modifiez la réponse ou modifiez
                     les haies ci-dessous.""",
->>>>>>> bc1a2914
                 )
 
         return data
