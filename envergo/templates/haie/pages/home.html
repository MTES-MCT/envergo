{% extends 'haie/base.html' %}

{% load static l10n moulinette %}

{% block title %}
  Le point d'accès unique à la réglementation et aux démarches administratives sur les haies
{% endblock %}

{% block main-classes %}home{% endblock %}

{% block container %}

  <section id="hero" class="fr-mb-5w">
    <div class="fr-container">

      {% comment %}
    The main hero section illustration moves up and down the document depending on the screen width.

    Since a full css solution was getting really hackish and complicated, it's just much easier and cleaner to use three different img elements, and hide or display them using media queries.
      {% endcomment %}

      <div class="home-illustration fr-hidden fr-unhidden-lg">
        <img src="{% static 'images/haie_form.svg' %}" alt="" class="light-only">
        <img src="{% static 'images/haie_form_dark.svg' %}"
             alt=""
             class="dark-only">
      </div>

      <h1>Le point d'accès unique à la réglementation et aux démarches administratives sur les haies</h1>

      <div class="home-illustration fr-hidden fr-unhidden-md fr-hidden-lg fr-hidden fr-unhidden-md fr-hidden-lg">
        <img src="{% static 'images/haie_form.svg' %}" alt="" class="light-only">
        <img src="{% static 'images/haie_form_dark.svg' %}"
             alt=""
             class="dark-only">
      </div>

      <ul class="fr-badge-group fr-my-3w">
        <li>
          <p class="fr-badge fr-badge--blue-ecume">🐦 Dérogation espèces protégées</p>
        </li>
        <li>
          <p class="fr-badge fr-badge--blue-ecume">🚜 Conditionnalité PAC</p>
        </li>
      </ul>
      <p class="fr-text--lead">
        Le portail de l'administration qui simplifie pour tous les usagers l'information réglementaire encadrant les travaux sur haies, et permet le dépôt unique des demandes d'autorisation — <i>En construction</i>.
      </p>
      <a href="#simulateur"
         class="fr-btn fr-btn--lg fr-btn--icon-right fr-icon-arrow-down-line fr-mb-1w"
         data-event-category="HomePage"
         data-event-action="SimulationClick"
         data-event-name="Main">Simuler un projet</a>
      <br />
      <span>Accessible sans créer de compte</span>

      <div class="home-illustration fr-hidden-md fr-mt-3w fr-hidden-md fr-mt-3w">
        <img src="{% static 'images/haie_form.svg' %}" alt="" class="light-only">
        <img src="{% static 'images/haie_form_dark.svg' %}"
             alt=""
             class="dark-only">
      </div>
    </div>
  </section>

  <section id="quand-demander" class="fr-mb-5w">
    <div class="fr-container">
      <div class="fr-grid-row fr-grid-row--center">
        <div class="fr-col fr-col-lg-8 fr-col-xl-6 alt fr-p-3w">

          <h2 class="fr-h6">Quels types de projets ce simulateur couvre-t-il actuellement ?</h2>
          <hr>
          <p>
            <strong>Végétation concernée</strong>
            <br />
            <span class="green-check">✔</span> Une haie
            <br />
            ❌ Un bosquet
            <br />
            ❌ Un alignement d’arbres
            <br />
          </p>
          <p>
            <strong>Nature du projet</strong>
            <br />
            <span class="green-check">✔</span> Un arrachage
            <br />
            ❌ Un entretien
            <br />
          </p>
          <p>
            <strong>Localisation</strong>
            <br />
            Simulateur uniquement en expérimentation dans quelques departements
          </p>
        </div>
      </div>
    </div>
  </section>

  <section id="simulateur" class="fr-pt-8w fr-pb-5w">
<<<<<<< HEAD
    <div class="fr-container">
      <h3>Simuler un projet</h3>
      <p>
        Vous envisagez des travaux sur vos haies ? Nous vous informons sur les règles de protection et les procédures à
        suivre.
        <br />
        <span class="fr-text fr-text--sm">3 minutes, gratuit et anonyme</span>
      </p>
      <div class="fr-grid-row">
        {% for department in activated_departments %}
          <div class="fr-col-12 fr-col-sm-6 fr-col-lg-4 fr-mb-2w">
            <div class="fr-tile fr-tile--sm fr-tile--horizontal fr-enlarge-link fr-mr-2w">
              <div class="fr-tile__body">
                <div class="fr-tile__content">
                  <h3 class="fr-tile__title">
                    <a href="{% url 'moulinette_home' %}">{{ department }}</a>
                  </h3>
                </div>
              </div>
            </div>
          </div>
        {% endfor %}
      </div>
      <hr id="department-search" class="separator fr-mt-4w" />
      <div class="fr-grid-row fr-grid-row--center">
        <span id="department-search-title" class="fr-text--lead">Le projet est situé dans un autre département ?</span>
        <div class="fr-col-12 fr-grid-row fr-grid-row--center">
          <form action="#department-search" method="post">
            {% csrf_token %}
            <div class="fr-search-bar" role="search">
              <label class="fr-label" for="department">Department</label>

              <select class="fr-input"  name="department" id="department">
                <option value="">--- Choisir un département ---</option>
                {% for option in departments %}
                  <option value="{{ option.id }}"
                          {% if option.id == department.id %}selected{% endif %}>{{ option }}</option>
                {% endfor %}
              </select>
              <button type="submit" class="fr-btn">Rechercher</button>
            </div>
          </form>
        </div>
      </div>
      {% if department and config and config.department_guichet_unique_url %}
        <p class="fr-mt-4w">Un guichet de la haie existe déjà pour le département {{ department }}.</p>
        <p>
          <a class="fr-btn"
             href="{{ config.department_guichet_unique_url }}"
             target="_blank">Aller au Guichet unique Haie pour ce
          département</a>
        </p>
      {% elif department %}
        <div class="fr-notice fr-notice--warning fr-mt-4w">
          <div class="fr-container">
            <div class="fr-notice__body">
              <p>
                <span class="fr-notice__title"></span>
                <span class="fr-notice__desc">Le guichet unique haie n'existe pas dans le department {{ department }}.</span>
              </p>
            </div>
          </div>
        </div>
        {% if config and config.contacts_and_links %}
          <div id="contacts_and_links" class="fr-mt-4w fr-p-2w">
            <h6>Liste des contacts et liens utiles</h6>
            {{ config.contacts_and_links|safe }}
          </div>
        {% endif %}
      {% endif %}
    </div>
=======
    <div class="fr-container">{% show_moulinette_form %}</div>
>>>>>>> f8de1512
  </section>
{% endblock %}

{% block extra_js %}
  <script defer src="{% static 'js/libs/data_event_attributes_analytics.js' %}"></script>
{% endblock %}<|MERGE_RESOLUTION|>--- conflicted
+++ resolved
@@ -99,7 +99,6 @@
   </section>
 
   <section id="simulateur" class="fr-pt-8w fr-pb-5w">
-<<<<<<< HEAD
     <div class="fr-container">
       <h3>Simuler un projet</h3>
       <p>
@@ -171,9 +170,6 @@
         {% endif %}
       {% endif %}
     </div>
-=======
-    <div class="fr-container">{% show_moulinette_form %}</div>
->>>>>>> f8de1512
   </section>
 {% endblock %}
 
