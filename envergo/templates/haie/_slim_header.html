{% load pages static %}

<div class="fr-header__body">
  <div class="fr-container">
    <div class="fr-header__body-row">
      <div class="fr-header__brand fr-enlarge-link">
        <img class="fr-header__brand-top"
             src="{% static 'images/marianne.svg' %}"
             alt="République française">
        <div class="fr-header__service">
          <a href="/">
            <span class="fr-header__service-title">Guichet unique de la haie</span>
          </a>
        </div>
      </div>
      <div id="slim-menu" class="fr-header__tools fr-nav">
        <div class="fr-header__tools-links">
          <ul class="fr-nav__list">
<<<<<<< HEAD
            {% if user.is_instructor_guh or user.is_invited_guh %}
=======
            {% if user.is_authenticated %}
>>>>>>> ab443153
              <li class="fr-nav__item">
                <button id="faq-dropdown-btn"
                        class="fr-nav__btn"
                        aria-expanded="false"
                        aria-controls="faq_slim_menu">Questions fréquentes</button>
                <div class="fr-collapse fr-menu" id="faq_slim_menu">
                  <ul class="fr-menu__list">
                    <li>
                      <a class="fr-nav__link"
                         href="{{ HAIE_INSTRUCTORS_FAQ_URL }}"
                         target="_blank"
                         rel="noopener external">Pour l'administration</a>
                    </li>
                    <li>
                      <a class="fr-nav__link"
                         href="{{ HAIE_FAQ_URL }}"
                         target="_blank"
                         rel="noopener external">Pour les usagers</a>
                    </li>
                  </ul>
                </div>
              </li>
            {% else %}
              <li>
                <a class="fr-btn"
                   href="{{ HAIE_FAQ_URL }}"
                   target="_blank"
                   rel="noopener external">Questions fréquentes</a>
              </li>
            {% endif %}
          </ul>
        </div>
      </div>
    </div>
  </div>
</div>

<div class="fr-header__menu fr-modal" id="modal-menu-slim">
  <div class="fr-container">
    <button class="fr-btn--close fr-btn"
            aria-controls="modal-menu-slim"
            title="Fermer"
            aria-haspopup="slim-menu"
            title="Menu">Fermer</button>
    <div class="fr-header__menu-links"></div>
  </div>
</div><|MERGE_RESOLUTION|>--- conflicted
+++ resolved
@@ -16,11 +16,7 @@
       <div id="slim-menu" class="fr-header__tools fr-nav">
         <div class="fr-header__tools-links">
           <ul class="fr-nav__list">
-<<<<<<< HEAD
-            {% if user.is_instructor_guh or user.is_invited_guh %}
-=======
             {% if user.is_authenticated %}
->>>>>>> ab443153
               <li class="fr-nav__item">
                 <button id="faq-dropdown-btn"
                         class="fr-nav__btn"
