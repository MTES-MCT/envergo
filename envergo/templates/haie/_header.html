--- conflicted
+++ resolved
@@ -64,11 +64,6 @@
           <li class="fr-nav__item">
             <a class="fr-nav__link" href="{% url 'petition_project_list' %}">Dossiers</a>
           </li>
-<<<<<<< HEAD
-        {% endif %}
-        {% if user.is_instructor_guh or user.is_invited_guh %}
-=======
->>>>>>> ab443153
           <li class="fr-nav__item">
             <button class="fr-nav__btn" aria-expanded="false" aria-controls="faq_menu">Questions fréquentes</button>
             <div class="fr-collapse fr-menu" id="faq_menu">
@@ -96,11 +91,7 @@
                rel="noopener external">Questions fréquentes</a>
           </li>
         {% endif %}
-<<<<<<< HEAD
-        {% if user.is_instructor_guh and user.departments.count > 0 or user.is_superuser %}
-=======
         {% if user.is_instructor or user.is_superuser %}
->>>>>>> ab443153
           <li class="fr-nav__item">{% parametrage_departments_menu %}</li>
         {% endif %}
       </ul>
