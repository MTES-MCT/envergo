{% extends "base.html" %}

{% load static %}

{% block title %}Instruction du dossier{% endblock %}

{% block container %}

  <section class="fr-py-8w">
    <div class="fr-container">
      <div class="fr-grid-row">
<<<<<<< HEAD
        <div class="fr-col fr-col-3">
=======
        <div class="fr-col fr-col-sm-3">
>>>>>>> 37413cb3
          <nav class="fr-sidemenu fr-sidemenu--sticky"
               aria-labelledby="fr-sidemenu-title">
            <div class="fr-sidemenu__inner">
              <div id="fr-sidemenu-wrapper">
                <ul class="fr-sidemenu__list">
                  <li class="fr-sidemenu__item fr-sidemenu__item--active">
                    <a class="fr-sidemenu__link"
                       href="#project-specifications-instructor"
                       target="_self"
                       aria-current="page">Caractéristiques du projet</a>
                  </li>
                  {% for information in project_details.details %}
                    {% if information.slug %}
                      <li class="fr-sidemenu__item">
                        <a class="fr-sidemenu__link"
                           href="#{{ information.slug }}"
                           target="_self">{{ information.label }}</a>
                      </li>
                    {% endif %}
                  {% endfor %}
                </ul>
              </div>
            </div>
          </nav>
        </div>
        <div id="project-specifications-instructor" class="fr-col">

<<<<<<< HEAD
          <section class="fr-p-4w fr-mb-4w alt">
            <div class="fr-container--fluid">
              <div class="fr-grid-row fr-grid-row--gutters">
                <div class="fr-col-md-8">
                  <span class="fr-h1">Dossier n° {{ petition_project.demarches_simplifiees_dossier_number }}</span>
=======
          <div id="project-dossier-no" class="fr-py-4w fr-mb-4w">
            <div class="fr-container--fluid">
              <div class="fr-grid-row fr-grid-row--gutters">
                <div class="fr-col-md-8">
                  <h1>Dossier n° {{ petition_project.demarches_simplifiees_dossier_number }}</h1>
>>>>>>> 37413cb3
                </div>
                <div class="fr-col-md-4">
                  <ul class="fr-btns-group fr-btns-group--icon-right">
                    <li>
                      <a class="fr-btn fr-btn--icon-right fr-icon-external-link-line"
                         title="Dossier dans Démarches Simplifiées"
                         href="https://www.demarches-simplifiees.fr/procedures/{{ project_details.demarche_simplifiee_number }}/dossiers/{{ project_details.demarches_simplifiees_dossier_number }}"
                         target="_blank"
                         rel="noopener external">Consulter le dossier</a>
                    </li>
                    <li>
                      <a class="fr-btn  fr-btn--secondary fr-btn--icon-right fr-icon-mail-line"
                         title="Dossier dans Démarches Simplifiées"
                         href="https://www.demarches-simplifiees.fr/procedures/{{ project_details.demarche_simplifiee_number }}/dossiers/{{ project_details.demarches_simplifiees_dossier_number }}/messagerie"
                         target="_blank"
                         rel="noopener external">Contacter le pétitionnaire</a>
                    </li>
                    <li>
                      <a class="fr-btn  fr-btn--secondary fr-btn--icon-right fr-icon-download-line"
                         title="Dossier dans Démarches Simplifiées"
                         href="{% url 'petition_project_hedge_data_export' petition_project.reference %}">Télécharger le tracé des haies</a>
                    </li>
                  </ul>
                </div>
              </div>
            </div>
<<<<<<< HEAD
          </section>
          <h1>Caractéristiques du projet</h1>
=======
          </div>
          <h2>Caractéristiques du projet</h2>
>>>>>>> 37413cb3

          <a title="Consulter les résultats de la simulation - ouvre une nouvelle fenêtre"
             href="{{ project_url }}"
             target="_blank"
             rel="noopener external">Consulter les résultats de la simulation</a>
          <form method="post"
                action="{% url 'petition_project_instructor_view' petition_project.reference %}">
            {% csrf_token %}
            {% for information in project_details.details %}
              <section class="fr-py-3w"
                       {% if information.slug %}id="{{ information.slug }}"{% endif %}>
                {% if information.label %}<h2 class="fr-mb-0">{{ information.label }}</h2>{% endif %}
                <p class="fr-hint-text">
                  {% if information.comment %}{{ information.comment }}{% endif %}
                </p>
                {% include "haie/petitions/_items.html" with items=information.items %}
                {% if information.details %}
                  {% for information_details in information.details %}
                    <h3 class="fr-mt-4w">{{ information_details.label }}</h3>

                    {% include "haie/petitions/_items.html" with items=information_details.items %}

                  {% endfor %}
                {% endif %}
                {% if forloop.first %}
                  <button class="hedge-input-open-btn fr-btn fr-btn--secondary fr-btn--icon-right fr-icon-arrow-right-line fr-mt-2w"
                          type="button"
                          data-fr-opened="false"
                          aria-controls="hedge-input-modal">Voir le tracé des haies sur la carte</button>
                {% endif %}
              </section>
            {% endfor %}
          </form>
        </div>
      </div>
    </div>

  </section>

  {% include 'haie/moulinette/_hedge_input_modal.html' %}
{% endblock %}

{% block extra_js %}
  <script>var HEDGES_PLANTATION_URL = "{% url 'input_hedges'  mode='read_only' %}";</script>
  <script>var HEDGE_DATA_ID = "{{ moulinette.catalog.haies.id }}";</script>
  <script>var SOURCE_PAGE = "instruction";</script>
  <script defer src="{% static 'js/libs/hedges_input.js' %}"></script>
  <script>
    document.addEventListener('DOMContentLoaded', function () {
      var forms = document.querySelectorAll('form');
      var beforeUnloadListenerAdded = false;

      function preventLeaving(e) {
        e.preventDefault();
        var confirmationMessage = 'Vous avez des modifications non enregistrées. Êtes-vous sûr de vouloir quitter la page ?';
        e.returnValue = confirmationMessage; // Standard for most browsers
        return confirmationMessage; // For some older browsers
      }

      forms.forEach(function (form) {
        form.addEventListener('change', function () {
          if (!beforeUnloadListenerAdded) {
            window.addEventListener('beforeunload', preventLeaving);
            beforeUnloadListenerAdded = true;
          }
        });

        form.addEventListener('submit', function () {
          if(beforeUnloadListenerAdded){
            window.removeEventListener('beforeunload', preventLeaving);
            beforeUnloadListenerAdded = false;
          }
        });
      });
    });
  </script>
{% endblock %}<|MERGE_RESOLUTION|>--- conflicted
+++ resolved
@@ -9,11 +9,7 @@
   <section class="fr-py-8w">
     <div class="fr-container">
       <div class="fr-grid-row">
-<<<<<<< HEAD
-        <div class="fr-col fr-col-3">
-=======
         <div class="fr-col fr-col-sm-3">
->>>>>>> 37413cb3
           <nav class="fr-sidemenu fr-sidemenu--sticky"
                aria-labelledby="fr-sidemenu-title">
             <div class="fr-sidemenu__inner">
@@ -41,19 +37,11 @@
         </div>
         <div id="project-specifications-instructor" class="fr-col">
 
-<<<<<<< HEAD
-          <section class="fr-p-4w fr-mb-4w alt">
-            <div class="fr-container--fluid">
-              <div class="fr-grid-row fr-grid-row--gutters">
-                <div class="fr-col-md-8">
-                  <span class="fr-h1">Dossier n° {{ petition_project.demarches_simplifiees_dossier_number }}</span>
-=======
           <div id="project-dossier-no" class="fr-py-4w fr-mb-4w">
             <div class="fr-container--fluid">
               <div class="fr-grid-row fr-grid-row--gutters">
                 <div class="fr-col-md-8">
                   <h1>Dossier n° {{ petition_project.demarches_simplifiees_dossier_number }}</h1>
->>>>>>> 37413cb3
                 </div>
                 <div class="fr-col-md-4">
                   <ul class="fr-btns-group fr-btns-group--icon-right">
@@ -80,13 +68,8 @@
                 </div>
               </div>
             </div>
-<<<<<<< HEAD
-          </section>
-          <h1>Caractéristiques du projet</h1>
-=======
           </div>
           <h2>Caractéristiques du projet</h2>
->>>>>>> 37413cb3
 
           <a title="Consulter les résultats de la simulation - ouvre une nouvelle fenêtre"
              href="{{ project_url }}"
