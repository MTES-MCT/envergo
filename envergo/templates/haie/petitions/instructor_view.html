{% extends "haie/petitions/instructor_view_base.html" %}

{% load moulinette %}
{% load utils %}
{% load petitions %}

{% load static %}

{% block title %}Instruction du dossier – Informations générales{% endblock %}

{% block project_sidemenu %}
  <li class="fr-sidemenu__item fr-sidemenu__item--active">
    <a class="fr-sidemenu__link"
       href="{% url 'petition_project_instructor_view' petition_project.reference %}#project-specifications-instructor"
       aria-current="page">Informations générales</a>

    <div id="fr-sidemenu-item-0">
      <ul class="fr-sidemenu__list">
        {% for regulation in moulinette.regulations %}
          {% for criterion in regulation.criteria.all %}
            <li class="fr-sidemenu__item">
              <a class="fr-sidemenu__link"
                 href="#{{ regulation.slug }}-{{ criterion.slug }}"
                 target="_self">{{ criterion.title }}</a>
            </li>
          {% endfor %}
        {% endfor %}
        <li class="fr-sidemenu__item">
          <a class="fr-sidemenu__link"
             href="#instructor_free_mention"
             target="_self">Notes libres pour l'instruction</a>
        </li>
      </ul>
    </div>
  </li>
  <li class="fr-sidemenu__item ds-item">
    <a class="fr-sidemenu__link"
       href="{% url 'petition_project_instructor_dossier_ds_view' petition_project.reference %}#project-specifications-instructor">
    Formulaire rempli sur Démarches simplifiées</a>
  </li>
{% endblock %}

{% block project_content %}

  <div class="project-inner-content">

    {% include 'haie/moulinette/_department_doctrine_button.html' with config=moulinette.config %}

    <form method="post"
          action="{% url 'petition_project_instructor_view' petition_project.reference %}">
      {% csrf_token %}

      <section class="fr-my-3w">
        <h2>Informations générales</h2>

        <h3>Éléments clés</h3>
        <ul class="instructor-view-list">
          {% include "haie/petitions/_item.html" with label="Référence interne" value=petition_project.reference %}
          {% if project_details.ds_data.city %}
            {% include "haie/petitions/_item.html" with label="Commune principale" value=project_details.ds_data.city %}
          {% endif %}
          {% if project_details.ds_data.applicant_name %}
            {% include "haie/petitions/_item.html" with label="Nom du demandeur" value=project_details.ds_data.applicant_name %}
          {% endif %}
        </ul>
        <h4 class="fr-mt-3w">Destruction</h4>
        <ul class="instructor-view-list">
          {% include "haie/petitions/_item.html" with label="Total linéaire à détruire" value=project_details.length_to_remove|floatformat:"0g" unit="m" %}
          {% include "haie/petitions/_item.html" with label="Mode de destruction" %}
          {% for mode, hedges_by_mode in project_details.hedge_to_remove_by_destruction_mode.items %}
            <li class="fr-pl-4w">
              <span>{{ hedges_by_mode.label }} :</span>
              <span>{{ hedges_by_mode.length|floatformat:"0g" }} m
                {% if hedges_by_mode %}• {{ hedges_by_mode.names }}{% endif %}
              </span>
            </li>
          {% endfor %}
        </ul>

        <h4 class="fr-mt-3w">Plantation</h4>
        {% if project_details.hedge_to_plant_by_plantation_mode %}
          <ul class="instructor-view-list">
            {% include "haie/petitions/_item.html" with label="Total linéaire à planter, renforcer ou reconnecter" value=project_details.length_to_plant|floatformat:"0g" unit="m" %}
            {% for mode, hedges_by_mode in project_details.hedge_to_plant_by_plantation_mode.items %}
              <li class="fr-pl-4w">
                <span>{{ hedges_by_mode.label }} :</span>
                <span>{{ hedges_by_mode.length|floatformat:"0g" }} m
                  {% if hedges_by_mode %}• {{ hedges_by_mode.names }}{% endif %}
                </span>
              </li>
            {% endfor %}
            {% include "haie/petitions/_item.html" with label="Ratio de replantation, renforcement ou reconnexion" value=project_details.plantation_ratio|floatformat:"2g" comment="Linéaire total à planter, renforcer ou reconnecter / linéaire à détruire" %}
            {% include "haie/petitions/_item.html" with label="Ratio de replantation uniquement" value=project_details.plantation_ratio|floatformat:"2g" comment="Linéaire plantation nouvelle ou remplacement / linéaire à détruire" %}
          </ul>
        {% else %}
          {{ hedge_to_plant_by_plantation_mode }}
          <ul class="instructor-view-list">
            {% include "haie/petitions/_item.html" with label="Total linéaire à planter" value=project_details.length_to_plant|floatformat:"0g" unit="m" %}
            {% include "haie/petitions/_item.html" with label="Ratio de replantation" value=project_details.plantation_ratio|floatformat:"2g" %}
          </ul>
        {% endif %}
        <div class="fr-my-2w">
          <button class="hedge-input-open-btn fr-btn fr-btn--icon-right fr-icon-arrow-right-line"
                  type="button"
                  data-fr-opened="false"
                  aria-controls="hedge-input-modal">Voir le tracé des haies sur la carte</button>
        </div>
        <a title="Consulter les résultats de la simulation - ouvre une nouvelle fenêtre"
           href="{{ project_url }}"
           target="_blank"
           class="fr-btn fr-btn--secondary"
           rel="noopener external">Voir le résultat de la simulation</a>

        <h3 class="fr-mt-4w">Données de la simulation</h3>

        <ul class="instructor-view-list">
          {% for field in moulinette.main_form %}
            {% if field.name != "haies" %}
              <li>{% field_summary field %}</li>
            {% endif %}
          {% endfor %}
        </ul>
      </section>

      {% for regulation in moulinette.regulations %}
        <section class="fr-my-3w" id="{{ regulation.slug }}">
          {% for criterion in regulation.criteria.all %}
            <section id="{{ regulation.slug }}-{{ criterion.slug }}">
              {% criterion_instructor_view regulation criterion petition_project moulinette %}
            </section>
          {% endfor %}
        </section>
      {% endfor %}
      <section class="fr-my-3w" id="instructor_free_mention">

        <h2>Notes libres pour l'instruction</h2>
        <div id="field-instructor_free_mention" class="fr-my-2w">
          {% include '_field_snippet.html' with field=form.instructor_free_mention %}
          <button type="submit"
                  class="fr-btn fr-btn--secondary"
                  formaction="{% url 'petition_project_instructor_view' petition_project.reference %}#field-instructor_free_mention">
            Enregistrer
          </button>
        </div>
      </section>
    </form>

  </div>
{% endblock %}

{% block extra_body %}
  {% include 'haie/moulinette/_hedge_input_modal.html' %}
  {% include 'haie/moulinette/_department_doctrine_modal.html' with config=moulinette.config %}
{% endblock %}

{% block extra_js %}
<<<<<<< HEAD
  {{ block.super }}
  <script>var HEDGES_PLANTATION_URL = "{{ plantation_url|safe }}";</script>
  <script>var SOURCE_PAGE = "instruction";</script>
=======
>>>>>>> 8a090700
  <script defer src="{% static 'js/libs/hedges_input.js' %}"></script>
  <script>
    var HEDGES_PLANTATION_URL = "{{ plantation_url|safe }}";
    window.addEventListener("load", function() {
      let iframeUrl = HEDGES_PLANTATION_URL;
      let redirectUrl = null;
      var hedgeModal = new HedgeInputModal(iframeUrl, redirectUrl);
    });
  </script>

  <script>
    document.addEventListener('DOMContentLoaded', function () {
      var forms = document.querySelectorAll('form');
      var beforeUnloadListenerAdded = false;

      function preventLeaving(e) {
        e.preventDefault();
        var confirmationMessage = 'Vous avez des modifications non enregistrées. Êtes-vous sûr de vouloir quitter la page ?';
        e.returnValue = confirmationMessage; // Standard for most browsers
        return confirmationMessage; // For some older browsers
      }

      forms.forEach(function (form) {
        form.addEventListener('change', function () {
          if (!beforeUnloadListenerAdded) {
            window.addEventListener('beforeunload', preventLeaving);
            beforeUnloadListenerAdded = true;
          }
        });

        form.addEventListener('submit', function () {
          if(beforeUnloadListenerAdded){
            window.removeEventListener('beforeunload', preventLeaving);
            beforeUnloadListenerAdded = false;
          }
        });
      });
    });
  </script>
{% endblock %}<|MERGE_RESOLUTION|>--- conflicted
+++ resolved
@@ -154,12 +154,7 @@
 {% endblock %}
 
 {% block extra_js %}
-<<<<<<< HEAD
   {{ block.super }}
-  <script>var HEDGES_PLANTATION_URL = "{{ plantation_url|safe }}";</script>
-  <script>var SOURCE_PAGE = "instruction";</script>
-=======
->>>>>>> 8a090700
   <script defer src="{% static 'js/libs/hedges_input.js' %}"></script>
   <script>
     var HEDGES_PLANTATION_URL = "{{ plantation_url|safe }}";
