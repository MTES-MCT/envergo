--- conflicted
+++ resolved
@@ -62,34 +62,6 @@
           {% include "haie/petitions/_item.html" with label="Total linéaire à planter" value=project_details.length_to_plant|floatformat:"0g" unit="m" %}
           {% include "haie/petitions/_item.html" with label="Ratio de replantation" value=project_details.plantation_ratio|floatformat:"2g" %}
         </ul>
-<<<<<<< HEAD
-      </section>
-
-      {% for regulation in moulinette.regulations %}
-        <section class="fr-my-3w" id="{{ regulation.slug }}">
-          {% for criterion in regulation.criteria.all %}
-            <section id="{{ regulation.slug }}-{{ criterion.slug }}">
-              {% criterion_instructor_view regulation criterion petition_project moulinette %}
-            </section>
-          {% endfor %}
-        </section>
-      {% endfor %}
-      <section class="fr-my-3w" id="instructor_free_mention">
-
-        <h2>Notes libres pour l'instruction</h2>
-        <div id="field-instructor_free_mention" class="fr-my-2w">
-          {% include '_field_snippet.html' with field=form.instructor_free_mention %}
-          {% if is_department_instructor %}
-            <button type="submit"
-                    class="fr-btn fr-btn--secondary"
-                    formaction="{% url 'petition_project_instructor_view' petition_project.reference %}#field-instructor_free_mention">
-              Enregistrer
-            </button>
-          {% endif %}
-        </div>
-      </section>
-    </form>
-=======
       {% endif %}
       <div class="fr-my-2w">
         <button class="hedge-input-open-btn fr-btn fr-btn--icon-right fr-icon-arrow-right-line"
@@ -113,7 +85,6 @@
         {% endfor %}
       </ul>
     </section>
->>>>>>> 3bfd5003
 
   </div>
 {% endblock %}
