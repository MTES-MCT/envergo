{% extends "haie/petitions/instructor_view_base.html" %}

{% load evaluations %}
{% load moulinette %}
{% load utils %}
{% load petitions %}
{% load static %}

{% block title %}Instruction du dossier – Résumé du dossier{% endblock %}

<<<<<<< HEAD
{% block project_view_title %}
  {% if has_hedges_outside_department %}
    <div class="fr-alert fr-alert--warning fr-mb-4w">
      <h3 class="fr-alert__title">Au moins une des haies est située hors du département</h3>
      <p>
        Au moins une des haies est située en dehors du département choisi pour cette simulation – {{ config.department }}.
      </p>
      <p>Notez que le simulateur n’est pas paramétré pour gérer les règles combinées de plusieurs départements.</p>
      <p>
        L’instruction et l'élaboration de la décision unique peuvent nécessiter de se coordonner avec les services des préfectures concernées.
      </p>
    </div>
  {% endif %}

  <h2>Informations générales</h2>
{% endblock %}
=======
{% block project_view_title %}<h1>Résumé du dossier</h1>{% endblock %}
>>>>>>> 2c83296d

{% block project_content %}

  <div class="project-inner-content">

    {% include 'haie/moulinette/_department_doctrine_button.html' with config=moulinette.config %}

    <section id="section-key-elements" class="fr-my-4w">
      <div class="title-with-link-container">
        <h2 class="fr-mr-8w">Informations saisies par le demandeur</h2>
        <a class="fr-link fr-icon-arrow-right-line fr-link--icon-right fr-mb-3w"
           href="{% url 'petition_project_instructor_dossier_complet_view' petition_project.reference %}">Voir le dossier
        complet</a>
      </div>

      <p>
        <span><b>Motif de la destruction :</b></span> <span>{% humanize_motif motif %}</span>
      </p>

      <h3 class="fr-h6 fr-mt-3w fr-mb-2w">Destruction</h3>
      <ul class="instructor-view-list">
        {% include "haie/petitions/_item.html" with label="Total linéaire à détruire" value=length_to_remove|floatformat:"0g" unit="m" %}
        {% include "haie/petitions/_item.html" with label="Mode de destruction" %}
        {% for mode, hedges_by_mode in hedge_to_remove_by_destruction_mode.items %}
          <li class="fr-pl-4w">
            <span>{{ hedges_by_mode.label }} :</span>
            <span>{{ hedges_by_mode.length|floatformat:"0g" }} m
              {% if hedges_by_mode %}• {{ hedges_by_mode.names }}{% endif %}
            </span>
          </li>
        {% endfor %}
      </ul>

      <h3 class="fr-h6 fr-mt-3w fr-mb-2w">Plantation</h3>
      {% if hedge_to_plant_by_plantation_mode %}
        <ul class="instructor-view-list">
          {% include "haie/petitions/_item.html" with label="Total linéaire à planter, renforcer ou reconnecter" value=length_to_plant|floatformat:"0g" unit="m" %}
          {% for mode, hedges_by_mode in hedge_to_plant_by_plantation_mode.items %}
            <li class="fr-pl-4w">
              <span>{{ hedges_by_mode.label }} :</span>
              <span>{{ hedges_by_mode.length|floatformat:"0g" }} m
                {% if hedges_by_mode %}• {{ hedges_by_mode.names }}{% endif %}
              </span>
            </li>
          {% endfor %}
          {% include "haie/petitions/_item.html" with label="Ratio de replantation, renforcement ou reconnexion" value=plantation_ratio|floatformat:"2g" comment="Linéaire total à planter, renforcer ou reconnecter / linéaire à détruire" %}
          {% include "haie/petitions/_item.html" with label="Ratio de replantation uniquement" value=plantation_ratio|floatformat:"2g" comment="Linéaire plantation nouvelle ou remplacement / linéaire à détruire" %}
        </ul>
      {% else %}
        {{ hedge_to_plant_by_plantation_mode }}
        <ul class="instructor-view-list">
          {% include "haie/petitions/_item.html" with label="Total linéaire à planter" value=length_to_plant|floatformat:"0g" unit="m" %}
          {% include "haie/petitions/_item.html" with label="Ratio de replantation" value=plantation_ratio|floatformat:"2g" %}
        </ul>
      {% endif %}
      <div class="fr-my-2w">
        <button class="hedge-input-open-btn fr-btn  fr-btn--secondary fr-btn--icon-left fr-icon-haie"
                type="button"
                data-fr-opened="false"
                aria-controls="hedge-input-modal">Ouvrir la carte des haies</button>
      </div>
    </section>

    <section id="section-moulinette-result" class="fr-my-4w">
      <div class="title-with-link-container">
        <h2 class="fr-mr-8w">Réponse du simulateur</h2>
        <a class="fr-link fr-icon-arrow-right-line fr-link--icon-right fr-mb-3w"
           href="{% url 'petition_project' petition_project.reference %}">Voir la réponse complète</a>
      </div>
      <h3 class="fr-sr-only">Réglementations</h3>
      <p class="fr-mb-4w">
        <em>Avant de déposer son dossier et de remplir le formulaire complet,
          le demandeur a réalisé une simulation en localisant et décrivant les haies à détruire.
        Voici la réponse du simulateur sur les réglementations concernant le projet&nbsp;:</em>
      </p>
      <div class="fr-container--fluid fr-ml-5w">
        {% for regulation in moulinette.regulations|dictsort:"display_order" %}
          <div class="fr-mb-3w">
            <a class="fr-link fr-icon-arrow-right-line fr-link--icon-right"
               href="{% url 'petition_project_instructor_regulation_view' petition_project.reference regulation.slug %}">
              <div class="fr-grid-row">
                <h4 class="fr-h5 fr-col-12 fr-col-sm-7 fr-col-md-12 fr-col-lg-7 fr-mb-1v">{{ regulation.title }}</h4>
                <span class="fr-col-12 fr-col-sm-5 fr-col-md-12 fr-col-lg-5">{% result_tag regulation.result regulation.result_tag_style %}</span>
              </div>
              <span>Aller au détail</span>
            </a>
          </div>
        {% endfor %}
      </div>
    </section>
    <section id="section-plantation-evaluation" class="fr-my-4w fr-ml-5w">
      <h3 class="fr-h4 fr-mt-4w">Acceptabilité de la plantation</h3>
      <p class="fr-mb-3w">
        <em>Dans la simulation, le demandeur a également localisé et décrit les haies à planter en compensation de la destruction.
        Le simulateur vérifie une liste de conditions d'acceptabilité de la plantation. Voici ce qui a été affiché :</em>
      </p>
      {% if plantation_evaluation.result == "adequate" %}
        <div class="fr-alert fr-alert--success fr-mb-3w">
          <h4 class="fr-alert__title">La plantation envisagée est adéquate</h4>
          <p>Le projet de plantation apparaît acceptable au regard des haies détruites.</p>
        </div>
      {% else %}
        <div class="fr-alert fr-alert--error fr-mb-3w">
          <h4 class="fr-alert__title">La plantation envisagée n'est pas adéquate</h4>
          <p>Le projet de plantation décrit n'apparaît pas acceptable au regard des haies détruites.</p>
        </div>
      {% endif %}

      {% include 'haie/moulinette/_plantation_conditions.html' %}
    </section>

  </div>
{% endblock %}

{% block extra_body %}
  {{ block.super }}
  {% include 'haie/moulinette/_department_doctrine_modal.html' with config=moulinette.config %}
{% endblock %}

{% block extra_js %}
  {{ block.super }}
  <script defer src="{% static 'js/libs/form_project_instruction.js' %}"></script>
{% endblock %}<|MERGE_RESOLUTION|>--- conflicted
+++ resolved
@@ -8,7 +8,6 @@
 
 {% block title %}Instruction du dossier – Résumé du dossier{% endblock %}
 
-<<<<<<< HEAD
 {% block project_view_title %}
   {% if has_hedges_outside_department %}
     <div class="fr-alert fr-alert--warning fr-mb-4w">
@@ -23,11 +22,8 @@
     </div>
   {% endif %}
 
-  <h2>Informations générales</h2>
+  <h1>Résumé du dossier</h1>
 {% endblock %}
-=======
-{% block project_view_title %}<h1>Résumé du dossier</h1>{% endblock %}
->>>>>>> 2c83296d
 
 {% block project_content %}
 
