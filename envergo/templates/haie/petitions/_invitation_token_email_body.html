<div id="invitation-token-email-html">
  <p>Bonjour,</p>
  <p>
    Le guichet unique de la haie de la DDT(M), en charge de l’instruction des projets de destruction de haies, a reçu
    une nouvelle demande.
    Nous vous invitons à consulter le dossier et à nous transmettre votre avis par retour d’email en répondant aux deux
    questions suivantes :
  </p>

  <div class="more fr-collapse" id="read-more-invitation-message">
<<<<<<< HEAD
    <ul>
=======
    <ul class="fr-mb-2w">
>>>>>>> 3cf52c47
      <li>Les haies concernées relèvent-elles de la réglementation dont vous avez la charge ?</li>
      <li>Quelles prescriptions recommandez-vous le cas échéant ?</li>
    </ul>
    <p>
      <b>🔐 Accès au dossier en deux étapes :</b>
    </p>
    <ol>
      <li>
        <b>Connexion ou création de compte</b>
        <br />
        Avant d’accéder au dossier, vous devez créer un compte. Si vous disposez déjà d’un compte, vous pouvez directement
        passer à l’étape suivante.
        <br />
        <a href="{{ invitation_register_url }}">👉 Créer un compte</a>
      </li>
      <li>
        <b>Ajout des droits d’accès au dossier</b>
        <br />
        Une fois connecté, cliquez sur ce lien pour accéder au dossier qui vous est destiné :
        <br />
        <a id="accept-invitation-url">👉 Accéder au dossier</a>
      </li>
    </ol>
    <p>
      En cas de difficulté d’accès ou de problème avec votre compte, n’hésitez pas à
      <a href="{{ invitation_contact_url }}">contacter notre support</a>.
    </p>
    <p>Pour toute question sur le dossier, vous pouvez nous les poser directement par retour d’email.</p>

    <p>Merci par avance pour votre retour.</p>
    <p>Bien cordialement,</p>
    <p>
      <b>Le guichet unique de la haie de la DDT(M)</b>
    </p>

    <p class="text-center fr-mt-2w">
<<<<<<< HEAD
      <button id="copy-invitation-token-btn" class="fr-btn">Copier le message dans le presse-papier</button>
=======
      <button id="copy-invitation-token-btn-inside"
              class="copy-invitation-token-btn fr-btn">Copier le message dans le presse-papier</button>
>>>>>>> 3cf52c47
    </p>
  </div>

</div>

<p class="text-center fr-mt-2w">
  <button type="button"
<<<<<<< HEAD
          class="fr-btn fr-btn--tertiary-no-outline"
=======
          class="fr-btn fr-btn--tertiary"
>>>>>>> 3cf52c47
          aria-expanded="false"
          aria-controls="read-more-invitation-message">
    <span class="fr-sr-only">Voir ou masquer les détails</span>
    <span aria-hidden="true" class="concealed-label">Voir tout le message
      <i class="fr-icon-arrow-down-s-line"></i>
    </span>
    <span aria-hidden="true" class="expanded-label">Réduire le message
      <i class="fr-icon-arrow-up-s-line"></i>
    </span>
  </button>
</p><|MERGE_RESOLUTION|>--- conflicted
+++ resolved
@@ -8,11 +8,7 @@
   </p>
 
   <div class="more fr-collapse" id="read-more-invitation-message">
-<<<<<<< HEAD
-    <ul>
-=======
     <ul class="fr-mb-2w">
->>>>>>> 3cf52c47
       <li>Les haies concernées relèvent-elles de la réglementation dont vous avez la charge ?</li>
       <li>Quelles prescriptions recommandez-vous le cas échéant ?</li>
     </ul>
@@ -49,12 +45,8 @@
     </p>
 
     <p class="text-center fr-mt-2w">
-<<<<<<< HEAD
-      <button id="copy-invitation-token-btn" class="fr-btn">Copier le message dans le presse-papier</button>
-=======
       <button id="copy-invitation-token-btn-inside"
               class="copy-invitation-token-btn fr-btn">Copier le message dans le presse-papier</button>
->>>>>>> 3cf52c47
     </p>
   </div>
 
@@ -62,11 +54,7 @@
 
 <p class="text-center fr-mt-2w">
   <button type="button"
-<<<<<<< HEAD
-          class="fr-btn fr-btn--tertiary-no-outline"
-=======
           class="fr-btn fr-btn--tertiary"
->>>>>>> 3cf52c47
           aria-expanded="false"
           aria-controls="read-more-invitation-message">
     <span class="fr-sr-only">Voir ou masquer les détails</span>
