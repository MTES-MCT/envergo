--- conflicted
+++ resolved
@@ -55,14 +55,9 @@
   <section id="how-to" class="fr-mt-5w">
     <h2>Comment faire une simulation alternative ?</h2>
 
-<<<<<<< HEAD
-      {% if has_change_permission %}
-        <div class="form-actions">
-=======
     <div class="fr-accordions-group" data-fr-group="true">
       <section class="fr-accordion">
         <h3 class="fr-accordion__title">
->>>>>>> ddf8740f
           <button type="button"
                   class="fr-accordion__btn"
                   aria-expanded="false"
@@ -98,22 +93,6 @@
 
         </div>
 
-<<<<<<< HEAD
-    {% if has_change_permission %}
-      <section id="add-alternative" class="fr-collapse">
-        <div class="alt fr-p-3w">
-          <h2>Ajouter une simulation alternative</h2>
-          <form method="post" action="">
-            {% csrf_token %}
-            {% include '_form_snippet.html' with form=form %}
-            <button type="button"
-                    class="fr-btn fr-btn--secondary fr-mr-1w"
-                    aria-expanded="false"
-                    aria-controls="add-alternative">Annuler</button>
-
-            <button class="fr-btn fr-btn--primary" type="submit">Ajouter</button>
-          </form>
-=======
         <h3 class="fr-accordion__title">
           <button type="button"
                   class="fr-accordion__btn"
@@ -133,7 +112,6 @@
           <p>
             Le demandeur devra vous transmettre le lien de la simulation modifiée, il vous faudra alors copier ce lien pour <span class="fr-icon-add-line" aria-hidden="true"></span> <strong>Ajouter une nouvelle simulation</strong> et l’activer pour mettre a jour le dossier.
           </p>
->>>>>>> ddf8740f
         </div>
       </section>
     </div>
