--- conflicted
+++ resolved
@@ -32,26 +32,17 @@
       <div class="fr-segmented__elements">
         <div class="fr-segmented__element">
           <a href="{% url 'petition_project_list' %}"
-<<<<<<< HEAD
-=======
              onclick="_paq.push(['trackEvent', 'ProjectList', 'Filter', 'FollowedOff']);"
->>>>>>> 5b20db2f
              {% if request.GET.f is None %}class="active"{% endif %}>Tous les dossiers</a>
         </div>
         <div class="fr-segmented__element">
           <a href="{% url 'petition_project_list' %}?f=mes_dossiers"
-<<<<<<< HEAD
-=======
              onclick="_paq.push(['trackEvent', 'ProjectList', 'Filter', 'FollowedByMe']);"
->>>>>>> 5b20db2f
              {% if 'mes_dossiers' in request.GET.f %}class="active"{% endif %}>Mes dossiers suivis</a>
         </div>
         <div class="fr-segmented__element">
           <a href="{% url 'petition_project_list' %}?f=dossiers_sans_instructeur"
-<<<<<<< HEAD
-=======
              onclick="_paq.push(['trackEvent', 'ProjectList', 'Filter', 'FollowedByNobody']);"
->>>>>>> 5b20db2f
              {% if 'dossiers_sans_instructeur' in request.GET.f %}class="active"{% endif %}>Dossiers sans instructeur</a>
         </div>
       </div>
