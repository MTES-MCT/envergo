{% load moulinette %}

<h6>Le projet doit être modifié pour être autorisé</h6>

<p>Le projet de plantation proposé ne semble pas adapté au regard des haies détruites.</p>

<p>
  Nous vous invitons à modifier votre projet de plantation en suivant les indications ci-dessus pour que le projet
  puisse être autorisé.
</p>

{% if not is_read_only %}
  <p>
    <a href="{{ edit_plantation_url }}"
       class="fr-btn fr-btn--icon-left fr-icon-arrow-left-line"
       data-event-category="Content"
       data-event-action="Edit"
       data-event-name="Main">Modifier le projet de plantation</a>
  </p>
  <p>
    Vous pouvez tout de même choisir de
<<<<<<< HEAD
    <a aria-controls="demarches-simplifiees-modal"
       data-fr-opened="false"
       href="#">déposer votre demande d’autorisation.</a>
=======
    <span role="button"
          tabindex="0"
          class="inline-button demarches-simplifiees-modal-btn"
          aria-controls="demarches-simplifiees-modal"
          data-fr-opened="false">déposer votre demande d’autorisation.</span>
>>>>>>> d7ef44fa
    Elle sera examinée, mais il est probable qu’un refus soit prononcé.
  </p>
{% endif %}<|MERGE_RESOLUTION|>--- conflicted
+++ resolved
@@ -19,17 +19,11 @@
   </p>
   <p>
     Vous pouvez tout de même choisir de
-<<<<<<< HEAD
-    <a aria-controls="demarches-simplifiees-modal"
-       data-fr-opened="false"
-       href="#">déposer votre demande d’autorisation.</a>
-=======
     <span role="button"
           tabindex="0"
           class="inline-button demarches-simplifiees-modal-btn"
           aria-controls="demarches-simplifiees-modal"
           data-fr-opened="false">déposer votre demande d’autorisation.</span>
->>>>>>> d7ef44fa
     Elle sera examinée, mais il est probable qu’un refus soit prononcé.
   </p>
 {% endif %}