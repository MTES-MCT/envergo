{% extends "moulinette/home.html" %}

{% load utils %}

{% block content %}
  <div id="moulinette-grid">
    <div id="moulinette-col" class="fr-col">
      <div id="triage">
        <h2 id="moulinette-title" class="centered">Commencez à décrire votre projet de travaux sur haies</h2>
<<<<<<< HEAD
        <p class="fr-text--lead">
          Ce simulateur vous permet de connaître instantanément les autorisations à obtenir de l’administration, les procédures et les délais.
          Il est anonyme et sans création de compte.
          Département : {{ department|default_if_none:"Inconnu" }}
        </p>
=======
        {% include 'haie/moulinette/_form_introduction.html' %}
>>>>>>> 5e0fd2f8
        <p class="fr-text--light">Tous les champs sont obligatoires.</p>
        <form class="fr-mb-3w" method="post" novalidate>

          {% csrf_token %}
          {{ form.department.as_hidden }}
          {% include '_radio_snippet.html' with field=form.element %}
          {% include '_radio_snippet.html' with field=form.travaux %}

          <div class="hide-print submit-section cta-group">
            <a href="{% url 'home' %}"
               class="fr-btn fr-btn--secondary fr-btn--icon-left fr-icon-arrow-left-line">Retour à l'accueil</a>
            <button type="submit" class="fr-btn">Valider</button>
          </div>
        </form>
      </div>
    </div>
  </div>
{% endblock %}<|MERGE_RESOLUTION|>--- conflicted
+++ resolved
@@ -7,15 +7,7 @@
     <div id="moulinette-col" class="fr-col">
       <div id="triage">
         <h2 id="moulinette-title" class="centered">Commencez à décrire votre projet de travaux sur haies</h2>
-<<<<<<< HEAD
-        <p class="fr-text--lead">
-          Ce simulateur vous permet de connaître instantanément les autorisations à obtenir de l’administration, les procédures et les délais.
-          Il est anonyme et sans création de compte.
-          Département : {{ department|default_if_none:"Inconnu" }}
-        </p>
-=======
         {% include 'haie/moulinette/_form_introduction.html' %}
->>>>>>> 5e0fd2f8
         <p class="fr-text--light">Tous les champs sont obligatoires.</p>
         <form class="fr-mb-3w" method="post" novalidate>
 
