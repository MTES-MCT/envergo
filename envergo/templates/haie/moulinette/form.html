{% load utils %}

<h2 id="moulinette-title" class="centered">Commencez à décrire votre projet de travaux sur haies</h2>

<div id="moulinette-grid">
  <div id="moulinette-col" class="fr-col">
    <div id="moulinette" class="moulinette">
<<<<<<< HEAD
      {% if display_title %}
        <p class="fr-text--lead">
          Ce simulateur vous permet de connaître instantanément les autorisations à obtenir de l’administration, les
          procédures et les délais.
          Il est anonyme et sans création de compte.
          Département : {{ department|default_if_none:"Inconnu" }}
        </p>
        <p class="fr-text--light">Tous les champs sont obligatoires.</p>
      {% endif %}
=======
      {% include 'haie/moulinette/_form_introduction.html' %}
      <p class="fr-text--light">Tous les champs sont obligatoires.</p>
>>>>>>> 5e0fd2f8
      <form class="fr-mb-3w"
            method="post"
            novalidate
            autocomplete="off"
            action="{% url 'moulinette_result' %}"
            id="moulinette-form">
        {% csrf_token %}

        {% include '_form_header.html' with form=form %}

        <!-- Include current query parameters as hidden fields to keep Triage inputs -->
        <input type="hidden"
               name="department"
               value="{{ request.GET.department|default:'' }}" />
        <input type="hidden"
               name="element"
               value="{{ request.GET.element|default:'' }}" />
        <input type="hidden"
               name="travaux"
               value="{{ request.GET.travaux|default:'' }}" />

        <div class="form-section">
          {% include '_radio_snippet.html' with field=form.profil %}
          {% include '_radio_snippet.html' with field=form.motif %}
          {% include '_radio_snippet.html' with field=form.reimplantation %}
        </div>

        {% include 'haie/moulinette/_form_footer.html' %}
      </form>

    </div>
  </div>
</div><|MERGE_RESOLUTION|>--- conflicted
+++ resolved
@@ -5,20 +5,8 @@
 <div id="moulinette-grid">
   <div id="moulinette-col" class="fr-col">
     <div id="moulinette" class="moulinette">
-<<<<<<< HEAD
-      {% if display_title %}
-        <p class="fr-text--lead">
-          Ce simulateur vous permet de connaître instantanément les autorisations à obtenir de l’administration, les
-          procédures et les délais.
-          Il est anonyme et sans création de compte.
-          Département : {{ department|default_if_none:"Inconnu" }}
-        </p>
-        <p class="fr-text--light">Tous les champs sont obligatoires.</p>
-      {% endif %}
-=======
       {% include 'haie/moulinette/_form_introduction.html' %}
       <p class="fr-text--light">Tous les champs sont obligatoires.</p>
->>>>>>> 5e0fd2f8
       <form class="fr-mb-3w"
             method="post"
             novalidate
