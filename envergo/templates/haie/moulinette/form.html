--- conflicted
+++ resolved
@@ -26,23 +26,18 @@
         {% include '_form_header.html' with form=form %}
 
         <!-- Include current query parameters as hidden fields to keep Triage inputs -->
-        {% for key, value in request.GET.items %}<input type="hidden" name="{{ key }}" value="{{ value }}">{% endfor %}
+        {% for key, value in request.GET.items %}<input type="hidden" name="{{ key }}" value="{{ value }}" />{% endfor %}
 
-<<<<<<< HEAD
-  <!-- Include current query parameters as hidden fields to keep Triage inputs -->
-  {% for key, value in request.GET.items %}<input type="hidden" name="{{ key }}" value="{{ value }}" />{% endfor %}
+        <!-- TODO remove: temporary fix waiting for ticket GUHv1.3 -->
+        <input type="hidden" name="department" value="36" />
+        <input type="hidden" name="element" value="haie" />
+        <input type="hidden" name="travaux" value="arrachage" />
 
-  <!-- TODO remove: temporary fix waiting for ticket GUHv1.3 -->
-  <input type="hidden" name="department" value="36" />
-  <input type="hidden" name="element" value="haie" />
-  <input type="hidden" name="travaux" value="arrachage" />
-=======
         <div class="form-section">
           {% include '_radio_snippet.html' with field=form.profil %}
           {% include '_radio_snippet.html' with field=form.motif %}
           {% include '_radio_snippet.html' with field=form.reimplantation %}
         </div>
->>>>>>> be78eca1
 
         {% include 'haie/moulinette/_form_footer.html' %}
       </form>
