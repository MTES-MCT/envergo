--- conflicted
+++ resolved
@@ -1,7 +1,6 @@
 {% load moulinette %}
 {% load static %}
 
-<<<<<<< HEAD
 <section id="actions-to-take" class="alt fr-container fr-py-2w fr-mb-5w">
   <h2 class="actions-to-take-title fr-h3">
     <img src="{% static 'images/todo-light.svg' %}"
@@ -13,7 +12,9 @@
     Actions à mener
   </h2>
   <div class="fr-tabs">
-    <ul class="fr-tabs__list" role="tablist" aria-label="Actions à mener">
+    <ul class="fr-tabs__list fr-no-print"
+        role="tablist"
+        aria-label="Actions à mener">
       <li role="presentation">
         <button type="button"
                 id="actions-petitioner-tab-0"
@@ -39,6 +40,7 @@
          aria-labelledby="actions-petitioner-tab-0"
          tabindex="0">
 
+      <h3 class="fr-h4 action-section">Porteur de projet</h3>
       {% if moulinette.actions_to_take.petitioner %}
         {% for action in moulinette.actions_to_take.petitioner %}
           <div class="action-wrapper">{% include 'evaluations/_action_to_take.html' with action=action %}</div>
@@ -57,7 +59,9 @@
          role="tabpanel"
          aria-labelledby="actions-instructor-tab-1"
          tabindex="0">
+      <h3 class="fr-h4 action-section">Instruction urbanisme</h3>
       {% if moulinette.actions_to_take.pc %}
+
         <section class="action-to-take fr-mb-2w">
           <button class="action-btn fr-btn fr-btn--tertiary-no-outline"
                   aria-expanded="false"
@@ -65,73 +69,6 @@
             <span class="fr-sr-only">
               <span class="fr-icon-arrow-right-line fr-icon--sm"></span>Pièces complémentaires à demander au pétitionnaire
             </span>
-=======
-{% if moulinette.actions_to_take %}
-  <section id="actions-to-take" class="alt fr-container fr-py-2w fr-mb-5w">
-    <h2 class="actions-to-take-title fr-h3">
-      <img src="{% static 'images/todo-light.svg' %}"
-           alt=""
-           class="light-only fr-mr-1w">
-      Actions à mener
-    </h2>
-    <div class="fr-tabs">
-      <ul class="fr-tabs__list fr-no-print"
-          role="tablist"
-          aria-label="Actions à mener">
-        <li role="presentation">
-          <button type="button"
-                  id="action-target-tab-0"
-                  class="fr-tabs__tab"
-                  tabindex="0"
-                  role="tab"
-                  aria-selected="true"
-                  aria-controls="action-target-tab-0-panel">Porteur de projet</button>
-        </li>
-        <li role="presentation">
-          <button type="button"
-                  id="action-target-tab-1"
-                  class="fr-tabs__tab"
-                  tabindex="-1"
-                  role="tab"
-                  aria-selected="false"
-                  aria-controls="action-target-tab-1-panel">Instruction urbanisme</button>
-        </li>
-      </ul>
-      <div id="action-target-tab-0-panel"
-           class="fr-tabs__panel fr-tabs__panel--selected"
-           role="tabpanel"
-           aria-labelledby="action-target-tab-0"
-           tabindex="0">
-
-        <h3 class="fr-h4 action-section">Porteur de projet</h3>
-        {% if moulinette.actions_to_take.petitioner %}
-          {% for action in moulinette.actions_to_take.petitioner %}
-            <div class="action-wrapper">{% include 'evaluations/_action_to_take.html' with action=action %}</div>
-          {% endfor %}
-        {% else %}
-          Aucune action à mener.
-        {% endif %}
-
-        {% if evaluation.is_eligible_to_self_declaration %}
-          <hr>
-          {% include 'evaluations/_self_declaration_cta.html' %}
-        {% endif %}
-      </div>
-      <div id="action-target-tab-1-panel"
-           class="fr-tabs__panel"
-           role="tabpanel"
-           aria-labelledby="action-target-tab-1"
-           tabindex="0">
-        <h3 class="fr-h4 action-section">Instruction urbanisme</h3>
-        {% if moulinette.actions_to_take.pc %}
-          <section class="action-to-take fr-mb-2w">
-            <button class="action-btn fr-btn fr-btn--tertiary-no-outline"
-                    aria-expanded="false"
-                    aria-controls="pieces-complementaires">
-              <span class="fr-sr-only">
-                <span class="fr-icon-arrow-right-line fr-icon--sm"></span>Pièces complémentaires à demander au pétitionnaire
-              </span>
->>>>>>> b1422992
 
             <span aria-hidden="true" class="concealed-label">
               <span class="fr-icon-arrow-right-line fr-icon--sm"></span>
