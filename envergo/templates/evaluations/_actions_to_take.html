--- conflicted
+++ resolved
@@ -40,11 +40,7 @@
          aria-labelledby="actions-petitioner-tab-0"
          tabindex="0">
 
-<<<<<<< HEAD
-      <h3 class="fr-h4 action-section">Porteur de projet</h3>
-=======
       <h3 class="fr-h4 action-section-title">Porteur de projet</h3>
->>>>>>> b878ba1f
       {% if moulinette.actions_to_take.petitioner %}
         {% for action in moulinette.actions_to_take.petitioner %}
           <div class="action-wrapper">{% include 'evaluations/_action_to_take.html' with action=action %}</div>
@@ -63,13 +59,8 @@
          role="tabpanel"
          aria-labelledby="actions-instructor-tab-1"
          tabindex="0">
-<<<<<<< HEAD
-      <h3 class="fr-h4 action-section">Instruction urbanisme</h3>
-=======
       <h3 class="fr-h4 action-section-title">Instruction urbanisme</h3>
->>>>>>> b878ba1f
       {% if moulinette.actions_to_take.pc %}
-
         <section class="action-to-take fr-mb-2w">
           <button class="action-btn fr-btn fr-btn--tertiary-no-outline"
                   aria-expanded="false"
