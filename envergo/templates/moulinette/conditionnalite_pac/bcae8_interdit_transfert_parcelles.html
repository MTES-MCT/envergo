<<<<<<< HEAD
<p>Le projet est interdit car il ne prévoit pas de compensation du linéaire de haie détruit.</p>
=======
<p>
  Le projet est interdit au titre de la conditionnalité PAC car il ne prévoit pas de plantation d’un linéaire de haie équivalent à celui détruit.
</p>
>>>>>>> 3d191744

<p>Options pour rendre le projet autorisable :</p>

<ul>
  <li>prévoir de planter une autre haie, de longueur au moins égale au linéaire détruit</li>
</ul>

<p>Vous pouvez modifier votre projet dans le simulateur.</p><|MERGE_RESOLUTION|>--- conflicted
+++ resolved
@@ -1,10 +1,6 @@
-<<<<<<< HEAD
-<p>Le projet est interdit car il ne prévoit pas de compensation du linéaire de haie détruit.</p>
-=======
 <p>
   Le projet est interdit au titre de la conditionnalité PAC car il ne prévoit pas de plantation d’un linéaire de haie équivalent à celui détruit.
 </p>
->>>>>>> 3d191744
 
 <p>Options pour rendre le projet autorisable :</p>
 
