--- conflicted
+++ resolved
@@ -5,15 +5,11 @@
 <p class="fr-mb-1w">Options pour rendre le projet autorisable :</p>
 
 <ul>
-<<<<<<< HEAD
   {% if not is_lte_2percent_pac %}
     <li>
       réduire la longueur de haie détruite pour passer sous le seuil de 2 % du linéaire total de l’exploitation, et réimplanter une haie de longueur au moins équivalente (répondre « oui, en plantant une haie à un autre endroit » dans le simulateur)
     </li>
   {% endif %}
-  <li>prévoir de réimplanter une haie au même emplacement que la haie détruite ;</li>
-=======
->>>>>>> 64e4a15a
   <li>
     pouvoir justifier d'une amélioration environnementale, en prévoyant la plantation d’une haie une haie de longueur au moins équivalente à la haie détruite, à un emplacement meilleur sur le plan environnemental. Ceci requiert la délivrance d'une attestation par un organisme habilité –
     <a title="Liste des organismes habilités - ouvre une nouvelle fenêtre"
