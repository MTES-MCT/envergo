--- conflicted
+++ resolved
@@ -1,12 +1,6 @@
 <p>
-<<<<<<< HEAD
-  Pour que la destruction d’une haie réalisé à l’occasion d’un aménagement foncier soit autorisé au titre de la
-  conditionnalité PAC, il est obligatoire que l’aménagement ait été déclaré d’utilité publique, et ait fait l’objet
-  d’une consultation du public.
-=======
   Le projet est interdit car l’aménagement qui occasionne la destruction de haie n’a pas été déclaré d’utilité publique.
 </p>
->>>>>>> acc8167d
 
 <p>Options pour rendre le projet autorisable :</p>
 
