{% extends 'moulinette/base.html' %}

{% load evaluations static l10n %}

{% block header %}{% endblock %}

{% block html-classes %}full-height{% endblock %}
{% block body-classes %}full-height flex-box flex-column moulinette-result-body{% endblock %}
{% block main-classes %}full-height flex-box flex-column{% endblock %}

{% block container %}
  <div id="moulinette-result-container" class="flex-box fr-container">
    <div class="fr-grid-row">
      <div id="mobile-footer" class="fr-hidden-lg fr-col-12 hide-print fr-mt-4w">
        {% block mobile-footer %}{% endblock %}
      </div>
      <div id="project-summary" class="fr-col-12 fr-col-lg-4 fr-py-4w fr-px-2w">
        <section>
          <h2 class="fr-mb-5w">Caractéristiques du projet</h2>
          <p class="fr-text print-only">
            Simulation réalisée sur <a title="EnvErgo : la réglementation environnementale pour les projets de construction et d'aménagement"
    href="{{ envergo_url }}"
    target="_blank"
    rel="noopener external">EnvErgo</a>
          </p>
          <p class="fr-text print-only">
            Cette simulation est <a title="Partager l'avis réglementaire"
    href="{{ share_print_url }}"
    target="_blank"
    class="share-link"
    rel="noopener external">consultable en ligne</a>
          </p>
          {% block project_summary %}{% endblock %}
          <div class="button-container  hide-print">
            <a href="{{ edit_url }}"
               class="fr-btn fr-btn--secondary fr-mt-3w fr-btn--icon-left fr-icon-arrow-left-line"
               data-event-category="Content"
               data-event-action="Edit"
               data-event-name="Project">Modifier le projet</a>
          </div>
        </section>
      </div>
      <div id="project-result" class="fr-col-12 fr-col-lg-8">
        <section class="fr-py-4w fr-px-4w">
          {% if config and not config.is_activated %}
            <div class="fr-alert fr-alert--info fr-alert--small fr-mb-3w">
              Le simulateur n'est pas activé dans ce département ({{ moulinette.department.department }}). Vous voyez
              cette page grâce à votre statut d'admin.
            </div>
          {% endif %}
          <h1 class="fr-mb-5w">Simulation réglementaire</h1>
<<<<<<< HEAD

          <ul class="fr-btns-group fr-btns-group--inline fr-btns-group--icon-left fr-btns-group--center hide-print">
            <li>
              <button class="js fr-btn fr-btn--tertiary fr-btn--icon-left fr-icon-mail-fill share-btn"
                      data-fr-opened="false"
                      aria-controls="share-modal"
                      data-btn="bottom">Partager cette page par email</button>
            </li>
            <li>
              <button class="js fr-btn fr-btn--tertiary fr-btn--icon-left fr-icon-file-download-fill share-btn print-btn">
                Imprimer cette simulation
              </button>
            </li>
          </ul>
=======
          {% block after-title-content %}{% endblock %}
>>>>>>> 0dcef180

          <h2 class="fr-h3">Réglementations environnementales</h2>

          {% include 'moulinette/_evaluation_summary.html' %}

          <p class="fr-hint-text fr-mb-3w">
            Cette simulation est établie à titre informatif. Elle ne vaut pas position de l'administration.
            {% block liability_link %}{% endblock %}
          </p>

          {% for regulation in moulinette.regulations %}
            {% include 'moulinette/_result_regulation.html' with regulation=regulation %}

          {% endfor %}

          {% block additional_regulations %}{% endblock %}
          {% block liability_info %}{% endblock %}

          {% block coming_soon_regulations %}
          {% endblock coming_soon_regulations %}
        </section>
        <div class="fr-hidden fr-unhidden-lg">
          <section class="fr-py-8w fr-px-6w alt">
            {% block include_learn_more %}{% endblock %}
          </section>
          <section class="fr-footer fr-pb-2w hide-print" role="contentinfo">
            {% block include_desktop_footer %}{% endblock %}
          </section>
        </div>
      </div>
    </div>
  </div>
{% endblock %}

{% block after-content %}{% endblock %}
{% block footer %}{% endblock %}

{% block extra_body %}
  {% include '_share_url_modal.html' with title="Partager cette simulation" content='<p>Avec ce lien le destinataire pourra directement consulter cette page web présentant :</p> <ul class="fr-mb-0w"> <li>les mêmes caractéristiques de projet (localisation et surfaces) ;</li> <li>les mêmes résultats de simulation.</li> </ul>' shorten_url=True share_url=share_btn_url %}
  {% if display_feedback_form %}
    {% include 'analytics/_feedback_modal_useful.html' %}
    {% include 'analytics/_feedback_modal_useless.html' %}
  {% endif %}
{% endblock %}

{% block extra_js %}
<<<<<<< HEAD
  <script>
    var DEPARTMENT = "{{ moulinette.department.department }}";
    var SHARING_URL = "{{ share_btn_url }}";
    window.MAPS = window.MAPS || {};
    window.MAPS['map'] = {
      center: {coordinates: [{{ center_map.0|unlocalize }}, {{ center_map.1|unlocalize }}]},
      entries: [],
      caption: null,
      truncate: true,
      zoom: 15,
      ratio: "4x3",
      fixed: {
        zoomControl: true,
        dragging: false,
        doubleClickZoom: 'center',
        scrollWheelZoom: false,
        touchZoom: 'center',
        keyboard: true,
      }
    };
  </script>
=======
  <script>var SHARING_URL = "{{ current_url }}";</script>
>>>>>>> 0dcef180

  <script defer src="{% static 'js/libs/moulinette_analytics.js' %}"></script>
  <script defer
          src="{% static 'js/libs/moulinette_result_actions_banner.js' %}"></script>
  <script defer src="{% static 'js/libs/urlmappings.js' %}"></script>
  <script defer src="{% static 'js/libs/share_url_modal.js' %}"></script>
  <script defer src="{% static 'js/libs/moulinette_print_buttons.js' %}"></script>
{% endblock %}<|MERGE_RESOLUTION|>--- conflicted
+++ resolved
@@ -49,24 +49,7 @@
             </div>
           {% endif %}
           <h1 class="fr-mb-5w">Simulation réglementaire</h1>
-<<<<<<< HEAD
-
-          <ul class="fr-btns-group fr-btns-group--inline fr-btns-group--icon-left fr-btns-group--center hide-print">
-            <li>
-              <button class="js fr-btn fr-btn--tertiary fr-btn--icon-left fr-icon-mail-fill share-btn"
-                      data-fr-opened="false"
-                      aria-controls="share-modal"
-                      data-btn="bottom">Partager cette page par email</button>
-            </li>
-            <li>
-              <button class="js fr-btn fr-btn--tertiary fr-btn--icon-left fr-icon-file-download-fill share-btn print-btn">
-                Imprimer cette simulation
-              </button>
-            </li>
-          </ul>
-=======
           {% block after-title-content %}{% endblock %}
->>>>>>> 0dcef180
 
           <h2 class="fr-h3">Réglementations environnementales</h2>
 
@@ -113,31 +96,7 @@
 {% endblock %}
 
 {% block extra_js %}
-<<<<<<< HEAD
-  <script>
-    var DEPARTMENT = "{{ moulinette.department.department }}";
-    var SHARING_URL = "{{ share_btn_url }}";
-    window.MAPS = window.MAPS || {};
-    window.MAPS['map'] = {
-      center: {coordinates: [{{ center_map.0|unlocalize }}, {{ center_map.1|unlocalize }}]},
-      entries: [],
-      caption: null,
-      truncate: true,
-      zoom: 15,
-      ratio: "4x3",
-      fixed: {
-        zoomControl: true,
-        dragging: false,
-        doubleClickZoom: 'center',
-        scrollWheelZoom: false,
-        touchZoom: 'center',
-        keyboard: true,
-      }
-    };
-  </script>
-=======
   <script>var SHARING_URL = "{{ current_url }}";</script>
->>>>>>> 0dcef180
 
   <script defer src="{% static 'js/libs/moulinette_analytics.js' %}"></script>
   <script defer
