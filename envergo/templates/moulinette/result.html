{% extends 'moulinette/base_result.html' %}

{% load evaluations static l10n %}

<<<<<<< HEAD
{% block result %}
  {% if config and not config.is_activated %}
    <div class="fr-alert fr-alert--info fr-alert--small fr-mb-3w">
      Le simulateur n'est pas activé dans ce département ({{ moulinette.department.department }}). Vous voyez
      cette page grâce à votre statut d'admin.
    </div>
  {% endif %}
  <h1 class="fr-mb-5w">Simulation réglementaire</h1>

  <ul class="fr-btns-group fr-btns-group--inline fr-btns-group--icon-left fr-btns-group--center hide-print">
    <li>
      <button class="js fr-btn fr-btn--tertiary fr-btn--icon-left fr-icon-mail-fill share-btn"
              data-fr-opened="false"
              aria-controls="share-modal"
              data-btn="bottom">Partager cette page par email</button>
    </li>
    <li>
      <button class="js fr-btn fr-btn--tertiary fr-btn--icon-left fr-icon-file-download-fill share-btn print-btn">
        Imprimer cette simulation
      </button>
    </li>
  </ul>

  <h2 class="fr-h3">Réglementations environnementales</h2>

  {% include 'moulinette/_evaluation_summary.html' %}

  <p class="fr-hint-text fr-mb-3w">
    Cette simulation est établie à titre informatif. Elle ne vaut pas position de l'administration. <a href="#liability-info" class="hide-print">En savoir plus.</a>
  </p>

  {% for regulation in moulinette.regulations %}
    {% include 'moulinette/_result_regulation.html' with regulation=regulation %}

  {% endfor %}

  {% include 'moulinette/_additional_regulations.html' with moulinette=moulinette %}

  <div id="liability-info" class="fr-alert fr-alert--info fr-my-5w">
    <p>
      EnvErgo est un service du Ministère de la Transition Écologique. Il vise à aider les acteurs de
      l'aménagement en phase amont de leurs projets.
    </p>
    <p>
      Les simulations sont établies à titre informatif, et ne valent pas position de l'administration. Elles ne
      couvrent pas l'exhaustivité des réglementations ni la spécificité de certains projets.
    </p>
    <p>
      Les porteurs doivent échanger directement avec les autorités administratives compétentes (collectivité en
      charge de l'urbanisme, DDT(M), DREAL…) pour obtenir une position officielle.
    </p>
  </div>

  <section class="regulation regulation-disabled fr-mb-5w"
           id="regulation_defrichement">
    <h2>
      <span class="content">Défrichement</span> {% result_tag 'non_disponible' %}
    </h2>
    <p>
      Cette réglementation sera prochainement prise en compte dans EnvErgo.
      Vous pouvez <a target="_blank" rel="noopener" href="https://tally.so/r/w4QrEO">voter pour la demander en
      priorité</a>.
    </p>
  </section>
=======
{% block header %}{% endblock %}

{% block html-classes %}full-height{% endblock %}
{% block body-classes %}full-height flex-box flex-column moulinette-result-body{% endblock %}
{% block main-classes %}full-height flex-box flex-column{% endblock %}

{% block container %}
  <div id="moulinette-result-container" class="flex-box fr-container">
    <div class="fr-grid-row">
      <div id="mobile-footer" class="fr-hidden-lg fr-col-12 hide-print fr-mt-4w">
        {% block mobile-footer %}{% endblock %}
      </div>
      <div id="project-summary" class="fr-col-12 fr-col-lg-4 fr-py-4w fr-px-2w">
        <section>
          <h2 class="fr-mb-5w">Caractéristiques du projet</h2>
          <p class="fr-text print-only">
            Simulation réalisée sur <a title="EnvErgo : la réglementation environnementale pour les projets de construction et d'aménagement"
    href="{{ envergo_url }}"
    target="_blank"
    rel="noopener external">EnvErgo</a>
          </p>
          <p class="fr-text print-only">
            Cette simulation est <a title="Partager l'avis réglementaire"
    href="{{ share_print_url }}"
    target="_blank"
    class="share-link"
    rel="noopener external">consultable en ligne</a>
          </p>
          {% block project_summary %}{% endblock %}
          <div class="button-container  hide-print">
            <a href="{{ edit_url }}"
               class="fr-btn fr-btn--secondary fr-mt-3w fr-btn--icon-left fr-icon-arrow-left-line"
               data-event-category="Content"
               data-event-action="Edit"
               data-event-name="Project">Modifier le projet</a>
          </div>
        </section>
      </div>
      <div id="project-result" class="fr-col-12 fr-col-lg-8">
        <section class="fr-py-4w fr-px-4w">
          {% if config and not config.is_activated %}
            <div class="fr-alert fr-alert--info fr-alert--small fr-mb-3w">
              Le simulateur n'est pas activé dans ce département ({{ moulinette.department.department }}). Vous voyez
              cette page grâce à votre statut d'admin.
            </div>
          {% endif %}
          <h1 class="fr-mb-5w">Simulation réglementaire</h1>
          {% block after-title-content %}{% endblock %}

          <h2 class="fr-h3">Réglementations environnementales</h2>

          {% include 'moulinette/_evaluation_summary.html' %}

          <p class="fr-hint-text fr-mb-3w">
            Cette simulation est établie à titre informatif. Elle ne vaut pas position de l'administration.
            {% block liability_link %}{% endblock %}
          </p>

          {% for regulation in moulinette.regulations %}
            {% include 'moulinette/_result_regulation.html' with regulation=regulation %}

          {% endfor %}

          {% block additional_regulations %}{% endblock %}
          {% block liability_info %}{% endblock %}

          {% block coming_soon_regulations %}
          {% endblock coming_soon_regulations %}
        </section>
        <div class="fr-hidden fr-unhidden-lg">
          <section class="fr-py-8w fr-px-6w alt">
            {% block include_learn_more %}{% endblock %}
          </section>
          <section class="fr-footer fr-pb-2w hide-print" role="contentinfo">
            {% block include_desktop_footer %}{% endblock %}
          </section>
        </div>
      </div>
    </div>
  </div>
{% endblock %}

{% block after-content %}{% endblock %}
{% block footer %}{% endblock %}

{% block extra_body %}
  {% include '_share_url_modal.html' with title="Partager cette simulation" content='<p>Avec ce lien le destinataire pourra directement consulter cette page web présentant :</p> <ul class="fr-mb-0w"> <li>les mêmes caractéristiques de projet (localisation et surfaces) ;</li> <li>les mêmes résultats de simulation.</li> </ul>' shorten_url=True share_url=share_btn_url %}
  {% if display_feedback_form %}
    {% include 'analytics/_feedback_modal_useful.html' %}
    {% include 'analytics/_feedback_modal_useless.html' %}
  {% endif %}
{% endblock %}

{% block extra_js %}
  <script>var SHARING_URL = "{{ current_url }}";</script>

  <script defer src="{% static 'js/libs/moulinette_analytics.js' %}"></script>
  <script defer
          src="{% static 'js/libs/moulinette_result_actions_banner.js' %}"></script>
  <script defer src="{% static 'js/libs/urlmappings.js' %}"></script>
  <script defer src="{% static 'js/libs/share_url_modal.js' %}"></script>
  <script defer src="{% static 'js/libs/moulinette_print_buttons.js' %}"></script>
>>>>>>> 78df77b0
{% endblock %}<|MERGE_RESOLUTION|>--- conflicted
+++ resolved
@@ -2,7 +2,6 @@
 
 {% load evaluations static l10n %}
 
-<<<<<<< HEAD
 {% block result %}
   {% if config and not config.is_activated %}
     <div class="fr-alert fr-alert--info fr-alert--small fr-mb-3w">
@@ -11,27 +10,15 @@
     </div>
   {% endif %}
   <h1 class="fr-mb-5w">Simulation réglementaire</h1>
-
-  <ul class="fr-btns-group fr-btns-group--inline fr-btns-group--icon-left fr-btns-group--center hide-print">
-    <li>
-      <button class="js fr-btn fr-btn--tertiary fr-btn--icon-left fr-icon-mail-fill share-btn"
-              data-fr-opened="false"
-              aria-controls="share-modal"
-              data-btn="bottom">Partager cette page par email</button>
-    </li>
-    <li>
-      <button class="js fr-btn fr-btn--tertiary fr-btn--icon-left fr-icon-file-download-fill share-btn print-btn">
-        Imprimer cette simulation
-      </button>
-    </li>
-  </ul>
+  {% block after-title-content %}{% endblock %}
 
   <h2 class="fr-h3">Réglementations environnementales</h2>
 
   {% include 'moulinette/_evaluation_summary.html' %}
 
   <p class="fr-hint-text fr-mb-3w">
-    Cette simulation est établie à titre informatif. Elle ne vaut pas position de l'administration. <a href="#liability-info" class="hide-print">En savoir plus.</a>
+    Cette simulation est établie à titre informatif. Elle ne vaut pas position de l'administration.
+    {% block liability_link %}{% endblock %}
   </p>
 
   {% for regulation in moulinette.regulations %}
@@ -39,136 +26,9 @@
 
   {% endfor %}
 
-  {% include 'moulinette/_additional_regulations.html' with moulinette=moulinette %}
+  {% block additional_regulations %}{% endblock %}
+  {% block liability_info %}{% endblock %}
 
-  <div id="liability-info" class="fr-alert fr-alert--info fr-my-5w">
-    <p>
-      EnvErgo est un service du Ministère de la Transition Écologique. Il vise à aider les acteurs de
-      l'aménagement en phase amont de leurs projets.
-    </p>
-    <p>
-      Les simulations sont établies à titre informatif, et ne valent pas position de l'administration. Elles ne
-      couvrent pas l'exhaustivité des réglementations ni la spécificité de certains projets.
-    </p>
-    <p>
-      Les porteurs doivent échanger directement avec les autorités administratives compétentes (collectivité en
-      charge de l'urbanisme, DDT(M), DREAL…) pour obtenir une position officielle.
-    </p>
-  </div>
-
-  <section class="regulation regulation-disabled fr-mb-5w"
-           id="regulation_defrichement">
-    <h2>
-      <span class="content">Défrichement</span> {% result_tag 'non_disponible' %}
-    </h2>
-    <p>
-      Cette réglementation sera prochainement prise en compte dans EnvErgo.
-      Vous pouvez <a target="_blank" rel="noopener" href="https://tally.so/r/w4QrEO">voter pour la demander en
-      priorité</a>.
-    </p>
-  </section>
-=======
-{% block header %}{% endblock %}
-
-{% block html-classes %}full-height{% endblock %}
-{% block body-classes %}full-height flex-box flex-column moulinette-result-body{% endblock %}
-{% block main-classes %}full-height flex-box flex-column{% endblock %}
-
-{% block container %}
-  <div id="moulinette-result-container" class="flex-box fr-container">
-    <div class="fr-grid-row">
-      <div id="mobile-footer" class="fr-hidden-lg fr-col-12 hide-print fr-mt-4w">
-        {% block mobile-footer %}{% endblock %}
-      </div>
-      <div id="project-summary" class="fr-col-12 fr-col-lg-4 fr-py-4w fr-px-2w">
-        <section>
-          <h2 class="fr-mb-5w">Caractéristiques du projet</h2>
-          <p class="fr-text print-only">
-            Simulation réalisée sur <a title="EnvErgo : la réglementation environnementale pour les projets de construction et d'aménagement"
-    href="{{ envergo_url }}"
-    target="_blank"
-    rel="noopener external">EnvErgo</a>
-          </p>
-          <p class="fr-text print-only">
-            Cette simulation est <a title="Partager l'avis réglementaire"
-    href="{{ share_print_url }}"
-    target="_blank"
-    class="share-link"
-    rel="noopener external">consultable en ligne</a>
-          </p>
-          {% block project_summary %}{% endblock %}
-          <div class="button-container  hide-print">
-            <a href="{{ edit_url }}"
-               class="fr-btn fr-btn--secondary fr-mt-3w fr-btn--icon-left fr-icon-arrow-left-line"
-               data-event-category="Content"
-               data-event-action="Edit"
-               data-event-name="Project">Modifier le projet</a>
-          </div>
-        </section>
-      </div>
-      <div id="project-result" class="fr-col-12 fr-col-lg-8">
-        <section class="fr-py-4w fr-px-4w">
-          {% if config and not config.is_activated %}
-            <div class="fr-alert fr-alert--info fr-alert--small fr-mb-3w">
-              Le simulateur n'est pas activé dans ce département ({{ moulinette.department.department }}). Vous voyez
-              cette page grâce à votre statut d'admin.
-            </div>
-          {% endif %}
-          <h1 class="fr-mb-5w">Simulation réglementaire</h1>
-          {% block after-title-content %}{% endblock %}
-
-          <h2 class="fr-h3">Réglementations environnementales</h2>
-
-          {% include 'moulinette/_evaluation_summary.html' %}
-
-          <p class="fr-hint-text fr-mb-3w">
-            Cette simulation est établie à titre informatif. Elle ne vaut pas position de l'administration.
-            {% block liability_link %}{% endblock %}
-          </p>
-
-          {% for regulation in moulinette.regulations %}
-            {% include 'moulinette/_result_regulation.html' with regulation=regulation %}
-
-          {% endfor %}
-
-          {% block additional_regulations %}{% endblock %}
-          {% block liability_info %}{% endblock %}
-
-          {% block coming_soon_regulations %}
-          {% endblock coming_soon_regulations %}
-        </section>
-        <div class="fr-hidden fr-unhidden-lg">
-          <section class="fr-py-8w fr-px-6w alt">
-            {% block include_learn_more %}{% endblock %}
-          </section>
-          <section class="fr-footer fr-pb-2w hide-print" role="contentinfo">
-            {% block include_desktop_footer %}{% endblock %}
-          </section>
-        </div>
-      </div>
-    </div>
-  </div>
-{% endblock %}
-
-{% block after-content %}{% endblock %}
-{% block footer %}{% endblock %}
-
-{% block extra_body %}
-  {% include '_share_url_modal.html' with title="Partager cette simulation" content='<p>Avec ce lien le destinataire pourra directement consulter cette page web présentant :</p> <ul class="fr-mb-0w"> <li>les mêmes caractéristiques de projet (localisation et surfaces) ;</li> <li>les mêmes résultats de simulation.</li> </ul>' shorten_url=True share_url=share_btn_url %}
-  {% if display_feedback_form %}
-    {% include 'analytics/_feedback_modal_useful.html' %}
-    {% include 'analytics/_feedback_modal_useless.html' %}
-  {% endif %}
-{% endblock %}
-
-{% block extra_js %}
-  <script>var SHARING_URL = "{{ current_url }}";</script>
-
-  <script defer src="{% static 'js/libs/moulinette_analytics.js' %}"></script>
-  <script defer
-          src="{% static 'js/libs/moulinette_result_actions_banner.js' %}"></script>
-  <script defer src="{% static 'js/libs/urlmappings.js' %}"></script>
-  <script defer src="{% static 'js/libs/share_url_modal.js' %}"></script>
-  <script defer src="{% static 'js/libs/moulinette_print_buttons.js' %}"></script>
->>>>>>> 78df77b0
+  {% block coming_soon_regulations %}
+  {% endblock coming_soon_regulations %}
 {% endblock %}