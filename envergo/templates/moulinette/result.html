--- conflicted
+++ resolved
@@ -22,48 +22,9 @@
   </p>
   {% block regulations_results %}{% endblock %}
 
-<<<<<<< HEAD
-{% block extra_js %}
-  <script>
-    var DEPARTMENT = "{{ moulinette.department.department }}";
-    var SHARING_URL = "{{ current_url }}";
-    window.MAPS = window.MAPS || {};
-    window.MAPS['map'] = {
-      center: {coordinates: [{{ center_map.0|unlocalize }}, {{ center_map.1|unlocalize }}]},
-      entries: [],
-      caption: null,
-      truncate: true,
-      zoom: 15,
-      ratio: "4x3",
-      fixed: {
-        zoomControl: true,
-        dragging: false,
-        doubleClickZoom: 'center',
-        scrollWheelZoom: false,
-        touchZoom: 'center',
-        keyboard: true,
-      }
-    };
-    var FEEDBACK_MODAL_DIALOGS = '.feedback-dialog';
-    var FEEDBACK_RESPOND_URL = '{% url "feedback_respond" %}';
-    var VISITOR_ID = '{{ visitor_id }}';
-    {% if moulinette_summary %}
-      var MOULINETTE_DATA = {{ moulinette_summary|safe }};
-    {% endif %}
-  </script>
-
-  <script defer src="{% static 'js/libs/moulinette_analytics.js' %}"></script>
-  <script defer
-          src="{% static 'js/libs/moulinette_result_actions_banner.js' %}"></script>
-  <script defer src="{% static 'js/libs/urlmappings.js' %}"></script>
-  <script defer src="{% static 'js/libs/share_url_modal.js' %}"></script>
-  <script defer src="{% static 'js/libs/moulinette_print_buttons.js' %}"></script>
-  <script defer src="{% static 'js/libs/feedback_form.js' %}"></script>
-=======
   {% block additional_regulations %}{% endblock %}
   {% block liability_info %}{% endblock %}
 
   {% block coming_soon_regulations %}
   {% endblock coming_soon_regulations %}
->>>>>>> dbf5326d
 {% endblock %}