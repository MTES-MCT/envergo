--- conflicted
+++ resolved
@@ -96,10 +96,9 @@
 {% endblock %}
 
 {% block extra_js %}
-<<<<<<< HEAD
   <script>
     var DEPARTMENT = "{{ moulinette.department.department }}";
-    var SHARING_URL = "{{ share_btn_url }}";
+    var SHARING_URL = "{{ current_url }}";
     window.MAPS = window.MAPS || {};
     window.MAPS['map'] = {
       center: {coordinates: [{{ center_map.0|unlocalize }}, {{ center_map.1|unlocalize }}]},
@@ -124,9 +123,6 @@
       var MOULINETTE_DATA = {{ moulinette_summary|safe }};
     {% endif %}
   </script>
-=======
-  <script>var SHARING_URL = "{{ current_url }}";</script>
->>>>>>> 78df77b0
 
   <script defer src="{% static 'js/libs/moulinette_analytics.js' %}"></script>
   <script defer
