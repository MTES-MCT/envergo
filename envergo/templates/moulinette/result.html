{% extends 'moulinette/base.html' %}

{% load evaluations static l10n %}

{% block header %}{% endblock %}

{% block html-classes %}full-height{% endblock %}
{% block body-classes %}full-height flex-box flex-column moulinette-result-body{% endblock %}
{% block main-classes %}full-height flex-box flex-column{% endblock %}

{% block container %}
  <div id="moulinette-result-container" class="flex-box fr-container">
    <div class="fr-grid-row">
      <div id="mobile-footer" class="fr-hidden-lg fr-col-12 hide-print fr-mt-4w">
        {% block mobile-footer %}{% endblock %}
      </div>
      <div id="project-summary" class="fr-col-12 fr-col-lg-4 fr-py-4w fr-px-2w">
        <section>
          <h2 class="fr-mb-5w">Caractéristiques du projet</h2>
          <p class="fr-text print-only">
            Simulation réalisée sur <a title="EnvErgo : la réglementation environnementale pour les projets de construction et d'aménagement"
    href="{{ envergo_url }}"
    target="_blank"
    rel="noopener external">EnvErgo</a>
          </p>
          <p class="fr-text print-only">
            Cette simulation est <a title="Partager l'avis réglementaire"
    href="{{ share_print_url }}"
    target="_blank"
    class="share-link"
    rel="noopener external">consultable en ligne</a>
          </p>
          {% block project_summary %}{% endblock %}
          <div class="button-container  hide-print">
            <a href="{{ edit_url }}"
               class="fr-btn fr-btn--secondary fr-mt-3w fr-btn--icon-left fr-icon-arrow-left-line"
               data-event-category="Content"
               data-event-action="Edit"
               data-event-name="Project">Modifier le projet</a>
          </div>
        </section>
      </div>
      <div id="project-result" class="fr-col-12 fr-col-lg-8">
        <section class="fr-py-4w fr-px-4w">
          {% if config and not config.is_activated %}
            <div class="fr-alert fr-alert--info fr-alert--small fr-mb-3w">
              Le simulateur n'est pas activé dans ce département ({{ moulinette.department.department }}). Vous voyez
              cette page grâce à votre statut d'admin.
            </div>
          {% endif %}
          <h1 class="fr-mb-5w">Simulation réglementaire</h1>
          {% block after-title-content %}{% endblock %}

          <h2 class="fr-h3">Réglementations environnementales</h2>

          {% include 'moulinette/_evaluation_summary.html' %}

          <p class="fr-hint-text fr-mb-3w">
            Cette simulation est établie à titre informatif. Elle ne vaut pas position de l'administration.
            {% block liability_link %}{% endblock %}
          </p>

          {% for regulation in moulinette.regulations %}
            {% include 'moulinette/_result_regulation.html' with regulation=regulation %}

          {% endfor %}

          {% block additional_regulations %}{% endblock %}
          {% block liability_info %}{% endblock %}

          {% block coming_soon_regulations %}
          {% endblock coming_soon_regulations %}
        </section>
        <div class="fr-hidden fr-unhidden-lg">
          <section class="fr-py-8w fr-px-6w alt">
            {% block include_learn_more %}{% endblock %}
          </section>
          <section class="fr-footer fr-pb-2w hide-print" role="contentinfo">
            {% block include_desktop_footer %}{% endblock %}
          </section>
        </div>
      </div>
    </div>
  </div>
{% endblock %}

{% block after-content %}{% endblock %}
{% block footer %}{% endblock %}

{% block extra_body %}
  {% include '_share_url_modal.html' with title="Partager cette simulation" content='<p>Avec ce lien le destinataire pourra directement consulter cette page web présentant :</p> <ul class="fr-mb-0w"> <li>les mêmes caractéristiques de projet (localisation et surfaces) ;</li> <li>les mêmes résultats de simulation.</li> </ul>' shorten_url=True share_url=share_btn_url %}
  {% if display_feedback_form %}
    {% include 'analytics/_feedback_modal_useful.html' %}
    {% include 'analytics/_feedback_modal_useless.html' %}
  {% endif %}
{% endblock %}

{% block extra_js %}
<<<<<<< HEAD
  <script>
    var DEPARTMENT = "{{ moulinette.department.department }}";
    var SHARING_URL = "{{ share_btn_url|safe }}";
    window.MAPS = window.MAPS || {};
    window.MAPS['map'] = {
      center: {coordinates: [{{ center_map.0|unlocalize }}, {{ center_map.1|unlocalize }}]},
      entries: [],
      caption: null,
      truncate: true,
      zoom: 15,
      ratio: "4x3",
      fixed: {
        zoomControl: true,
        dragging: false,
        doubleClickZoom: 'center',
        scrollWheelZoom: false,
        touchZoom: 'center',
        keyboard: true,
      }
    };
  </script>
=======
  <script>var SHARING_URL = "{{ current_url }}";</script>
>>>>>>> 78df77b0

  <script defer src="{% static 'js/libs/moulinette_analytics.js' %}"></script>
  <script defer
          src="{% static 'js/libs/moulinette_result_actions_banner.js' %}"></script>
  <script defer src="{% static 'js/libs/urlmappings.js' %}"></script>
  <script defer src="{% static 'js/libs/share_url_modal.js' %}"></script>
  <script defer src="{% static 'js/libs/moulinette_print_buttons.js' %}"></script>
{% endblock %}<|MERGE_RESOLUTION|>--- conflicted
+++ resolved
@@ -96,7 +96,6 @@
 {% endblock %}
 
 {% block extra_js %}
-<<<<<<< HEAD
   <script>
     var DEPARTMENT = "{{ moulinette.department.department }}";
     var SHARING_URL = "{{ share_btn_url|safe }}";
@@ -118,9 +117,6 @@
       }
     };
   </script>
-=======
-  <script>var SHARING_URL = "{{ current_url }}";</script>
->>>>>>> 78df77b0
 
   <script defer src="{% static 'js/libs/moulinette_analytics.js' %}"></script>
   <script defer
