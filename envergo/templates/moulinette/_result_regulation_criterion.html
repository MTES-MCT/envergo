{% load moulinette evaluations %}

<div class="fr-accordion fr-accordion--no-icon"
     id="criterion-{{ criterion.unique_slug }}">
  <h4 class="fr-accordion__title">
    <button class="fr-accordion__btn"
            aria-expanded="false"
            aria-controls="read-more-{{ criterion.unique_slug }}">
<<<<<<< HEAD

      {% comment %}
      We need to handle the exception where the same result "iota_a_verifier" has a different label on the criterion and on the evaluation result.
      {% endcomment %}
      {% if criterion.result == "iota_a_verifier" %}
        {% result_tag "a_verifier" criterion.result_tag_style %}
      {% else %}
        {% result_tag criterion.result criterion.result_tag_style %}
      {% endif %}

=======
>>>>>>> 63f54d41
      <span class="title">
        {% if criterion.perimeter and regulation.has_several_perimeters %}
          <span class="perimeter">{{ criterion.perimeter }}</span>
          <br />
        {% endif %}
        <strong>{{ criterion.title }}</strong>
        {% if criterion.subtitle %}
          <br>
          {{ criterion.subtitle }}
        {% endif %}
      </span>

      {% comment %}
      We need to handle the exception where the same result "iota_a_verifier" has a different label on the criterion and on the evaluation result.
      {% endcomment %}
      {% if criterion.result == "iota_a_verifier" %}
        {% result_tag "a_verifier" %}
      {% else %}
        {% result_tag criterion.result %}
      {% endif %}
    </button>

  </h4>

  <div class="fr-collapse" id="read-more-{{ criterion.unique_slug }}">
    {% criterion_value criterion 'header' as criterion_header %}
    {% if criterion_header %}<p class="fr-text--light fr-text--sm">{{ criterion_header }}</p>{% endif %}
    {% show_criterion_body regulation criterion %}

    {% if criterion.map %}
      {% include '_map_snippet.html' with map=criterion.map map_id=criterion.unique_slug %}

    {% endif %}
  </div>

  {% include 'moulinette/_read_more_btn.html' with aria_controls=criterion.unique_slug %}

</div><|MERGE_RESOLUTION|>--- conflicted
+++ resolved
@@ -6,19 +6,6 @@
     <button class="fr-accordion__btn"
             aria-expanded="false"
             aria-controls="read-more-{{ criterion.unique_slug }}">
-<<<<<<< HEAD
-
-      {% comment %}
-      We need to handle the exception where the same result "iota_a_verifier" has a different label on the criterion and on the evaluation result.
-      {% endcomment %}
-      {% if criterion.result == "iota_a_verifier" %}
-        {% result_tag "a_verifier" criterion.result_tag_style %}
-      {% else %}
-        {% result_tag criterion.result criterion.result_tag_style %}
-      {% endif %}
-
-=======
->>>>>>> 63f54d41
       <span class="title">
         {% if criterion.perimeter and regulation.has_several_perimeters %}
           <span class="perimeter">{{ criterion.perimeter }}</span>
@@ -35,9 +22,9 @@
       We need to handle the exception where the same result "iota_a_verifier" has a different label on the criterion and on the evaluation result.
       {% endcomment %}
       {% if criterion.result == "iota_a_verifier" %}
-        {% result_tag "a_verifier" %}
+        {% result_tag "a_verifier" criterion.result_tag_style %}
       {% else %}
-        {% result_tag criterion.result %}
+        {% result_tag criterion.result criterion.result_tag_style %}
       {% endif %}
     </button>
 
