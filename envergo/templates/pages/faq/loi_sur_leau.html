--- conflicted
+++ resolved
@@ -69,11 +69,7 @@
               Avec le simulateur Envergo, vérifiez en quelques clics si un projet est soumis à la Loi sur l'eau,
               ainsi qu’aux autres réglementations
             </p>
-<<<<<<< HEAD
-            <a href="{% url 'moulinette_home' %}"
-=======
             <a href="{% url 'moulinette_form' %}"
->>>>>>> 3cf52c47
                class="fr-btn fr-btn--icon-left fr-icon-arrow-right-line">Simuler un projet</a>
             <span class="fr-hint-text fr-mt-1w">Durée : 30 secondes</span>
           </div>
