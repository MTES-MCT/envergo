{% load utils %}

<<<<<<< HEAD
{% if display_title %}
  <h1 id="moulinette-title" class="fr-h2 centered">Simulez votre projet en phase amont !</h1>
{% endif %}

<div id="moulinette-grid">
  <div id="moulinette-col" class="fr-col">
    <div id="moulinette" class="moulinette">
      <form class="fr-mb-3w"
            method="post"
            novalidate
            autocomplete="off"
            action="{% url "moulinette_result" %}"
            id="moulinette-form">
        {% csrf_token %}

        {% include '_form_header.html' with form=form %}

        <div id="form-section-coords" class="form-section">

          {{ form.lng.as_hidden }}
          {{ form.lat.as_hidden }}

          {% include '_field_snippet.html' with field=form.address %}

          <div class="fr-input-group fr-input-group-map">
            <label class="step">
              Double-cliquez ou déplacez le marqueur sur la carte pour ajuster
              l'emplacement du projet.
            </label>
            <figure class="fr-content-media">
              <div id="map-container" class="ratio-4x3 fr-mt-1w fr-mb-2w fr-raw-link">
                <div class="ratio-content">
                  <div class="leaflet-container">
                    <div id="map"></div>
                  </div>
                </div>
              </div>
            </figure>

            {% if form.lat.errors or form.lng.errors %}
              <p class="fr-error-text">
                ↑
                Les coordonnées saisies sont incorrectes
                ↑
              </p>

            {% endif %}
=======
{% if display_title %}<h1 class="fr-h2 centered">Simulez votre projet en phase amont !</h1>{% endif %}

<form class="fr-mb-3w"
      method="post"
      novalidate
      autocomplete="off"
      action="{% url "moulinette_result" %}"
      id="moulinette-form">
  {% csrf_token %}

  {% include '_form_header.html' with form=form %}

  <div id="form-section-coords" class="form-section">

    {{ form.lng.as_hidden }}
    {{ form.lat.as_hidden }}

    {% include '_field_snippet.html' with field=form.address %}

    <div class="fr-input-group fr-input-group-map">
      <label class="step">
        Double-cliquez ou déplacez le marqueur sur la carte pour ajuster
        l'emplacement du projet.
      </label>
      <figure class="fr-content-media">
        <div id="map-container" class="ratio-16x9 fr-mt-1w fr-mb-2w fr-raw-link">
          <div class="ratio-content">
            <div class="leaflet-container">
              <div id="map"></div>
            </div>
>>>>>>> 547f574c
          </div>
        </div>

        <div id="form-section-surface" class="form-section">
          <div class="fr-mb-3w">
            <label class="step">Complétez les informations décrivant le projet</label>
          </div>
          <p class="hint-header">
            <span class="fr-icon-info-fill" aria-hidden="true"></span>
            Surfaces à prendre en compte : bâti, voirie, espaces verts, remblais et bassins — impacts définitifs et
            temporaires (travaux).
          </p>
          {% include '_field_snippet.html' with field=form.created_surface %}
          {% include '_field_snippet.html' with field=form.final_surface %}
        </div>

        {% include 'amenagement/moulinette/_form_footer.html' %}
      </form>

      {% include 'amenagement/moulinette/_form_help_sidebars.html' %}

    </div>
  </div>
</div><|MERGE_RESOLUTION|>--- conflicted
+++ resolved
@@ -1,6 +1,5 @@
 {% load utils %}
 
-<<<<<<< HEAD
 {% if display_title %}
   <h1 id="moulinette-title" class="fr-h2 centered">Simulez votre projet en phase amont !</h1>
 {% endif %}
@@ -31,7 +30,7 @@
               l'emplacement du projet.
             </label>
             <figure class="fr-content-media">
-              <div id="map-container" class="ratio-4x3 fr-mt-1w fr-mb-2w fr-raw-link">
+              <div id="map-container" class="ratio-16x9 fr-mt-1w fr-mb-2w fr-raw-link">
                 <div class="ratio-content">
                   <div class="leaflet-container">
                     <div id="map"></div>
@@ -48,38 +47,6 @@
               </p>
 
             {% endif %}
-=======
-{% if display_title %}<h1 class="fr-h2 centered">Simulez votre projet en phase amont !</h1>{% endif %}
-
-<form class="fr-mb-3w"
-      method="post"
-      novalidate
-      autocomplete="off"
-      action="{% url "moulinette_result" %}"
-      id="moulinette-form">
-  {% csrf_token %}
-
-  {% include '_form_header.html' with form=form %}
-
-  <div id="form-section-coords" class="form-section">
-
-    {{ form.lng.as_hidden }}
-    {{ form.lat.as_hidden }}
-
-    {% include '_field_snippet.html' with field=form.address %}
-
-    <div class="fr-input-group fr-input-group-map">
-      <label class="step">
-        Double-cliquez ou déplacez le marqueur sur la carte pour ajuster
-        l'emplacement du projet.
-      </label>
-      <figure class="fr-content-media">
-        <div id="map-container" class="ratio-16x9 fr-mt-1w fr-mb-2w fr-raw-link">
-          <div class="ratio-content">
-            <div class="leaflet-container">
-              <div id="map"></div>
-            </div>
->>>>>>> 547f574c
           </div>
         </div>
 
