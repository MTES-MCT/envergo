{% load pages static %}

{% page_tracking_name as tracking_name %}

<div class="fr-header__body">
  <div class="fr-container">
    <div class="fr-header__body-row">
      <div class="fr-header__brand fr-enlarge-link">
        <div class="fr-header__brand-top">
          <div class="fr-header__logo">
            <p class="fr-logo">
              République
              <br>
              Française
            </p>
          </div>
          <div class="fr-header__navbar">
            <button class="fr-btn--menu fr-btn"
                    data-fr-opened="false"
                    aria-controls="modal-menu"
                    aria-haspopup="menu"
                    title="Menu">Menu</button>
          </div>
        </div>
        <div class="fr-header__service">
          <a href="/">
            <span class="fr-header__service-title">EnvErgo</span>
            <span class="fr-header__service-tagline fr-hidden fr-unhidden-sm">
               : la réglementation environnementale
              <br />
              pour les projets de construction et d'aménagement
            </span>
          </a>
        </div>
      </div>

      {% if user.is_authenticated %}
        {% include '_user_menu.html' %}
      {% else %}
        {% include '_anonymous_menu.html' %}
      {% endif %}
    </div>
  </div>
</div>

<div class="fr-header__menu fr-modal" id="modal-menu">
  <div class="fr-container">
    <button class="fr-link--close fr-link" aria-controls="modal-menu">Fermer</button>
    <div class="fr-header__menu-links"></div>

    <nav class="fr-nav" role="navigation" aria-label="Menu principal">
      <ul class="fr-nav__list">
        {% block menu_items %}
          <li class="fr-nav__item">{% menu_item 'home' "Accueil" %}</li>
<<<<<<< HEAD
          <li class="fr-nav__item">
            {% menu_item 'moulinette_home' "Simulateur" 'HomePage' 'SimulationClick' 'Nav' data_testid="simulateur_nav_btn" %}
          </li>
=======
          <li class="fr-nav__item">{% menu_item 'moulinette_home' "Simulateur" tracking_name 'SimulationClick' 'Nav' %}</li>
>>>>>>> 10116b8a
          <li class="fr-nav__item">{% project_owner_menu %}</li>
          <li class="fr-nav__item">{% evalreq_menu tracking_name 'RequestClick' 'Nav' %}</li>
          <li class="fr-nav__item">{% faq_menu %}</li>
          <li class="fr-nav__item ">{% evaluation_menu %}</li>
          <li class="fr-nav__item fr-hidden-lg">
            <a href="{% url 'request_evaluation' %}"
               class="fr-nav__link"
               data-event-category="{{ tracking_name }}"
               data-event-action="RequestClick"
               data-event-name="CTA">Demander un avis réglementaire</a>
          </li>

          <li class="fr-nav__item btn-link fr-hidden fr-unhidden-xl">
            <a href="{% url 'request_evaluation' %}"
               class="fr-btn fr-btn--sm"
               data-event-category="{{ tracking_name }}"
               data-event-action="RequestClick"
               data-event-name="CTA">Demander un avis réglementaire</a>
          </li>
        {% endblock menu_items %}
      </ul>
    </nav>
  </div>
</div><|MERGE_RESOLUTION|>--- conflicted
+++ resolved
@@ -52,13 +52,9 @@
       <ul class="fr-nav__list">
         {% block menu_items %}
           <li class="fr-nav__item">{% menu_item 'home' "Accueil" %}</li>
-<<<<<<< HEAD
           <li class="fr-nav__item">
-            {% menu_item 'moulinette_home' "Simulateur" 'HomePage' 'SimulationClick' 'Nav' data_testid="simulateur_nav_btn" %}
+            {% menu_item 'moulinette_home' "Simulateur" tracking_name 'SimulationClick' 'Nav' data_testid="simulateur_nav_btn" %}
           </li>
-=======
-          <li class="fr-nav__item">{% menu_item 'moulinette_home' "Simulateur" tracking_name 'SimulationClick' 'Nav' %}</li>
->>>>>>> 10116b8a
           <li class="fr-nav__item">{% project_owner_menu %}</li>
           <li class="fr-nav__item">{% evalreq_menu tracking_name 'RequestClick' 'Nav' %}</li>
           <li class="fr-nav__item">{% faq_menu %}</li>
