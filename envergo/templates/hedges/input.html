--- conflicted
+++ resolved
@@ -162,7 +162,6 @@
           <div class="fr-grid-row fr-grid-row--center">
             <div class="fr-col-12 fr-col-md-7 fr-col-lg-6 fr-col-xl-5">
               <div class="fr-modal__body">
-<<<<<<< HEAD
 
                 <form method="dialog">
                   <div class="fr-modal__content fr-pt-4w">
@@ -186,31 +185,6 @@
         </div>
       </dialog>
 
-=======
-
-                <form method="dialog">
-                  <div class="fr-modal__content fr-pt-4w">
-                    <h1 id="hedge-data-dialog-title" class="fr-modal__title fr-mb-1w">
-                      Description de la haie <span id="hedge-data-dialog-hedge-name"></span>
-                    </h1>
-                    <p class="fr-tag fr-mb-3w">
-                      Longueur : <span id="hedge-data-dialog-hedge-length"></span> m
-                    </p>
-
-                    {% include '_form_snippet.html' with form=hedge_data_form %}
-                  </div>
-
-                  <div class="fr-modal__footer">
-                    <button type="submit" class="fr-btn">Enregistrer</button>
-                  </div>
-                </form>
-              </div>
-            </div>
-          </div>
-        </div>
-      </dialog>
-
->>>>>>> a485e4e1
       <dialog id="cancel-modal" class="fr-modal" role="dialog">
         <div class="fr-container fr-container--fluid fr-container-md">
           <div class="fr-grid-row fr-grid-row--center">
