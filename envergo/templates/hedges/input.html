--- conflicted
+++ resolved
@@ -185,11 +185,7 @@
               </div>
               <div class="fr-modal__footer">
                 <div class="fr-btns-group fr-btns-group--left fr-btns-group--inline-reverse fr-btns-group--inline-lg">
-<<<<<<< HEAD
-                  <button id="btn-back-to-map" class="fr-btn">Revenir à la carte</button>
-=======
                   <button id="btn-back-to-map" class="fr-btn">Rester sur la carte</button>
->>>>>>> bc1a2914
                   <button id="btn-quit-without-saving" class="fr-btn fr-btn--secondary">Quitter sans enregistrer</button>
                 </div>
               </div>
