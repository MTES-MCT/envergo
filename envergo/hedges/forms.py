from collections import OrderedDict

from django import forms
from django.utils.safestring import mark_safe

TYPES = (
    ("degradee", "Haie dégradée ou résiduelle basse"),
    ("buissonnante", "Haie buissonnante basse"),
    ("arbustive", "Haie arbustive basse"),
    ("mixte", "Haie mixte"),
    ("alignement", "Alignement d'arbres"),
)


class HedgeDataBaseForm(forms.Form):
    hedge_type = forms.ChoiceField(
        choices=TYPES,
        label=mark_safe(
            """
        <span>Type de haie</span>
        <a href="https://docs.google.com/document/d/1MAzLdH2ZsHHoHnK9ZgF47PrFT9SfnLnMA_IZwUI3sUc/edit?usp=sharing)"
        target="_blank" rel="noopener">Aide</a>
        """
        ),
    )
    proximite_mare = forms.BooleanField(
        label="Mare à moins de 200 m",
        required=False,
    )
    proximite_point_eau = forms.BooleanField(
        label="Mare ou ruisseau à moins de 10 m",
        required=False,
    )
    connexion_boisement = forms.BooleanField(
        label="Connectée à un boisement ou à une autre haie",
        required=False,
    )


class HedgeToRemoveDataForm(HedgeDataBaseForm):
    sur_parcelle_pac = forms.BooleanField(
        label="Située sur une parcelle PAC",
        required=False,
    )
    vieil_arbre = forms.BooleanField(
        label="Contient un ou plusieurs vieux arbres, fissurés ou avec cavités",
        required=False,
    )

    def __init__(self, *args, **kwargs):
        super().__init__(*args, **kwargs)

        # Reorder the fields
        self.fields = OrderedDict(
            [
                ("hedge_type", self.fields["hedge_type"]),
                ("sur_parcelle_pac", self.fields["sur_parcelle_pac"]),
                ("vieil_arbre", self.fields["vieil_arbre"]),
                ("proximite_mare", self.fields["proximite_mare"]),
                ("proximite_point_eau", self.fields["proximite_point_eau"]),
                ("connexion_boisement", self.fields["connexion_boisement"]),
            ]
        )

<<<<<<< HEAD
        # discriminate the fields id to enable two forms on the same page
        for field_name, field in self.fields.items():
            field.widget.attrs["id"] = f"removal_id_{field_name}"

=======
>>>>>>> 974db08e

class HedgeToPlantDataForm(HedgeDataBaseForm):

    sous_ligne_electrique = forms.BooleanField(
        label="Située sous une ligne électrique",
        required=False,
    )
    proximite_voirie = forms.BooleanField(
        label="Située en bordure de voirie", required=False
    )

    def __init__(self, *args, **kwargs):
        super().__init__(*args, **kwargs)
        # Remove the 'degradee' option from hedge_type choices
        self.fields["hedge_type"].choices = [
            choice for choice in TYPES if choice[0] != "degradee"
<<<<<<< HEAD
        ]

        # discriminate the fields id to enable two forms on the same page
        for field_name, field in self.fields.items():
            field.widget.attrs["id"] = f"plantation_id_{field_name}"
=======
        ]
>>>>>>> 974db08e
<|MERGE_RESOLUTION|>--- conflicted
+++ resolved
@@ -62,13 +62,6 @@
             ]
         )
 
-<<<<<<< HEAD
-        # discriminate the fields id to enable two forms on the same page
-        for field_name, field in self.fields.items():
-            field.widget.attrs["id"] = f"removal_id_{field_name}"
-
-=======
->>>>>>> 974db08e
 
 class HedgeToPlantDataForm(HedgeDataBaseForm):
 
@@ -85,12 +78,4 @@
         # Remove the 'degradee' option from hedge_type choices
         self.fields["hedge_type"].choices = [
             choice for choice in TYPES if choice[0] != "degradee"
-<<<<<<< HEAD
-        ]
-
-        # discriminate the fields id to enable two forms on the same page
-        for field_name, field in self.fields.items():
-            field.widget.attrs["id"] = f"plantation_id_{field_name}"
-=======
-        ]
->>>>>>> 974db08e
+        ]