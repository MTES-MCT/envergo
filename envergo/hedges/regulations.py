from abc import ABC, abstractmethod
from collections import OrderedDict, defaultdict
from math import ceil, isclose

from django.utils.safestring import mark_safe

from envergo.evaluations.models import RESULTS


class PlantationCondition(ABC):
    """Evaluator for a single plantation condition."""

    label: str
    result: bool
    order: int = 0
    context: dict = dict()
    valid_text: str = "Condition validée"
    invalid_text: str = "Condition non validée"
    hint_text: str = ""

    # We want to display the raw class in the debug template, so we need to
    # prevent the template engine to instanciate the class
    do_not_call_in_templates = True

    def __init__(self, hedge_data, R, criterion_evaluator, catalog=None):
        self.hedge_data = hedge_data
        self.R = R
        self.catalog = catalog or {}
        self.criterion_evaluator = criterion_evaluator

    def must_display(self):
        """Should the condition be displayed?

        It does not make any sense to display the condition if it is related to a
        minimal length to plant and the length to plant is 0.
        """
        return True

    @abstractmethod
    def evaluate(self):
        raise NotImplementedError(
            f"Implement the `{type(self).__name__}.evaluate` method."
        )

    @property
    def text(self):
        t = self.valid_text if self.result else self.invalid_text
        return mark_safe(t % self.context)

    @property
    def hint(self):
        return mark_safe(self.hint_text % self.context)


class MinLengthCondition(PlantationCondition):
    """Evaluate if there is enough hedges to plant in the project"""

    label = "Longueur de la haie plantée"
    order = 0
    valid_text = "Le linéaire total planté est suffisant."
    invalid_text = """
    Le linéaire total planté doit être supérieur à %(length_to_check)s m.<br />
    Il manque au moins %(left_to_plant)s m.
    """

    def evaluate(self):
        length_to_plant = self.hedge_data.length_to_plant()
        length_to_remove = self.hedge_data.length_to_remove()

        # Depending on the cases, we want to use the "classic" minimum length to
        # plant, or the "reduced" version (for Normandie rules)
        minimum_length_to_plant = length_to_remove * self.R
        length_to_check = minimum_length_to_plant
        if "reduced_lpm" in self.catalog and "aggregated_r" in self.catalog:
            if isclose(self.R, self.catalog["aggregated_r"]):
                length_to_check = self.catalog["reduced_lpm"]

        self.result = length_to_plant >= length_to_check

        left_to_plant = max(0, length_to_check - length_to_plant)
        self.context = {
            "R": self.R,
            "length_to_plant": round(length_to_plant),
            "length_to_remove": round(length_to_remove),
            "minimum_length_to_plant": ceil(minimum_length_to_plant),
            "left_to_plant": ceil(left_to_plant),
            "length_to_check": ceil(length_to_check),
        }

        if round(length_to_check) < round(minimum_length_to_plant):
            self.context["reduced_minimum_length_to_plant"] = ceil(length_to_check)
        return self

    def must_display(self):
        return self.context["length_to_check"] > 0


class MinLengthPacCondition(PlantationCondition):

    label = "Maintien des haies PAC"
    order = 1
    valid_text = "Le linéaire de haie planté sur parcelle PAC est suffisant."
    invalid_text = """
        Le linéaire de haie planté sur parcelle PAC doit être supérieur à %(minimum_length_to_plant_pac)s m.
        <br />
        Il manque au moins %(left_to_plant_pac)s m sur parcelle PAC, hors alignements d’arbres.
    """

    def evaluate(self):
        # For pac regulations, R is ignored unless it is zero
        R = 1 if self.R > 0 else 0
        length_to_plant = self.hedge_data.length_to_plant_pac()
        minimum_length_to_plant = self.hedge_data.lineaire_detruit_pac() * R
        self.result = length_to_plant >= minimum_length_to_plant

        left_to_plant = max(0, minimum_length_to_plant - length_to_plant)
        self.context = {
            "minimum_length_to_plant_pac": ceil(minimum_length_to_plant),
            "left_to_plant_pac": ceil(left_to_plant),
        }
        return self

    def must_display(self):
        return self.context["minimum_length_to_plant_pac"] > 0


class QualityCondition(PlantationCondition):
    label = "Type de haie plantée"
    order = 2
    valid_text = "La qualité écologique du linéaire planté est suffisante."
    invalid_text = """
      Le type de haie plantée n'est pas adapté au vu de celui des haies détruites.
    """

    def evaluate(self):
        """Evaluate the quality of the plantation project.
        The quality of the hedge planted must be at least as good as that of the hedge destroyed:
            Type 5 (mixte) hedges must be replaced by type 5 (mixte) hedges
            Type 4 (alignement) hedges must be replaced by type 4 (alignement) or 5 (mixte) hedges.
            Type 3 (arbustive) hedges must be replaced by type 3 (arbustive) hedges.
            Type 2 (buissonnante) hedges must be replaced by type 2 (buissonnante) or 3 (arbustive) hedges.
            Type 1 (degradee) hedges must be replaced by type 2 (buissonnante), 3 (arbustive) or 5 (mixte) hedges.

        return: {
            is_quality_sufficient: True if the plantation quality is sufficient, False otherwise,
            missing_plantation: {
                mixte: missing length of mixte hedges to plant,
                alignement: missing length of alignement hedges to plant,
                arbustive: missing length of arbustive hedges to plant,
                buissonante: missing length of buissonante hedges to plant,
                degradee: missing length of dégradée hedges to plant,
            }
        }
        """
        minimum_lengths_to_plant = self.get_minimum_lengths_to_plant()
        lengths_to_plant = self.get_lengths_to_plant()

        reliquat = {
            "mixte_remplacement_alignement": max(
                0, lengths_to_plant["mixte"] - minimum_lengths_to_plant["mixte"]
            ),
            "mixte_remplacement_dégradée": max(
                0,
                max(0, lengths_to_plant["mixte"] - minimum_lengths_to_plant["mixte"])
                - max(
                    0,
                    minimum_lengths_to_plant["alignement"]
                    - lengths_to_plant["alignement"],
                ),
            ),
            "arbustive_remplacement_buissonnante": max(
                0, lengths_to_plant["arbustive"] - minimum_lengths_to_plant["arbustive"]
            ),
            "arbustive_remplacement_dégradée": max(
                0,
                max(
                    0,
                    lengths_to_plant["arbustive"]
                    - minimum_lengths_to_plant["arbustive"],
                )
                - max(
                    0,
                    minimum_lengths_to_plant["buissonnante"]
                    - lengths_to_plant["buissonnante"],
                ),
            ),
            "buissonnante_remplacement_dégradée": max(
                0,
                lengths_to_plant["buissonnante"]
                - minimum_lengths_to_plant["buissonnante"],
            ),
        }

        missing_plantation = {
            "mixte": max(
                0, minimum_lengths_to_plant["mixte"] - lengths_to_plant["mixte"]
            ),
            "alignement": max(
                0,
                minimum_lengths_to_plant["alignement"]
                - lengths_to_plant["alignement"]
                - reliquat["mixte_remplacement_alignement"],
            ),
            "arbustive": max(
                0, minimum_lengths_to_plant["arbustive"] - lengths_to_plant["arbustive"]
            ),
            "buissonante": max(
                0,
                minimum_lengths_to_plant["buissonnante"]
                - lengths_to_plant["buissonnante"]
                - reliquat["arbustive_remplacement_buissonnante"],
            ),
            "degradee": max(
                0,
                minimum_lengths_to_plant["degradee"]
                - reliquat["mixte_remplacement_dégradée"]
                - reliquat["arbustive_remplacement_dégradée"]
                - reliquat["buissonnante_remplacement_dégradée"],
            ),
        }
        total_missing = sum(missing_plantation.values())
        self.result = total_missing == 0
        self.context = {
            "missing_plantation": missing_plantation,
        }
        return self

    def get_minimum_lengths_to_plant(self):
        lengths_by_type = defaultdict(int)
        for to_remove in self.hedge_data.hedges_to_remove():
            lengths_by_type[to_remove.hedge_type] += to_remove.length

        return {
            "degradee": self.R * lengths_by_type["degradee"],
            "buissonnante": self.R * lengths_by_type["buissonnante"],
            "arbustive": self.R * lengths_by_type["arbustive"],
            "mixte": self.R * lengths_by_type["mixte"],
            "alignement": self.R * lengths_by_type["alignement"],
        }

    def get_lengths_to_plant(self):
        lengths_by_type = defaultdict(int)
        for to_plant in self.hedge_data.hedges_to_plant():
            lengths_by_type[to_plant.hedge_type] += to_plant.length

        return {
            "buissonnante": lengths_by_type["buissonnante"],
            "arbustive": lengths_by_type["arbustive"],
            "mixte": lengths_by_type["mixte"],
            "alignement": lengths_by_type["alignement"],
        }

    def must_display(self):
        lengths = self.get_minimum_lengths_to_plant()
        sum_lengths = sum(lengths.values())
        return sum_lengths > 0

    @property
    def text(self):
        """Return the text to display for the condition."""
        if self.result:
            t = [self.valid_text]
        else:
            missing_plantation = self.context["missing_plantation"]
            t = [
                "Le type de haie plantée ne permet pas de compenser la qualité écologique des haies détruites."
            ]

            if missing_plantation["alignement"] > 0:
                t.append(
                    f"""
                    Il manque au moins {ceil(missing_plantation['mixte'] + missing_plantation['alignement'])} m
                    de haie mixte ou alignement d'arbres.
                    """
                )

            if missing_plantation["mixte"] > 0 or missing_plantation["degradee"] > 0:
                t.append(
                    f"""
                    Il manque au moins {ceil(missing_plantation['mixte'] + missing_plantation['degradee'])} m
                    de haie mixte.
                """
                )

            if missing_plantation["buissonante"] > 0:
                t.append(
                    f"""
                    Il manque au moins {ceil(missing_plantation['buissonante'] + missing_plantation['arbustive'])} m
                    de haie basse ou arbustive.
                """
                )

            if missing_plantation["arbustive"] > 0:
                t.append(
                    f"""
                    Il manque au moins {ceil(missing_plantation['arbustive'])} m de haie arbustive.
                """
                )

        return mark_safe("<br />\n".join(t))


HEDGE_KEYS = OrderedDict(
    [
        ("mixte", "Type 5 (mixte)"),
        ("alignement", "Type 4 (alignement)"),
        ("arbustive", "Type 3 (arbustive)"),
        ("buissonnante", "Type 2 (buissonnante)"),
        ("degradee", "Type 1 (dégradée)"),
    ]
)


class NormandieQualityCondition(PlantationCondition):
    label = "Type de haie plantée"
    order = 2
    valid_text = "La qualité écologique du linéaire planté est suffisante."
    invalid_text = """
      Le type de haie plantée n'est pas adapté au vu de celui des haies détruites.
    """

    # Hedge of type on the left can be replaced by the types on the right
    compensations = {
        "mixte": ["mixte"],
        "alignement": ["alignement", "mixte"],
        "arbustive": ["arbustive", "mixte"],
        "buissonnante": ["buissonnante", "arbustive", "mixte"],
        "degradee": ["buissonnante", "arbustive", "mixte"],
    }

    def evaluate(self):
        LC = self.catalog["LC"]  # linéaire à compenser
        LP = defaultdict(int)  # linéaire à planter

        LPm = LC.copy()

        # Les haies à planter
        for hedge in self.hedge_data.hedges_to_plant():
            LP[hedge.hedge_type] += hedge.length

        LP_origin = LP.copy()

        # On calcule l'application des compensations
        # Pour chaque linéaire à compenser, on réparti les linéaires à planter
        # en fonction des substitutions possibles.

        for hedge_type in HEDGE_KEYS.keys():
            for compensation_type in self.compensations[hedge_type]:

                # Si on compense avec un type de qualité supérieur, le taux
                # de compensation est réduit de 20%
                rate = 1.0 if compensation_type == hedge_type else 0.8

                # Note: planter de la buissonnante n'est pas considéré comme une
                # amélioration de la dégradée, car il n'est pas possible de planter
                # de la dégradée.
                if hedge_type == "degradee" and compensation_type == "buissonnante":
                    rate = 1.0

                # Le linéaire planté vient réduire le linéaire à compenser
                compensation = min(LC[hedge_type], LP[compensation_type] / rate)
                LC[hedge_type] -= compensation
                LP[compensation_type] -= compensation * rate

        # À la fin, le linéaire à compenser doit être nul
        remaining_lc = sum(LC.values())
        self.result = remaining_lc == 0

<<<<<<< HEAD
        if self.criterion_evaluator.result_code == "dispense_L350":
            # If the EP Normandie result code is "dispense_L350",
            # we consider that the condition is always valid.
            self.result = True

        self.context["lpm"] = round(self.catalog["lpm"])
        self.context["reduced_lpm"] = round(self.catalog["reduced_lpm"])
=======
        self.context["lpm"] = ceil(self.catalog["lpm"])
        self.context["reduced_lpm"] = ceil(self.catalog["reduced_lpm"])
>>>>>>> a50da9c7
        self.context["LC"] = LC
        self.context["LP"] = LP_origin
        self.context["LPm"] = LPm
        self.context["lm"] = remaining_lc
        self.context["lp"] = sum(LP_origin.values())

        return self

    @property
    def text(self):
        if self.result:
            t = self.valid_text
        else:
            lines = [self.invalid_text]

            LC = self.context["LC"]

            if LC["mixte"] > 0.0:
                lines.append(f"Il manque au moins {ceil(LC["mixte"])} m de haie mixte.")

            if LC["alignement"] > 0.0:
                lines.append(
                    f"Il manque au moins {ceil(LC["alignement"])} m de haie mixte ou d'alignement d'arbres."
                )

            if LC["arbustive"] > 0.0:
                lines.append(
                    f"Il manque au moins {ceil(LC["arbustive"])} m de haie arbustive ou mixte."
                )

            t1_t2 = LC["degradee"] + LC["buissonnante"]
            if t1_t2 > 0.0:
                lines.append(
                    f"Il manque au moins {ceil(t1_t2)} m de haie buissonnante, arbustive ou mixte."
                )

            t = "<br />\n".join(lines)

        return mark_safe(t % self.context)

    @property
    def hint(self):
        lines = [
            f"<strong>Linéaire attendu en compensation : {self.context["lpm"]} m.</strong><br>"
        ]

        if isclose(self.R, self.catalog["aggregated_r"]) and not isclose(
            self.context["lpm"], self.context["reduced_lpm"]
        ):
            lines.append(
                f"""
                La compensation peut être réduite à {self.context["reduced_lpm"]} m en
                proposant de planter des haies mixtes plutôt que de type identique aux
                haies à détruire.
                """
            )

        return mark_safe(" ".join(lines))


class SafetyCondition(PlantationCondition):
    label = "Sécurité"
    order = 10
    valid_text = "Aucune haie haute sous une ligne électrique ou téléphonique."
    invalid_text = """
        Au moins une haie haute est plantée sous une ligne électrique ou téléphonique.
        Ceci est à éviter pour des raisons de sécurité.
        Seuls des linéaires de type « haie buissonnante basse » ou « haie arbustive »
        peuvent être plantés à ces endroits.
    """

    def evaluate(self):
        unsafe_hedges = [
            h
            for h in self.hedge_data.hedges_to_plant()
            if h.hedge_type in ["alignement", "mixte"] and h.sous_ligne_electrique
        ]
        self.result = not unsafe_hedges
        return self


class StrenghteningCondition(PlantationCondition):
    RATE = 0.2
    order = 3

    label = "Renforcement de haies existantes"
    valid_text = (
        "Le renforcement ou regarnissage sur %(strengthening_length)s m convient."
    )
    invalid_text = """
        Le renforcement ou la reconnexion doit porter sur moins de 20%% de la compensation attendue.
        <br/>Il manque %(missing_plantation_length)s m de plantation nouvelle.
    """
    hint_text = """
        Jusqu’à 20%% du linéaire de compensation peuvent consister en un renforcement
        ou une reconnexion de haies existantes.
    """

    def must_display(self):
        """Should the condition be displayed?"""
        is_remplacement = self.catalog.get("reimplantation") == "remplacement"
        return not is_remplacement

    def evaluate(self):
        lpm = self.catalog["lpm"]
        length_to_plant = self.hedge_data.length_to_plant()
        length_to_plant_by_mode = defaultdict(int)
        for hedge in self.hedge_data.hedges_to_plant():
            length_to_plant_by_mode[hedge.prop("mode_plantation")] += hedge.length

        if self.R == 0.0:
            self.result = True
        elif length_to_plant < lpm:
            # la compensation n’est pas suffisante (approximatif car il y a LPm_r mais on n’en tient pas compte ici)
            self.result = (
                length_to_plant_by_mode["plantation"] > 0.8 * length_to_plant
            )  # le renforcement ne doit pas représenter plus de 20% de la plantation proposée
        else:  # // compensation suffisante (approximatif mais ok)
            self.result = (
                length_to_plant_by_mode["plantation"] > 0.8 * lpm
            )  # la plantation occupe au moins 80% de la plantation minimale

        strengthening_length = (
            length_to_plant_by_mode["renforcement"]
            + length_to_plant_by_mode["reconnexion"]
        )
        self.context = {
            "strengthening_length": ceil(strengthening_length),
            "missing_plantation_length": ceil(
                0.8 * lpm - length_to_plant_by_mode["plantation"]
            ),
        }
        return self

    @property
    def text(self):
        strengthening_length = self.context.get("strengthening_length")

        valid_text = (
            "Le renforcement ou la reconnexion sur %(strengthening_length)s m convient."
            if strengthening_length > 0
            else "Pas de renforcement ni reconnexion de haies."
        )

        t = valid_text if self.result else self.invalid_text
        return mark_safe(t % self.context)


class LineaireInterchamp(PlantationCondition):
    label = "Maintien des haies inter-champ"
    order = 5
    valid_text = "Le linéaire de haies plantées en inter-champ est suffisant."
    invalid_text = """
        Le linéaire de haies plantées en inter-champ doit être supérieur à %(length_to_remove_interchamp)s m.
        <br>Il manque au moins %(interchamp_delta)s m.
    """

    def evaluate(self):

        def interchamp_filter(h):
            return bool(h.prop("interchamp"))

        hedges_to_remove = filter(interchamp_filter, self.hedge_data.hedges_to_remove())
        length_to_remove = sum(h.length for h in hedges_to_remove)

        hedges_to_plant = filter(interchamp_filter, self.hedge_data.hedges_to_plant())
        length_to_plant = sum(h.length for h in hedges_to_plant)

        delta = length_to_remove - length_to_plant

        self.result = delta <= 0 or self.R == 0.0
        self.context = {
            "length_to_remove_interchamp": round(length_to_remove),
            "length_to_plant_interchamp": round(length_to_plant),
            "interchamp_delta": ceil(max(0, delta)),
        }
        return self


class LineaireSurTalusCondition(PlantationCondition):
    label = "Maintien des haies sur talus"
    order = 4
    valid_text = "Le linéaire de haies plantées sur talus est suffisant."
    invalid_text = """
        Le linéaire de haies plantées sur talus doit être supérieur à %(length_to_remove_talus)s m.
        <br>Il manque au moins %(talus_delta)s m.
    """

    def evaluate(self):

        def talus_filter(h):
            return h.prop("sur_talus")

        hedges_to_remove = filter(talus_filter, self.hedge_data.hedges_to_remove())
        length_to_remove = sum(h.length for h in hedges_to_remove)

        hedges_to_plant = filter(talus_filter, self.hedge_data.hedges_to_plant())
        length_to_plant = sum(h.length for h in hedges_to_plant)

        delta = length_to_remove - length_to_plant

        self.result = delta <= 0 or self.R == 0.0
        self.context = {
            "length_to_remove_talus": round(length_to_remove),
            "length_to_plant_talus": round(length_to_plant),
            "talus_delta": ceil(max(0, delta)),
        }
        return self


class PlantationConditionMixin:
    """A mixin for a criterion evaluator with hedge replantation conditions.

    This is an "acceptability condition."
    """

    plantation_conditions: list[PlantationCondition]

    @abstractmethod
    def get_replantation_coefficient(self):
        raise NotImplementedError(
            f"Implement the `{type(self).__name__}.get_replantation_coefficient` method."
        )

    def plantation_evaluate(self, hedge_data, R, catalog=None):
        results = [
            condition(hedge_data, R, self, catalog or {}).evaluate()
            for condition in self.plantation_conditions
        ]
        return results


class TreeAlignmentsCondition(PlantationCondition):
    label = "Alignements d’arbres (L350-3)"
    order = 5
    valid_text = "Le linéaire d’alignements d’arbres plantés en bord de voie ouverte au public est suffisant."
    invalid_text = """
        Le linéaire d’alignements d’arbres plantés en bord de voie ouverte au public doit être supérieur
        à %(minimum_length_to_plant_aa_bord_voie)s m.
        <br>Il manque au moins %(aa_bord_voie_delta)s m.
    """

    def must_display(self):
        """Should the condition be displayed?"""
        return self.criterion_evaluator.result_code != RESULTS.non_soumis

    def evaluate(self):
        length_to_remove_aa_bord_voie = sum(
            hedge.length
            for hedge in self.hedge_data.hedges_to_remove()
            if hedge.hedge_type == "alignement" and hedge.prop("bord_voie")
        )
        length_to_plant_aa_bord_voie = sum(
            hedge.length
            for hedge in self.hedge_data.hedges_to_plant()
            if hedge.hedge_type == "alignement"
            and hedge.prop("bord_voie")
            and hedge.prop("mode_plantation") == "plantation"
        )

        from envergo.moulinette.regulations.alignementarbres import AlignementsArbres

        r_aa = AlignementsArbres.get_result_based_replantation_coefficient(
            self.criterion_evaluator.result_code
        )

        minimum_length_to_plant_aa_bord_voie = length_to_remove_aa_bord_voie * r_aa
        aa_bord_voie_delta = (
            minimum_length_to_plant_aa_bord_voie - length_to_plant_aa_bord_voie
        )

        self.context = {
            "minimum_length_to_plant_aa_bord_voie": round(
                minimum_length_to_plant_aa_bord_voie
            ),
            "aa_bord_voie_delta": round(max(0, aa_bord_voie_delta)),
        }
        self.result = (
            length_to_plant_aa_bord_voie >= minimum_length_to_plant_aa_bord_voie
        )
        return self<|MERGE_RESOLUTION|>--- conflicted
+++ resolved
@@ -366,18 +366,13 @@
         remaining_lc = sum(LC.values())
         self.result = remaining_lc == 0
 
-<<<<<<< HEAD
         if self.criterion_evaluator.result_code == "dispense_L350":
             # If the EP Normandie result code is "dispense_L350",
             # we consider that the condition is always valid.
             self.result = True
 
-        self.context["lpm"] = round(self.catalog["lpm"])
-        self.context["reduced_lpm"] = round(self.catalog["reduced_lpm"])
-=======
         self.context["lpm"] = ceil(self.catalog["lpm"])
         self.context["reduced_lpm"] = ceil(self.catalog["reduced_lpm"])
->>>>>>> a50da9c7
         self.context["LC"] = LC
         self.context["LP"] = LP_origin
         self.context["LPm"] = LPm
