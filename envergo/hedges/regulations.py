from abc import ABC, abstractmethod
from collections import OrderedDict, defaultdict
from math import isclose

from django.utils.safestring import mark_safe


class PlantationCondition(ABC):
    """Evaluator for a single plantation condition."""

    label: str
    result: bool  # if None, the condition will be filtered out
    order: int = 0
    context: dict = dict()
    valid_text: str = "Condition validée"
    invalid_text: str = "Condition non validée"
    hint_text: str = ""

    # We want to display the raw class in the debug template, so we need to
    # prevent the template engine to instanciate the class
    do_not_call_in_templates = True

    def __init__(self, hedge_data, R, catalog=None):
        self.hedge_data = hedge_data
        self.R = R
        self.catalog = catalog or {}

    def must_display(self):
        """Should the condition be displayed?

        It does not make any sense to display the condition if it is related to a
        minimal length to plant and the length to plant is 0.
        """
        return True

    @abstractmethod
    def evaluate(self):
        raise NotImplementedError(
            f"Implement the `{type(self).__name__}.evaluate` method."
        )

    @property
    def text(self):
        t = self.valid_text if self.result else self.invalid_text
        return mark_safe(t % self.context)

    @property
    def hint(self):
        return mark_safe(self.hint_text % self.context)


class MinLengthCondition(PlantationCondition):
    """Evaluate if there is enough hedges to plant in the project"""

    label = "Longueur de la haie plantée"
    order = 0
    valid_text = "Le linéaire total planté est suffisant."
    invalid_text = """
    Le linéaire total planté doit être supérieur à %(length_to_check)s m.<br />
    Il manque au moins %(left_to_plant)s m.
    """

    def evaluate(self):
        length_to_plant = self.hedge_data.length_to_plant()
        length_to_remove = self.hedge_data.length_to_remove()

        # Depending on the cases, we want to use the "classic" minimum length to
        # plant, or the "reduced" version (for Normandie rules)
        minimum_length_to_plant = length_to_remove * self.R
        length_to_check = minimum_length_to_plant
<<<<<<< HEAD
        if isclose(self.R, self.catalog.get("aggregated_r", 0.0)):
            length_to_check = self.catalog["reduced_lpm"]
=======
        if "reduced_lpm" in self.catalog and "aggregated_r" in self.catalog:
            if isclose(self.R, self.catalog["aggregated_r"]):
                length_to_check = self.catalog["reduced_lpm"]
>>>>>>> fdbd362f

        self.result = length_to_plant >= length_to_check

        left_to_plant = max(0, length_to_check - length_to_plant)
        self.context = {
            "R": self.R,
            "length_to_plant": round(length_to_plant),
            "length_to_remove": round(length_to_remove),
            "minimum_length_to_plant": round(minimum_length_to_plant),
            "left_to_plant": round(left_to_plant),
            "length_to_check": round(length_to_check),
        }

        if round(length_to_check) < round(minimum_length_to_plant):
            self.context["reduced_minimum_length_to_plant"] = length_to_check
        return self

    def must_display(self):
        return self.context["length_to_check"] > 0


class MinLengthPacCondition(PlantationCondition):

    label = "Maintien des haies PAC"
    order = 1
    valid_text = "Le linéaire de haie planté sur parcelle PAC est suffisant."
    invalid_text = """
        Le linéaire de haie planté sur parcelle PAC doit être supérieur à %(minimum_length_to_plant_pac)s m.
        <br />
        Il manque au moins %(left_to_plant_pac)s m sur parcelle PAC, hors alignements d’arbres.
    """

    def evaluate(self):
        # For pac regulations, R is ignored unless it is zero
        R = 1 if self.R > 0 else 0
        length_to_plant = self.hedge_data.length_to_plant_pac()
        minimum_length_to_plant = self.hedge_data.lineaire_detruit_pac() * R
        self.result = length_to_plant >= minimum_length_to_plant

        left_to_plant = max(0, minimum_length_to_plant - length_to_plant)
        self.context = {
            "minimum_length_to_plant_pac": round(minimum_length_to_plant),
            "left_to_plant_pac": round(left_to_plant),
        }
        return self

    def must_display(self):
        return self.context["minimum_length_to_plant_pac"] > 0


class QualityCondition(PlantationCondition):
    label = "Type de haie plantée"
    order = 2
    valid_text = "La qualité écologique du linéaire planté est suffisante."
    invalid_text = """
      Le type de haie plantée n'est pas adapté au vu de celui des haies détruites.
    """

    def evaluate(self):
        """Evaluate the quality of the plantation project.
        The quality of the hedge planted must be at least as good as that of the hedge destroyed:
            Type 5 (mixte) hedges must be replaced by type 5 (mixte) hedges
            Type 4 (alignement) hedges must be replaced by type 4 (alignement) or 5 (mixte) hedges.
            Type 3 (arbustive) hedges must be replaced by type 3 (arbustive) hedges.
            Type 2 (buissonnante) hedges must be replaced by type 2 (buissonnante) or 3 (arbustive) hedges.
            Type 1 (degradee) hedges must be replaced by type 2 (buissonnante), 3 (arbustive) or 5 (mixte) hedges.

        return: {
            is_quality_sufficient: True if the plantation quality is sufficient, False otherwise,
            missing_plantation: {
                mixte: missing length of mixte hedges to plant,
                alignement: missing length of alignement hedges to plant,
                arbustive: missing length of arbustive hedges to plant,
                buissonante: missing length of buissonante hedges to plant,
                degradee: missing length of dégradée hedges to plant,
            }
        }
        """
        minimum_lengths_to_plant = self.get_minimum_lengths_to_plant()
        lengths_to_plant = self.get_lengths_to_plant()

        reliquat = {
            "mixte_remplacement_alignement": max(
                0, lengths_to_plant["mixte"] - minimum_lengths_to_plant["mixte"]
            ),
            "mixte_remplacement_dégradée": max(
                0,
                max(0, lengths_to_plant["mixte"] - minimum_lengths_to_plant["mixte"])
                - max(
                    0,
                    minimum_lengths_to_plant["alignement"]
                    - lengths_to_plant["alignement"],
                ),
            ),
            "arbustive_remplacement_buissonnante": max(
                0, lengths_to_plant["arbustive"] - minimum_lengths_to_plant["arbustive"]
            ),
            "arbustive_remplacement_dégradée": max(
                0,
                max(
                    0,
                    lengths_to_plant["arbustive"]
                    - minimum_lengths_to_plant["arbustive"],
                )
                - max(
                    0,
                    minimum_lengths_to_plant["buissonnante"]
                    - lengths_to_plant["buissonnante"],
                ),
            ),
            "buissonnante_remplacement_dégradée": max(
                0,
                lengths_to_plant["buissonnante"]
                - minimum_lengths_to_plant["buissonnante"],
            ),
        }

        missing_plantation = {
            "mixte": max(
                0, minimum_lengths_to_plant["mixte"] - lengths_to_plant["mixte"]
            ),
            "alignement": max(
                0,
                minimum_lengths_to_plant["alignement"]
                - lengths_to_plant["alignement"]
                - reliquat["mixte_remplacement_alignement"],
            ),
            "arbustive": max(
                0, minimum_lengths_to_plant["arbustive"] - lengths_to_plant["arbustive"]
            ),
            "buissonante": max(
                0,
                minimum_lengths_to_plant["buissonnante"]
                - lengths_to_plant["buissonnante"]
                - reliquat["arbustive_remplacement_buissonnante"],
            ),
            "degradee": max(
                0,
                minimum_lengths_to_plant["degradee"]
                - reliquat["mixte_remplacement_dégradée"]
                - reliquat["arbustive_remplacement_dégradée"]
                - reliquat["buissonnante_remplacement_dégradée"],
            ),
        }
        total_missing = sum(missing_plantation.values())
        self.result = total_missing == 0
        self.context = {
            "missing_plantation": missing_plantation,
        }
        return self

    def get_minimum_lengths_to_plant(self):
        lengths_by_type = defaultdict(int)
        for to_remove in self.hedge_data.hedges_to_remove():
            lengths_by_type[to_remove.hedge_type] += to_remove.length

        return {
            "degradee": self.R * lengths_by_type["degradee"],
            "buissonnante": self.R * lengths_by_type["buissonnante"],
            "arbustive": self.R * lengths_by_type["arbustive"],
            "mixte": self.R * lengths_by_type["mixte"],
            "alignement": self.R * lengths_by_type["alignement"],
        }

    def get_lengths_to_plant(self):
        lengths_by_type = defaultdict(int)
        for to_plant in self.hedge_data.hedges_to_plant():
            lengths_by_type[to_plant.hedge_type] += to_plant.length

        return {
            "buissonnante": lengths_by_type["buissonnante"],
            "arbustive": lengths_by_type["arbustive"],
            "mixte": lengths_by_type["mixte"],
            "alignement": lengths_by_type["alignement"],
        }

    def must_display(self):
        lengths = self.get_minimum_lengths_to_plant()
        sum_lengths = sum(lengths.values())
        return sum_lengths > 0

    @property
    def text(self):
        """Return the text to display for the condition."""
        if self.result:
            t = [self.valid_text]
        else:
            missing_plantation = self.context["missing_plantation"]
            t = [
                "Le type de haie plantée ne permet pas de compenser la qualité écologique des haies détruites."
            ]

            if missing_plantation["alignement"] > 0:
                t.append(
                    f"""
                    Il manque au moins {round(missing_plantation['mixte'] + missing_plantation['alignement'])} m
                    de haie mixte ou alignement d'arbres.
                    """
                )

            if missing_plantation["mixte"] > 0 or missing_plantation["degradee"] > 0:
                t.append(
                    f"""
                    Il manque au moins {round(missing_plantation['mixte'] + missing_plantation['degradee'])} m
                    de haie mixte.
                """
                )

            if missing_plantation["buissonante"] > 0:
                t.append(
                    f"""
                    Il manque au moins {round(missing_plantation['buissonante'] + missing_plantation['arbustive'])} m
                    de haie basse ou arbustive.
                """
                )

            if missing_plantation["arbustive"] > 0:
                t.append(
                    f"""
                    Il manque au moins {round(missing_plantation['arbustive'])} m de haie arbustive.
                """
                )

        return mark_safe("<br />\n".join(t))


HEDGE_KEYS = OrderedDict(
    [
<<<<<<< HEAD
        ("mixte", "Type 5 (mixte)"),
        ("alignement", "Type 4 (alignement)"),
        ("arbustive", "Type 3 (arbustive)"),
        ("buissonnante", "Type 2 (buissonnante)"),
        ("degradee", "Type 1 (dégradée)"),
=======
        ("mixte", "mixte"),
        ("alignement", "alignement"),
        ("arbustive", "arbustive"),
        ("buissonnante", "buissonnante"),
        ("degradee", "dégradée"),
>>>>>>> fdbd362f
    ]
)


class NormandieQualityCondition(PlantationCondition):
    label = "Type de haie plantée"
    order = 2
    valid_text = "La qualité écologique du linéaire planté est suffisante."
    invalid_text = """
      Le type de haie plantée n'est pas adapté au vu de celui des haies détruites.
    """

    # Hedge of type on the left can be replaced by the types on the right
    compensations = {
        "mixte": ["mixte"],
        "alignement": ["alignement", "mixte"],
        "arbustive": ["arbustive", "mixte"],
        "buissonnante": ["buissonnante", "arbustive", "mixte"],
        "degradee": ["buissonnante", "arbustive", "mixte"],
    }

    def evaluate(self):
        LC = self.catalog["LC"]  # linéaire à compenser
        LP = defaultdict(int)  # linéaire à planter

<<<<<<< HEAD
        LPm = LC.copy()

=======
>>>>>>> fdbd362f
        # Les haies à planter
        for hedge in self.hedge_data.hedges_to_plant():
            LP[hedge.hedge_type] += hedge.length

<<<<<<< HEAD
        LP_origin = LP.copy()

=======
>>>>>>> fdbd362f
        # On calcule l'application des compensations
        # Pour chaque linéaire à compenser, on réparti les linéaires à planter
        # en fonction des substitutions possibles.

        for hedge_type in HEDGE_KEYS.keys():
            for compensation_type in self.compensations[hedge_type]:

                # Si on compense avec un type de qualité supérieur, le taux
                # de compensation est réduit de 20%
                rate = 1.0 if compensation_type == hedge_type else 0.8

                # Note: planter de la buissonnante n'est pas considéré comme une
                # amélioration de la dégradée, car il n'est pas possible de planter
                # de la dégradée.
                if hedge_type == "degradee" and compensation_type == "buissonnante":
                    rate = 1.0

                # Le linéaire planté vient réduire le linéaire à compenser
                compensation = min(LC[hedge_type], LP[compensation_type] / rate)
                LC[hedge_type] -= compensation
                LP[compensation_type] -= compensation * rate

        # À la fin, le linéaire à compenser doit être nul
        remaining_lc = sum(LC.values())
        self.result = remaining_lc == 0

        self.context["lpm"] = round(self.catalog["lpm"])
        self.context["reduced_lpm"] = round(self.catalog["reduced_lpm"])
        self.context["LC"] = LC
<<<<<<< HEAD
        self.context["LP"] = LP_origin
        self.context["LPm"] = LPm
        self.context["lm"] = remaining_lc
        self.context["lp"] = sum(LP_origin.values())
=======
>>>>>>> fdbd362f

        return self

    @property
    def text(self):
        if self.result:
            t = self.valid_text
        else:
            lines = [self.invalid_text]

            LC = self.context["LC"]

            if LC["mixte"] > 0.0:
                lines.append(
                    f"Il manque au moins {round(LC["mixte"])} m de haie mixte."
                )

            if LC["alignement"] > 0.0:
                lines.append(
                    f"Il manque au moins {round(LC["alignement"])} m de haie mixte ou d'alignement d'arbres."
                )

            if LC["arbustive"] > 0.0:
                lines.append(
                    f"Il manque au moins {round(LC["arbustive"])} m de haie arbustive ou mixte."
                )

            t1_t2 = LC["degradee"] + LC["buissonnante"]
            if t1_t2 > 0.0:
                lines.append(
                    f"Il manque au moins {round(t1_t2)} m de haie buissonnante, arbustive ou mixte."
                )

            t = "<br />\n".join(lines)

        return mark_safe(t % self.context)

    @property
    def hint(self):
        lines = [f"Linéaire attendu en compensation : {self.context["lpm"]} m."]

        if isclose(self.R, self.catalog["aggregated_r"]) and not isclose(
            self.context["lpm"], self.context["reduced_lpm"]
        ):
            lines.append(
                f"""
                La compensation peut être réduite à {self.context["reduced_lpm"]} m en
                proposant de planter des haies mixtes plutôt que de type identique aux
                haies à détruire.
                """
            )

        return mark_safe(" ".join(lines))


class SafetyCondition(PlantationCondition):
    label = "Sécurité"
    order = 10
    valid_text = "Aucune haie haute sous une ligne électrique ou téléphonique."
    invalid_text = """
        Au moins une haie haute est plantée sous une ligne électrique ou téléphonique.
        Ceci est à éviter pour des raisons de sécurité.
        Seuls des linéaires de type « haie buissonnante basse » ou « haie arbustive »
        peuvent être plantés à ces endroits.
    """

    def evaluate(self):
        unsafe_hedges = [
            h
            for h in self.hedge_data.hedges_to_plant()
            if h.hedge_type in ["alignement", "mixte"] and h.sous_ligne_electrique
        ]
        self.result = not unsafe_hedges
        return self


class StrenghteningCondition(PlantationCondition):
    RATE = 0.2
    order = 3

    label = "Renforcement"
    valid_text = (
        "Le renforcement ou regarnissage sur %(strengthening_length)s m convient."
    )
    invalid_text = """
        Le renforcement ou regarnissage doit porter sur moins de %(strengthening_max)s m.
        <br>Il y a %(strengthening_excess)s m en excès.
    """
    hint_text = """
        La compensation peut consister en un renforcement ou reconnexion de haies
        existantes, dans la limite de 20%% du linéaire total à planter.
    """

    def evaluate(self):
        is_remplacement = self.catalog.get("reimplantation") == "remplacement"
        if is_remplacement:
            self.result = None
            return self

        length_to_plant = self.hedge_data.length_to_plant()
        strengthening_length = 0.0
        for hedge in self.hedge_data.hedges_to_plant():
            if hedge.prop("mode_plantation") in ("renforcement", "reconnexion"):
                strengthening_length += hedge.length

        length_to_plant = self.hedge_data.length_to_plant()
        length_to_remove = self.hedge_data.length_to_remove()
        minimum_length_to_plant = length_to_remove * self.R

        strengthening_max = minimum_length_to_plant * self.RATE
        self.result = strengthening_length <= strengthening_max or self.R == 0.0
        self.context = {
            "length_to_plant": round(length_to_plant),
            "length_to_remove": round(length_to_remove),
            "minimum_length_to_plant": round(minimum_length_to_plant),
            "strengthening_max": round(strengthening_max),
            "strengthening_length": round(strengthening_length),
            "strengthening_excess": round(strengthening_length)
            - round(strengthening_max),
        }
        return self

    @property
    def text(self):
        length = self.context.get("strengthening_length")
        valid_text = (
            "Le renforcement ou la reconnexion sur %(strengthening_length)s m convient."
            if length > 0
            else "Pas de renforcement ni reconnexion de haies."
        )

        t = valid_text if self.result else self.invalid_text
        return mark_safe(t % self.context)


class LineaireInterchamp(PlantationCondition):
    label = "Maintien des haies inter-champ"
    order = 5
    valid_text = "Le linéaire de haies plantées en inter-champ est suffisant."
    invalid_text = """
        Le linéaire de haies plantées en inter-champ doit être supérieur à %(length_to_remove_interchamp)s m.
        <br>Il manque au moins %(interchamp_delta)s m.
    """

    def evaluate(self):

        def interchamp_filter(h):
            return h.prop("position") == "interchamp"

        hedges_to_remove = filter(interchamp_filter, self.hedge_data.hedges_to_remove())
        length_to_remove = sum(h.length for h in hedges_to_remove)

        hedges_to_plant = filter(interchamp_filter, self.hedge_data.hedges_to_plant())
        length_to_plant = sum(h.length for h in hedges_to_plant)

        delta = length_to_remove - length_to_plant

        self.result = delta <= 0 or self.R == 0.0
        self.context = {
            "length_to_remove_interchamp": round(length_to_remove),
            "length_to_plant_interchamp": round(length_to_plant),
            "interchamp_delta": round(max(0, delta)),
        }
        return self


class LineaireSurTalusCondition(PlantationCondition):
    label = "Maintien des haies sur talus"
    order = 4
    valid_text = "Le linéaire de haies plantées sur talus est suffisant."
    invalid_text = """
        Le linéaire de haies plantées sur talus doit être supérieur à %(length_to_remove_talus)s m.
        <br>Il manque au moins %(talus_delta)s m.
    """

    def evaluate(self):

        def talus_filter(h):
            return h.prop("sur_talus")

        hedges_to_remove = filter(talus_filter, self.hedge_data.hedges_to_remove())
        length_to_remove = sum(h.length for h in hedges_to_remove)

        hedges_to_plant = filter(talus_filter, self.hedge_data.hedges_to_plant())
        length_to_plant = sum(h.length for h in hedges_to_plant)

        delta = length_to_remove - length_to_plant

        self.result = delta <= 0 or self.R == 0.0
        self.context = {
            "length_to_remove_talus": round(length_to_remove),
            "length_to_plant_talus": round(length_to_plant),
            "talus_delta": round(max(0, delta)),
        }
        return self


class PlantationConditionMixin:
    """A mixin for a criterion evaluator with hedge replantation conditions.

    This is an "acceptability condition."
    """

    plantation_conditions: list[PlantationCondition]

    def get_replantation_coefficient(self):
        raise NotImplementedError(
            f"Implement the `{type(self).__name__}.get_replantation_coefficient` method."
        )

    def plantation_evaluate(self, hedge_data, R, catalog=None):
        results = [
            condition(hedge_data, R, catalog or {}).evaluate()
            for condition in self.plantation_conditions
        ]
        return results<|MERGE_RESOLUTION|>--- conflicted
+++ resolved
@@ -68,14 +68,9 @@
         # plant, or the "reduced" version (for Normandie rules)
         minimum_length_to_plant = length_to_remove * self.R
         length_to_check = minimum_length_to_plant
-<<<<<<< HEAD
-        if isclose(self.R, self.catalog.get("aggregated_r", 0.0)):
-            length_to_check = self.catalog["reduced_lpm"]
-=======
         if "reduced_lpm" in self.catalog and "aggregated_r" in self.catalog:
             if isclose(self.R, self.catalog["aggregated_r"]):
                 length_to_check = self.catalog["reduced_lpm"]
->>>>>>> fdbd362f
 
         self.result = length_to_plant >= length_to_check
 
@@ -304,19 +299,11 @@
 
 HEDGE_KEYS = OrderedDict(
     [
-<<<<<<< HEAD
         ("mixte", "Type 5 (mixte)"),
         ("alignement", "Type 4 (alignement)"),
         ("arbustive", "Type 3 (arbustive)"),
         ("buissonnante", "Type 2 (buissonnante)"),
         ("degradee", "Type 1 (dégradée)"),
-=======
-        ("mixte", "mixte"),
-        ("alignement", "alignement"),
-        ("arbustive", "arbustive"),
-        ("buissonnante", "buissonnante"),
-        ("degradee", "dégradée"),
->>>>>>> fdbd362f
     ]
 )
 
@@ -342,20 +329,14 @@
         LC = self.catalog["LC"]  # linéaire à compenser
         LP = defaultdict(int)  # linéaire à planter
 
-<<<<<<< HEAD
         LPm = LC.copy()
 
-=======
->>>>>>> fdbd362f
         # Les haies à planter
         for hedge in self.hedge_data.hedges_to_plant():
             LP[hedge.hedge_type] += hedge.length
 
-<<<<<<< HEAD
         LP_origin = LP.copy()
 
-=======
->>>>>>> fdbd362f
         # On calcule l'application des compensations
         # Pour chaque linéaire à compenser, on réparti les linéaires à planter
         # en fonction des substitutions possibles.
@@ -385,13 +366,10 @@
         self.context["lpm"] = round(self.catalog["lpm"])
         self.context["reduced_lpm"] = round(self.catalog["reduced_lpm"])
         self.context["LC"] = LC
-<<<<<<< HEAD
         self.context["LP"] = LP_origin
         self.context["LPm"] = LPm
         self.context["lm"] = remaining_lc
         self.context["lp"] = sum(LP_origin.values())
-=======
->>>>>>> fdbd362f
 
         return self
 
