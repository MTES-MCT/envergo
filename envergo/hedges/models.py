import operator
import uuid
<<<<<<< HEAD
from dataclasses import dataclass
from functools import reduce
from typing import Literal

from django.contrib.postgres.fields import ArrayField
=======

>>>>>>> 3e71c86b
from django.db import models
from django.db.models import Q
from model_utils import Choices
from pyproj import Geod
from shapely import LineString

TO_PLANT = "TO_PLANT"
TO_REMOVE = "TO_REMOVE"

R = 2  # Coefficient de replantation exigée

# WGS84, geodetic coordinates, units in degrees
# Good for storing data and working wordwide
EPSG_WGS84 = 4326

# Projected coordinates
# Used for displaying tiles in web map systems (OSM, GoogleMaps)
# Good for working in meters
EPSG_MERCATOR = 3857

EPSG_LAMB93 = 2154


class Hedge:
    """Represent a single hedge."""

    def __init__(self, id, latLngs, type, additionalData=None):
        self.id = id  # The edge reference, e.g A1, A2…
        self.latLngs = latLngs
        self.geometry = LineString(
            [(latLng["lng"], latLng["lat"]) for latLng in latLngs]
        )
        self.type = type
        self.additionalData = additionalData or {}

    def toDict(self):
        """Export hedge data back as a dict.

        This is only useful for tests."""
        return {
            "id": self.id,
            "type": self.type,
            "additionalData": self.additionalData,
            "latLngs": self.latLngs,
        }

    @property
    def length(self):
        """Returns the geodesic length (in meters) of the line."""

        geod = Geod(ellps="WGS84")
        length = geod.geometry_length(self.geometry)
        return length

    @property
    def is_on_pac(self):
        return self.additionalData.get("surParcellePac", False)

    @property
    def hedge_type(self):
        return self.additionalData.get("typeHaie", None)

    @property
    def proximite_mare(self):
        return self.additionalData.get("proximiteMare", None)

    @property
    def vieil_arbre(self):
        return self.additionalData.get("vieilArbre", None)

    @property
    def proximite_point_eau(self):
        return self.additionalData.get("proximitePointEau", None)

    @property
    def connexion_boisement(self):
        return self.additionalData.get("connexionBoisement", None)

    def get_species_filter(self):
        q_hedge_type = Q(hedge_types__contains=[self.hedge_type])

        exclude = []

        if not self.proximite_mare:
            exclude.append(Q(proximite_mare=True))
        if not self.vieil_arbre:
            exclude.append(Q(vieil_arbre=True))
        if not self.proximite_point_eau:
            exclude.append(Q(proximite_point_eau=True))
        if not self.connexion_boisement:
            exclude.append(Q(connexion_boisement=True))

        q_exclude = reduce(operator.or_, exclude)
        filter = q_hedge_type & ~q_exclude
        return filter

    def get_species(self):
        """Return known specis in this hedge."""

        qs = Species.objects.filter(self.get_species_filter())
        return qs


class HedgeData(models.Model):
    id = models.UUIDField(primary_key=True, default=uuid.uuid4, editable=False)
    created_at = models.DateTimeField(auto_now_add=True)
    data = models.JSONField()

    class Meta:
        verbose_name = "Hedge data"
        verbose_name_plural = "Hedge data"

    def __str__(self):
        return str(self.id)

    def __iter__(self):
        return iter(self.hedges())

    def hedges(self):
        return [Hedge(**h) for h in self.data]

    def hedges_to_plant(self):
        return [Hedge(**h) for h in self.data if h["type"] == TO_PLANT]

    def length_to_plant(self):
        return round(sum(h.length for h in self.hedges_to_plant()))

    def hedges_to_remove(self):
        return [Hedge(**h) for h in self.data if h["type"] == TO_REMOVE]

    def length_to_remove(self):
        return round(sum(h.length for h in self.hedges_to_remove()))

    def lineaire_detruit_pac(self):
        return round(
            sum(
                h.length
                for h in self.hedges_to_remove()
                if h.is_on_pac and h.hedge_type != "alignement"
            )
        )

    def lineaire_detruit_pac_including_alignement(self):
        return round(sum(h.length for h in self.hedges_to_remove() if h.is_on_pac))

    def lineaire_type_4_sur_parcelle_pac(self):
        return round(
            sum(
                h.length
                for h in self.hedges_to_remove()
                if h.is_on_pac and h.hedge_type == "alignement"
            )
        )

    def minimum_length_to_plant(self):
        """Returns the minimum length of hedges to plant, considering the length of hedges to remove and the
        replantation coefficient"""
<<<<<<< HEAD
        return round(R * self.length_to_remove())

    def is_length_to_plant_sufficient(self):
        """Returns True if the length of hedges to plant is sufficient

        LP : longueur totale plantée
        LD : longueur totale détruite
        R : coefficient de replantation exigée

        Condition à remplir :
        LP ≥ R x LD
        """
        return self.length_to_plant() >= self.minimum_length_to_plant()

    def evaluate(self):
        """Returns if the plantation is compliant with the regulation"""
        conditions = {
            "length_to_plant": self.is_length_to_plant_sufficient(),
            "do_not_plant_under_power_line": self.is_not_planting_under_power_line(),
        }
        result = EvaluationResult(
            result="adequate" if all(conditions.values()) else "inadequate",
            conditions=[
                condition for condition in conditions if not conditions[condition]
            ],
        )
        return result

    def is_removing_near_pond(self):
        """Return True if at least one hedge to remove is near a pond."""
        return any(
            h.additionalData.get("proximiteMare", False)
            for h in self.hedges_to_remove()
        )

    def is_removing_old_tree(self):
        """Return True if at least one hedge to remove is containing old tree."""
        return any(
            h.additionalData.get("vieilArbre", False) for h in self.hedges_to_remove()
        )

    def get_all_species(self):
        """Return all species in the set of hedges."""

        filters = [h.get_species_filter() for h in self.hedges_to_remove()]
        union = reduce(operator.or_, filters)
        qs = Species.objects.filter(union).order_by("group", "common_name")
        return qs


HEDGE_TYPES = (
    ("degradee", "Haie dégradée ou résiduelle basse"),
    ("buissonnante", "Haie buissonnante basse"),
    ("arbustive", "Haie arbustive"),
    ("alignement", "Alignement d'arbres"),
    ("mixte", "Haie mixte"),
)

SPECIES_GROUPS = Choices(
    ("amphibiens", "Amphibiens"),
    ("chauves-souris", "Chauves-souris"),
    ("flore", "Flore"),
    ("insectes", "Insectes"),
    ("mammifères-terrestres", "Mammifères terrestres"),
    ("oiseaux", "Oiseaux"),
    ("reptile", "Reptile"),
)


class Species(models.Model):
    """Represent a single species."""

    group = models.CharField("Groupe", choices=SPECIES_GROUPS, max_length=64)
    common_name = models.CharField("Nom commun", max_length=255)
    scientific_name = models.CharField("Nom scientifique", max_length=255)
    hedge_types = ArrayField(
        verbose_name="Types de haies considérés",
        base_field=models.CharField(max_length=32, choices=HEDGE_TYPES),
    )

    # Those fields are in french to match existing fields describing hedges
    proximite_mare = models.BooleanField("Mare à moins de 200 m")
    proximite_point_eau = models.BooleanField("Mare ou ruisseau à moins de 10 m")
    connexion_boisement = models.BooleanField(
        "Connectée à un boisement ou à une autre haie"
    )
    vieil_arbre = models.BooleanField(
        "Contient un ou plusieurs vieux arbres, fissurés ou avec cavités"
    )

    class Meta:
        verbose_name = "Espèce"
        verbose_name_plural = "Espèces"

    def __str__(self):
        return f"{self.common_name} ({self.scientific_name})"
=======
        return round(R * self.length_to_remove())
>>>>>>> 3e71c86b
<|MERGE_RESOLUTION|>--- conflicted
+++ resolved
@@ -1,14 +1,8 @@
 import operator
 import uuid
-<<<<<<< HEAD
-from dataclasses import dataclass
 from functools import reduce
-from typing import Literal
 
 from django.contrib.postgres.fields import ArrayField
-=======
-
->>>>>>> 3e71c86b
 from django.db import models
 from django.db.models import Q
 from model_utils import Choices
@@ -166,34 +160,7 @@
     def minimum_length_to_plant(self):
         """Returns the minimum length of hedges to plant, considering the length of hedges to remove and the
         replantation coefficient"""
-<<<<<<< HEAD
         return round(R * self.length_to_remove())
-
-    def is_length_to_plant_sufficient(self):
-        """Returns True if the length of hedges to plant is sufficient
-
-        LP : longueur totale plantée
-        LD : longueur totale détruite
-        R : coefficient de replantation exigée
-
-        Condition à remplir :
-        LP ≥ R x LD
-        """
-        return self.length_to_plant() >= self.minimum_length_to_plant()
-
-    def evaluate(self):
-        """Returns if the plantation is compliant with the regulation"""
-        conditions = {
-            "length_to_plant": self.is_length_to_plant_sufficient(),
-            "do_not_plant_under_power_line": self.is_not_planting_under_power_line(),
-        }
-        result = EvaluationResult(
-            result="adequate" if all(conditions.values()) else "inadequate",
-            conditions=[
-                condition for condition in conditions if not conditions[condition]
-            ],
-        )
-        return result
 
     def is_removing_near_pond(self):
         """Return True if at least one hedge to remove is near a pond."""
@@ -262,7 +229,4 @@
         verbose_name_plural = "Espèces"
 
     def __str__(self):
-        return f"{self.common_name} ({self.scientific_name})"
-=======
-        return round(R * self.length_to_remove())
->>>>>>> 3e71c86b
+        return f"{self.common_name} ({self.scientific_name})"