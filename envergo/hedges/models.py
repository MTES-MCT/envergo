import operator
import uuid
from collections import defaultdict
from functools import reduce

from django.contrib.postgres.fields import ArrayField
from django.db import models
from django.db.models import Q
from model_utils import Choices
from pyproj import Geod
from shapely import LineString

TO_PLANT = "TO_PLANT"
TO_REMOVE = "TO_REMOVE"

R = 2  # Coefficient de replantation exigée

# WGS84, geodetic coordinates, units in degrees
# Good for storing data and working wordwide
EPSG_WGS84 = 4326

# Projected coordinates
# Used for displaying tiles in web map systems (OSM, GoogleMaps)
# Good for working in meters
EPSG_MERCATOR = 3857

EPSG_LAMB93 = 2154


class Hedge:
    """Represent a single hedge."""

    def __init__(self, id, latLngs, type, additionalData=None):
        self.id = id  # The edge reference, e.g A1, A2…
        self.latLngs = latLngs
        self.geometry = LineString(
            [(latLng["lng"], latLng["lat"]) for latLng in latLngs]
        )
        self.type = type
        self.additionalData = additionalData or {}

    def toDict(self):
        """Export hedge data back as a dict.

        This is only useful for tests."""
        return {
            "id": self.id,
            "type": self.type,
            "additionalData": self.additionalData,
            "latLngs": self.latLngs,
        }

    @property
    def length(self):
        """Returns the geodesic length (in meters) of the line."""

        geod = Geod(ellps="WGS84")
        length = geod.geometry_length(self.geometry)
        return length

    @property
    def is_on_pac(self):
        return self.additionalData.get("surParcellePac", False)

    @property
    def hedge_type(self):
        return self.additionalData.get("typeHaie", None)

    @property
    def proximite_mare(self):
        return self.additionalData.get("proximiteMare", None)

    @property
    def vieil_arbre(self):
        return self.additionalData.get("vieilArbre", None)

    @property
    def proximite_point_eau(self):
        return self.additionalData.get("proximitePointEau", None)

    @property
    def connexion_boisement(self):
        return self.additionalData.get("connexionBoisement", None)

    @property
    def sous_ligne_electrique(self):
        return self.additionalData.get("sousLigneElectrique", None)

    def get_species_filter(self):
<<<<<<< HEAD
=======
        """Build the filter to get possible protected species.

        Species have requirements. For example, a "Pipistrelle commune" bat
        MAY live in an "alignement arboré" or "haie multistrate" and
        requires old trees (vieilArbre is checked).
        """
>>>>>>> 38be8428
        q_hedge_type = Q(hedge_types__contains=[self.hedge_type])

        exclude = []

        if not self.proximite_mare:
            exclude.append(Q(proximite_mare=True))
        if not self.vieil_arbre:
            exclude.append(Q(vieil_arbre=True))
        if not self.proximite_point_eau:
            exclude.append(Q(proximite_point_eau=True))
        if not self.connexion_boisement:
            exclude.append(Q(connexion_boisement=True))

        q_exclude = reduce(operator.or_, exclude)
        filter = q_hedge_type & ~q_exclude
        return filter

    def get_species(self):
<<<<<<< HEAD
        """Return known specis in this hedge."""
=======
        """Return known species that may be related to this hedge."""
>>>>>>> 38be8428

        qs = Species.objects.filter(self.get_species_filter())
        return qs


class HedgeData(models.Model):
    id = models.UUIDField(primary_key=True, default=uuid.uuid4, editable=False)
    created_at = models.DateTimeField(auto_now_add=True)
    data = models.JSONField()

    class Meta:
        verbose_name = "Hedge data"
        verbose_name_plural = "Hedge data"

    def __str__(self):
        return str(self.id)

    def __iter__(self):
        return iter(self.hedges())

    def hedges(self):
        return [Hedge(**h) for h in self.data]

    def hedges_to_plant(self):
        return [Hedge(**h) for h in self.data if h["type"] == TO_PLANT]

    def length_to_plant(self):
        return round(sum(h.length for h in self.hedges_to_plant()))

    def hedges_to_remove(self):
        return [Hedge(**h) for h in self.data if h["type"] == TO_REMOVE]

    def length_to_remove(self):
        return round(sum(h.length for h in self.hedges_to_remove()))

    def hedges_to_remove_pac(self):
        return [
            h
            for h in self.hedges_to_remove()
            if h.is_on_pac and h.hedge_type != "alignement"
        ]

    def hedges_to_plant_pac(self):
        return [
            h
            for h in self.hedges_to_plant()
            if h.is_on_pac and h.hedge_type != "alignement"
        ]

    def lineaire_detruit_pac(self):
        return round(sum(h.length for h in self.hedges_to_remove_pac()))

    def lineaire_plante_pac(self):
        return round(sum(h.length for h in self.hedges_to_plant_pac()))

    def lineaire_detruit_pac_including_alignement(self):
        return round(sum(h.length for h in self.hedges_to_remove() if h.is_on_pac))

    def lineaire_type_4_sur_parcelle_pac(self):
        return round(
            sum(
                h.length
                for h in self.hedges_to_remove()
                if h.is_on_pac and h.hedge_type == "alignement"
            )
        )

    def minimum_length_to_plant(self):
        """Returns the minimum length of hedges to plant, considering the length of hedges to remove and the
        replantation coefficient"""
        return round(R * self.length_to_remove())

    def is_removing_near_pond(self):
        """Return True if at least one hedge to remove is near a pond."""
        return any(h.proximite_mare for h in self.hedges_to_remove())

    def is_removing_old_tree(self):
        """Return True if at least one hedge to remove is containing old tree."""
        return any(h.vieil_arbre for h in self.hedges_to_remove())

<<<<<<< HEAD
=======
    def minimum_length_to_plant(self):
        """Returns the minimum length of hedges to plant, considering the length of hedges to remove and the
        replantation coefficient"""
        return round(R * self.length_to_remove())

>>>>>>> 38be8428
    def get_minimum_lengths_to_plant(self):
        lengths_by_type = defaultdict(int)
        for to_remove in self.hedges_to_remove():
            lengths_by_type[to_remove.hedge_type] += to_remove.length

        return {
            "degradee": R * lengths_by_type["degradee"],
            "buissonnante": R * lengths_by_type["buissonnante"],
            "arbustive": R * lengths_by_type["arbustive"],
            "mixte": R * lengths_by_type["mixte"],
            "alignement": R * lengths_by_type["alignement"],
        }

    def get_lengths_to_plant(self):
        lengths_by_type = defaultdict(int)
        for to_plant in self.hedges_to_plant():
            lengths_by_type[to_plant.hedge_type] += to_plant.length

        return {
            "buissonnante": lengths_by_type["buissonnante"],
            "arbustive": lengths_by_type["arbustive"],
            "mixte": lengths_by_type["mixte"],
            "alignement": lengths_by_type["alignement"],
        }

    def get_all_species(self):
        """Return all species in the set of hedges."""

        filters = [h.get_species_filter() for h in self.hedges_to_remove()]
        union = reduce(operator.or_, filters)
        qs = Species.objects.filter(union).order_by("group", "common_name")
        return qs


HEDGE_TYPES = (
    ("degradee", "Haie dégradée ou résiduelle basse"),
    ("buissonnante", "Haie buissonnante basse"),
    ("arbustive", "Haie arbustive"),
    ("alignement", "Alignement d'arbres"),
    ("mixte", "Haie mixte"),
)

SPECIES_GROUPS = Choices(
    ("amphibiens", "Amphibiens"),
    ("chauves-souris", "Chauves-souris"),
    ("flore", "Flore"),
    ("insectes", "Insectes"),
    ("mammifères-terrestres", "Mammifères terrestres"),
    ("oiseaux", "Oiseaux"),
    ("reptile", "Reptile"),
)

LEVELS_OF_CONCERN = Choices(
    ("faible", "Faible"),
    ("moyen", "Moyen"),
    ("fort", "Fort"),
    ("tres_fort", "Très fort"),
    ("majeur", "Majeur"),
)


class Species(models.Model):
    """Represent a single species."""

    # This "group" is an ad-hoc category, not related to the official biology taxonomy
    group = models.CharField("Groupe", choices=SPECIES_GROUPS, max_length=64)
    common_name = models.CharField("Nom commun", max_length=255)
    scientific_name = models.CharField("Nom scientifique", max_length=255)
    level_of_concern = models.CharField(
        "Niveau d'enjeu", max_length=16, choices=LEVELS_OF_CONCERN
    )
    highly_sensitive = models.BooleanField("Particulièrement sensible", default=False)

    hedge_types = ArrayField(
        verbose_name="Types de haies considérés",
        base_field=models.CharField(max_length=32, choices=HEDGE_TYPES),
    )
    # Those fields are in french to match existing fields describing hedges
    proximite_mare = models.BooleanField("Mare à moins de 200 m")
    proximite_point_eau = models.BooleanField("Mare ou ruisseau à moins de 10 m")
    connexion_boisement = models.BooleanField(
        "Connectée à un boisement ou à une autre haie"
    )
    vieil_arbre = models.BooleanField(
        "Contient un ou plusieurs vieux arbres, fissurés ou avec cavités"
    )

    class Meta:
        verbose_name = "Espèce"
        verbose_name_plural = "Espèces"

    def __str__(self):
        return f"{self.common_name} ({self.scientific_name})"<|MERGE_RESOLUTION|>--- conflicted
+++ resolved
@@ -87,15 +87,12 @@
         return self.additionalData.get("sousLigneElectrique", None)
 
     def get_species_filter(self):
-<<<<<<< HEAD
-=======
         """Build the filter to get possible protected species.
 
         Species have requirements. For example, a "Pipistrelle commune" bat
         MAY live in an "alignement arboré" or "haie multistrate" and
         requires old trees (vieilArbre is checked).
         """
->>>>>>> 38be8428
         q_hedge_type = Q(hedge_types__contains=[self.hedge_type])
 
         exclude = []
@@ -114,11 +111,7 @@
         return filter
 
     def get_species(self):
-<<<<<<< HEAD
-        """Return known specis in this hedge."""
-=======
         """Return known species that may be related to this hedge."""
->>>>>>> 38be8428
 
         qs = Species.objects.filter(self.get_species_filter())
         return qs
@@ -199,14 +192,6 @@
         """Return True if at least one hedge to remove is containing old tree."""
         return any(h.vieil_arbre for h in self.hedges_to_remove())
 
-<<<<<<< HEAD
-=======
-    def minimum_length_to_plant(self):
-        """Returns the minimum length of hedges to plant, considering the length of hedges to remove and the
-        replantation coefficient"""
-        return round(R * self.length_to_remove())
-
->>>>>>> 38be8428
     def get_minimum_lengths_to_plant(self):
         lengths_by_type = defaultdict(int)
         for to_remove in self.hedges_to_remove():
