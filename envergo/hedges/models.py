--- conflicted
+++ resolved
@@ -80,22 +80,6 @@
         return round(sum(h.length for h in self.hedges_to_remove()))
 
     def lineaire_detruit_pac(self):
-<<<<<<< HEAD
-        return sum(
-            h.length
-            for h in self.hedges_to_remove()
-            if h.is_on_pac and h.hedge_type != "alignement"
-        )
-
-    def lineaire_detruit_pac_including_alignement(self):
-        return sum(h.length for h in self.hedges_to_remove() if h.is_on_pac)
-
-    def lineaire_type_4_sur_parcelle_pac(self):
-        return sum(
-            h.length
-            for h in self.hedges_to_remove()
-            if h.is_on_pac and h.hedge_type == "alignement"
-=======
         return round(
             sum(
                 h.length
@@ -104,6 +88,9 @@
             )
         )
 
+    def lineaire_detruit_pac_including_alignement(self):
+        return sum(h.length for h in self.hedges_to_remove() if h.is_on_pac)
+
     def lineaire_type_4_sur_parcelle_pac(self):
         return round(
             sum(
@@ -111,5 +98,4 @@
                 for h in self.hedges_to_remove()
                 if h.is_on_pac and h.hedge_type == "alignement"
             )
->>>>>>> bc1a2914
         )