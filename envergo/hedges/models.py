--- conflicted
+++ resolved
@@ -1,14 +1,6 @@
 import uuid
-<<<<<<< HEAD
 from collections import defaultdict
-from dataclasses import dataclass
-from typing import Literal
 
-import requests
-from django.conf import settings
-=======
-
->>>>>>> 093863e3
 from django.db import models
 from pyproj import Geod
 from shapely import LineString
@@ -140,22 +132,9 @@
     def minimum_length_to_plant(self):
         """Returns the minimum length of hedges to plant, considering the length of hedges to remove and the
         replantation coefficient"""
-<<<<<<< HEAD
         return round(R * self.length_to_remove())
 
-    def is_length_to_plant_sufficient(self):
-        """Returns True if the length of hedges to plant is sufficient
-
-        LP : longueur totale plantée
-        LD : longueur totale détruite
-        R : coefficient de replantation exigée
-
-        Condition à remplir :
-        LP ≥ R x LD
-        """
-        return self.length_to_plant() >= self.minimum_length_to_plant()
-
-    def _get_minimum_lengths_to_plant(self):
+    def get_minimum_lengths_to_plant(self):
         lengths_by_type = defaultdict(int)
         for to_remove in self.hedges_to_remove():
             lengths_by_type[to_remove.hedge_type] += to_remove.length
@@ -168,7 +147,7 @@
             "alignement": R * lengths_by_type["alignement"],
         }
 
-    def _get_lengths_to_plant(self):
+    def get_lengths_to_plant(self):
         lengths_by_type = defaultdict(int)
         for to_plant in self.hedges_to_plant():
             lengths_by_type[to_plant.hedge_type] += to_plant.length
@@ -178,39 +157,4 @@
             "arbustive": lengths_by_type["arbustive"],
             "mixte": lengths_by_type["mixte"],
             "alignement": lengths_by_type["alignement"],
-        }
-
-    def evaluate_hedge_plantation_quality(self):
-        url = f"{settings.PUBLICODES_SERVICE_URL}hedges/quality/"
-        headers = {"Content-Type": "application/json"}
-        data = {
-            "minimum_lengths_to_plant": self._get_minimum_lengths_to_plant(),
-            "lengths_to_plant": self._get_lengths_to_plant(),
-        }
-
-        response = requests.post(url, json=data, headers=headers)
-
-        if response.status_code == 200:
-            return response.json()
-        else:
-            response.raise_for_status()
-
-    def evaluate(self):
-        """Returns if the plantation is compliant with the regulation"""
-        quality_evaluation = self.evaluate_hedge_plantation_quality()
-
-        conditions = {
-            "length_to_plant": self.is_length_to_plant_sufficient(),
-            "quality": quality_evaluation["isQualitySufficient"],
-            "do_not_plant_under_power_line": self.is_not_planting_under_power_line(),
-        }
-        result = EvaluationResult(
-            result="adequate" if all(conditions.values()) else "inadequate",
-            conditions=[
-                condition for condition in conditions if not conditions[condition]
-            ],
-        )
-        return result
-=======
-        return round(R * self.length_to_remove())
->>>>>>> 093863e3
+        }