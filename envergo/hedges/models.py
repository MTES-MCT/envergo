--- conflicted
+++ resolved
@@ -158,10 +158,7 @@
             Species.objects.filter(self.get_species_filter())
             .annotate(map_id=F("species_maps__map_id"))
             .order_by("group", "common_name")
-<<<<<<< HEAD
-=======
             .distinct("group", "common_name")
->>>>>>> 6ac444d8
         )
         return qs
 
@@ -284,10 +281,7 @@
             Species.objects.filter(union)
             .annotate(map_id=F("species_maps__map_id"))
             .order_by("group", "common_name")
-<<<<<<< HEAD
-=======
             .distinct("group", "common_name")
->>>>>>> 6ac444d8
         )
         return species
 
