import operator
import uuid
from functools import reduce

from django.contrib.gis.geos import GEOSGeometry, Polygon
from django.contrib.postgres.fields import ArrayField
from django.db import models
from django.db.models import Exists, F, OuterRef, Q
from django.utils import timezone
from model_utils import Choices
from pyproj import Geod
from shapely import LineString, centroid, union_all

from envergo.geodata.models import Zone
from envergo.geodata.utils import (
    compute_hedge_density_around_point,
    get_department_from_coords,
)

TO_PLANT = "TO_PLANT"
TO_REMOVE = "TO_REMOVE"

R = 1.5  # Coefficient de replantation exigée

# WGS84, geodetic coordinates, units in degrees
# Good for storing data and working wordwide
EPSG_WGS84 = 4326

# Projected coordinates
# Used for displaying tiles in web map systems (OSM, GoogleMaps)
# Good for working in meters
EPSG_MERCATOR = 3857

EPSG_LAMB93 = 2154


class Hedge:
    """Represent a single hedge."""

    def __init__(self, id, latLngs, type, additionalData=None):
        self.id = id  # The edge reference, e.g A1, A2…
        self.latLngs = latLngs
        self.geometry = LineString(
            [(latLng["lng"], latLng["lat"]) for latLng in latLngs]
        )
        self.type = type
        self.additionalData = additionalData or {}

    def toDict(self):
        """Export hedge data back as a dict.

        This is only useful for tests."""
        return {
            "id": self.id,
            "type": self.type,
            "additionalData": self.additionalData,
            "latLngs": self.latLngs,
        }

    @property
    def geos_geometry(self):
        geom = GEOSGeometry(self.geometry.wkt, srid=EPSG_WGS84)
        return geom

    @property
    def length(self):
        """Returns the geodesic length (in meters) of the line."""

        geod = Geod(ellps="WGS84")
        length = geod.geometry_length(self.geometry)
        return length

    def has_property(self, property_name):
        """Check if the hedge has a specific property."""
        return property_name in self.additionalData

    def prop(self, property_name):
        """Get the value of a specific property."""
        return self.additionalData.get(property_name, None)

    @property
    def is_on_pac(self):
        return self.additionalData.get("sur_parcelle_pac", False)

    @property
    def hedge_type(self):
        return self.additionalData.get("type_haie", None)

    @property
    def mode_destruction(self):
        return self.additionalData.get("mode_destruction", None)

    @property
    def mode_plantation(self):
        return self.additionalData.get("mode_plantation", None)

    @property
    def position(self):
        return self.additionalData.get("position", None)

    @property
    def proximite_mare(self):
        return self.additionalData.get("proximite_mare", None)

    @property
    def vieil_arbre(self):
        return self.additionalData.get("vieil_arbre", None)

    @property
    def proximite_point_eau(self):
        return self.additionalData.get("proximite_point_eau", None)

    @property
    def connexion_boisement(self):
        return self.additionalData.get("connexion_boisement", None)

    @property
    def sous_ligne_electrique(self):
        return self.additionalData.get("sous_ligne_electrique", None)

    def get_species_filter(self):
        """Build the filter to get possible protected species.

        Species have requirements. For example, a "Pipistrelle commune" bat
        MAY live in an "alignement arboré" or "haie multistrate" and
        requires old trees (vieil_arbre is checked).
        """
        q_hedge_type = Q(species_maps__hedge_types__contains=[self.hedge_type])

        properties_to_exclude = []
        for p, _ in HEDGE_PROPERTIES:
            if p in self.additionalData and not self.additionalData[p]:
                properties_to_exclude.append(p)

        filter = q_hedge_type
        if properties_to_exclude:
            q_exclude = Q(species_maps__hedge_properties__overlap=properties_to_exclude)
            filter &= ~q_exclude

        return filter

    def get_species(self):
        """Return known species that may be related to this hedge."""

        zone_subquery = Zone.objects.filter(
            Q(geometry__intersects=self.geos_geometry)
        ).filter(Q(map_id=OuterRef("map_id")))

        qs = (
            Species.objects.annotate(map_id=F("species_maps__map_id"))
            .filter(self.get_species_filter())
            .filter(Exists(zone_subquery))
        )
        return qs


class HedgeData(models.Model):
    id = models.UUIDField(primary_key=True, default=uuid.uuid4, editable=False)
    created_at = models.DateTimeField(auto_now_add=True)
    data = models.JSONField()

    class Meta:
        verbose_name = "Hedge data"
        verbose_name_plural = "Hedge data"

    def __str__(self):
        return str(self.id)

    def __iter__(self):
        return iter(self.hedges())

    def get_bounding_box(self, hedges):
        """Return the bounding box of the given hedge set."""

        min_x, min_y, max_x, max_y = hedges[0].geometry.bounds
        for hedge in hedges[1:]:
            x0, y0, x1, y1 = hedge.geometry.bounds
            min_x = min(min_x, x0)
            min_y = min(min_y, y0)
            max_x = max(max_x, x1)
            max_y = max(max_y, y1)
        box = Polygon.from_bbox([min_x, min_y, max_x, max_y])
        return box

    def hedges(self):
        return [Hedge(**h) for h in self.data]

    def hedges_to_plant(self):
        return [Hedge(**h) for h in self.data if h["type"] == TO_PLANT]

    def length_to_plant(self):
        return sum(h.length for h in self.hedges_to_plant())

    def hedges_to_remove(self):
        return [Hedge(**h) for h in self.data if h["type"] == TO_REMOVE]

    def length_to_remove(self):
        return sum(h.length for h in self.hedges_to_remove())

    def hedges_to_remove_pac(self):
        return [
            h
            for h in self.hedges_to_remove()
            if h.is_on_pac and h.hedge_type != "alignement"
        ]

    def get_centroid_to_remove(self):
        hedges_to_remove_geometries = [h.geometry for h in self.hedges_to_remove()]
        hedges_centroid = centroid(union_all(hedges_to_remove_geometries))
        return hedges_centroid

    def get_department(self):
        hedges_centroid = self.get_centroid_to_remove()
        code_department = get_department_from_coords(
            hedges_centroid.x, hedges_centroid.y
        )
        return code_department

    def hedges_to_plant_pac(self):
<<<<<<< HEAD
        return [
            h
            for h in self.hedges_to_plant()
            if h.is_on_pac
            and h.hedge_type != "alignement"
            and (h.mode_plantation is None or h.mode_plantation == "plantation")
        ]
=======
        def pac_selection(h):
            """Check if hedge must be taken into account for pac plantation."""
            res = h.is_on_pac and h.hedge_type != "alignement"
            if h.has_property("mode_plantation"):
                res = res and h.prop("mode_plantation") == "plantation"
            return res

        return [h for h in self.hedges_to_plant() if pac_selection(h)]
>>>>>>> 271aa676

    def length_to_plant_pac(self):
        return sum(h.length for h in self.hedges_to_plant_pac())

    def lineaire_detruit_pac(self):
        return sum(h.length for h in self.hedges_to_remove_pac())

    def lineaire_detruit_pac_including_alignement(self):
        return sum(h.length for h in self.hedges_to_remove() if h.is_on_pac)

    def lineaire_type_4_sur_parcelle_pac(self):
        return sum(
            h.length
            for h in self.hedges_to_remove()
            if h.is_on_pac and h.hedge_type == "alignement"
        )

    def is_removing_near_pond(self):
        """Return True if at least one hedge to remove is near a pond."""
        return any(h.proximite_mare for h in self.hedges_to_remove())

    def is_removing_old_tree(self):
        """Return True if at least one hedge to remove is containing old tree."""
        return any(h.vieil_arbre for h in self.hedges_to_remove())

    def get_all_species(self):
        """Return the local list of protected species."""

        zone_subquery = Zone.objects.filter(
            Q(geometry__intersects=self.get_bounding_box(self.hedges()))
        ).filter(Q(map_id=OuterRef("map_id")))

        filters = [h.get_species_filter() for h in self.hedges_to_remove()]
        union = reduce(operator.or_, filters)
        species = (
            Species.objects.filter(union)
            .annotate(map_id=F("species_maps__map_id"))
            .order_by("group", "common_name")
            .filter(Exists(zone_subquery))
        )
        return species

    def compute_density_with_artifacts(self):
        """Compute the density of hedges around the hedges to remove at 200m and 5000m."""

        # get two circles at 200m and 5000m from the centroid of the hedges to remove
        centroid_shapely = self.get_centroid_to_remove()
        centroid_geos = GEOSGeometry(centroid_shapely.wkt, srid=EPSG_WGS84)

        density_200 = compute_hedge_density_around_point(centroid_geos, 200)
        density_5000 = compute_hedge_density_around_point(centroid_geos, 5000)

        return density_200, density_5000, centroid_geos

    def compute_density(self):
        """Compute the density of hedges around the hedges to remove at 200m and 5000m."""
        density_200, density_5000, _ = self.compute_density_with_artifacts()
        self.density = {
            "length_200": density_200["artifacts"]["length"],
            "length_5000": density_5000["artifacts"]["length"],
            "area_200_ha": density_200["artifacts"]["area_ha"],
            "area_5000_ha": density_5000["artifacts"]["area_ha"],
            "density_200": density_200["density"],
            "density_5000": density_5000["density"],
        }


HEDGE_TYPES = (
    ("degradee", "Haie dégradée ou résiduelle basse"),
    ("buissonnante", "Haie buissonnante basse"),
    ("arbustive", "Haie arbustive"),
    ("alignement", "Alignement d'arbres"),
    ("mixte", "Haie mixte"),
)

HEDGE_PROPERTIES = (
    ("proximite_mare", "Mare à moins de 200 m"),
    ("proximite_point_eau", "Mare ou ruisseau à moins de 10 m"),
    ("connexion_boisement", "Connectée à un boisement ou à une autre haie"),
    ("vieil_arbre", "Contient un ou plusieurs vieux arbres, fissurés ou avec cavités"),
)

SPECIES_GROUPS = Choices(
    ("amphibiens", "Amphibiens"),
    ("chauves-souris", "Chauves-souris"),
    ("flore", "Flore"),
    ("insectes", "Insectes"),
    ("mammiferes-terrestres", "Mammifères terrestres"),
    ("oiseaux", "Oiseaux"),
    ("reptiles", "Reptiles"),
)

KINGDOMS = Choices(
    ("animalia", "Animalia"),
    ("archaea", "Archaea"),
    ("bacteria", "Bacteria"),
    ("chromista", "Chromista"),
    ("fungi", "Fungi"),
    ("plantae", "Plantae"),
    ("protozoa", "Protozoa"),
)

LEVELS_OF_CONCERN = Choices(
    ("faible", "Faible"),
    ("moyen", "Moyen"),
    ("fort", "Fort"),
    ("tres_fort", "Très fort"),
    ("majeur", "Majeur"),
)


class Species(models.Model):
    """Represent a single species."""

    # This is the unique species identifier (cd_nom) in the INPN TaxRef database
    # https://inpn.mnhn.fr/telechargement/referentielEspece/referentielTaxo
    # The reason why this is an array is because sometimes, there are duplicates
    # (e.g) a species has been describe by several naturalists over the years before
    # they realized it was a duplicate.
    # Hence, for a given scientific name, there can be several TaxRef ids.
    taxref_ids = ArrayField(
        null=True, verbose_name="Ids TaxRef (cd_nom)", base_field=models.IntegerField()
    )

    # This "group" is an ad-hoc category, not related to the official biology taxonomy
    group = models.CharField("Groupe", choices=SPECIES_GROUPS, max_length=64)

    kingdom = models.CharField("Règne", choices=KINGDOMS, max_length=32, blank=True)
    common_name = models.CharField("Nom commun", max_length=255)
    scientific_name = models.CharField("Nom scientifique", max_length=255, unique=True)
    level_of_concern = models.CharField(
        "Niveau d'enjeu", max_length=16, choices=LEVELS_OF_CONCERN
    )
    highly_sensitive = models.BooleanField("Particulièrement sensible", default=False)

    class Meta:
        verbose_name = "Espèce"
        verbose_name_plural = "Espèces"

    def __str__(self):
        return f"{self.common_name} ({self.scientific_name})"


class SpeciesMap(models.Model):
    """Represent a single species map."""

    species = models.ForeignKey(
        Species,
        related_name="species_maps",
        on_delete=models.CASCADE,
        verbose_name="Espèce",
    )
    map = models.ForeignKey(
        "geodata.Map",
        related_name="species_maps",
        on_delete=models.CASCADE,
        verbose_name="Carte",
    )
    species_map_file = models.ForeignKey(
        "SpeciesMapFile",
        verbose_name="Importé par",
        related_name="species_maps",
        null=True,
        on_delete=models.CASCADE,
    )

    hedge_types = ArrayField(
        verbose_name="Types de haies considérés",
        base_field=models.CharField(max_length=32, choices=HEDGE_TYPES),
    )
    hedge_properties = ArrayField(
        verbose_name="Propriétés de la haie",
        help_text="Propriétés requises par l'espèce",
        base_field=models.CharField(max_length=32, choices=HEDGE_PROPERTIES),
    )

    class Meta:
        verbose_name = "Carte d'espèce"
        verbose_name_plural = "Cartes d'espèces"
        unique_together = ("species", "map")


IMPORT_STATUSES = Choices(
    ("success", "Succès"),
    ("partial_success", "Succès partiel"),
    ("failure", "Échec"),
)


class SpeciesMapFile(models.Model):
    """Holds a csv file that links species and their caracteristics to a map."""

    name = models.CharField("Nom", max_length=255, help_text="Nom pense-bête")
    file = models.FileField("Fichier", upload_to="species_maps/")
    map = models.ForeignKey(
        "geodata.Map", on_delete=models.PROTECT, verbose_name="Carte"
    )

    created_at = models.DateTimeField("Créé le", default=timezone.now)
    import_status = models.CharField(
        "Statut d'import", max_length=32, choices=IMPORT_STATUSES, null=True
    )
    import_date = models.DateTimeField("Date du dernier import", null=True, blank=True)
    task_id = models.CharField("Celery task id", max_length=256, null=True, blank=True)
    import_log = models.TextField("Log d'import", blank=True)

    class Meta:
        verbose_name = "Fichier de carte d'espèces"
        verbose_name_plural = "Fichiers de carte d'espèces"

    def __str__(self):
        return self.file.name<|MERGE_RESOLUTION|>--- conflicted
+++ resolved
@@ -217,15 +217,6 @@
         return code_department
 
     def hedges_to_plant_pac(self):
-<<<<<<< HEAD
-        return [
-            h
-            for h in self.hedges_to_plant()
-            if h.is_on_pac
-            and h.hedge_type != "alignement"
-            and (h.mode_plantation is None or h.mode_plantation == "plantation")
-        ]
-=======
         def pac_selection(h):
             """Check if hedge must be taken into account for pac plantation."""
             res = h.is_on_pac and h.hedge_type != "alignement"
@@ -234,7 +225,6 @@
             return res
 
         return [h for h in self.hedges_to_plant() if pac_selection(h)]
->>>>>>> 271aa676
 
     def length_to_plant_pac(self):
         return sum(h.length for h in self.hedges_to_plant_pac())
