import operator
import uuid
from collections import defaultdict
from functools import reduce

from django.contrib.postgres.fields import ArrayField
from django.db import models
from django.db.models import Q
from model_utils import Choices
from pyproj import Geod
from shapely import LineString

TO_PLANT = "TO_PLANT"
TO_REMOVE = "TO_REMOVE"

R = 2  # Coefficient de replantation exigée

# WGS84, geodetic coordinates, units in degrees
# Good for storing data and working wordwide
EPSG_WGS84 = 4326

# Projected coordinates
# Used for displaying tiles in web map systems (OSM, GoogleMaps)
# Good for working in meters
EPSG_MERCATOR = 3857

EPSG_LAMB93 = 2154


class Hedge:
    """Represent a single hedge."""

    def __init__(self, id, latLngs, type, additionalData=None):
        self.id = id  # The edge reference, e.g A1, A2…
        self.latLngs = latLngs
        self.geometry = LineString(
            [(latLng["lng"], latLng["lat"]) for latLng in latLngs]
        )
        self.type = type
        self.additionalData = additionalData or {}

    def toDict(self):
        """Export hedge data back as a dict.

        This is only useful for tests."""
        return {
            "id": self.id,
            "type": self.type,
            "additionalData": self.additionalData,
            "latLngs": self.latLngs,
        }

    @property
    def length(self):
        """Returns the geodesic length (in meters) of the line."""

        geod = Geod(ellps="WGS84")
        length = geod.geometry_length(self.geometry)
        return length

    @property
    def is_on_pac(self):
        return self.additionalData.get("surParcellePac", False)

    @property
    def hedge_type(self):
        return self.additionalData.get("typeHaie", None)

    @property
    def proximite_mare(self):
        return self.additionalData.get("proximiteMare", None)

    @property
    def vieil_arbre(self):
        return self.additionalData.get("vieilArbre", None)

    @property
    def proximite_point_eau(self):
        return self.additionalData.get("proximitePointEau", None)

    @property
    def connexion_boisement(self):
        return self.additionalData.get("connexionBoisement", None)

    @property
    def sous_ligne_electrique(self):
        return self.additionalData.get("sousLigneElectrique", None)

<<<<<<< HEAD
    def get_species_filter(self):
        q_hedge_type = Q(hedge_types__contains=[self.hedge_type])

        exclude = []

        if not self.proximite_mare:
            exclude.append(Q(proximite_mare=True))
        if not self.vieil_arbre:
            exclude.append(Q(vieil_arbre=True))
        if not self.proximite_point_eau:
            exclude.append(Q(proximite_point_eau=True))
        if not self.connexion_boisement:
            exclude.append(Q(connexion_boisement=True))

        q_exclude = reduce(operator.or_, exclude)
        filter = q_hedge_type & ~q_exclude
        return filter

    def get_species(self):
        """Return known specis in this hedge."""

        qs = Species.objects.filter(self.get_species_filter())
        return qs

=======
>>>>>>> 093863e3

class HedgeData(models.Model):
    id = models.UUIDField(primary_key=True, default=uuid.uuid4, editable=False)
    created_at = models.DateTimeField(auto_now_add=True)
    data = models.JSONField()

    class Meta:
        verbose_name = "Hedge data"
        verbose_name_plural = "Hedge data"

    def __str__(self):
        return str(self.id)

    def __iter__(self):
        return iter(self.hedges())

    def hedges(self):
        return [Hedge(**h) for h in self.data]

    def hedges_to_plant(self):
        return [Hedge(**h) for h in self.data if h["type"] == TO_PLANT]

    def length_to_plant(self):
        return round(sum(h.length for h in self.hedges_to_plant()))

    def hedges_to_remove(self):
        return [Hedge(**h) for h in self.data if h["type"] == TO_REMOVE]

    def length_to_remove(self):
        return round(sum(h.length for h in self.hedges_to_remove()))

    def hedges_to_remove_pac(self):
        return [
            h
            for h in self.hedges_to_remove()
            if h.is_on_pac and h.hedge_type != "alignement"
        ]

    def hedges_to_plant_pac(self):
        return [
            h
            for h in self.hedges_to_plant()
            if h.is_on_pac and h.hedge_type != "alignement"
        ]

    def lineaire_detruit_pac(self):
        return round(sum(h.length for h in self.hedges_to_remove_pac()))

    def lineaire_plante_pac(self):
        return round(sum(h.length for h in self.hedges_to_plant_pac()))

    def lineaire_detruit_pac_including_alignement(self):
        return round(sum(h.length for h in self.hedges_to_remove() if h.is_on_pac))

    def lineaire_type_4_sur_parcelle_pac(self):
        return round(
            sum(
                h.length
                for h in self.hedges_to_remove()
                if h.is_on_pac and h.hedge_type == "alignement"
            )
        )

    def minimum_length_to_plant(self):
        """Returns the minimum length of hedges to plant, considering the length of hedges to remove and the
        replantation coefficient"""
        return round(R * self.length_to_remove())

    def is_removing_near_pond(self):
        """Return True if at least one hedge to remove is near a pond."""
        return any(h.proximite_mare for h in self.hedges_to_remove())

    def is_removing_old_tree(self):
        """Return True if at least one hedge to remove is containing old tree."""
        return any(h.vieil_arbre for h in self.hedges_to_remove())

    def get_minimum_lengths_to_plant(self):
        lengths_by_type = defaultdict(int)
        for to_remove in self.hedges_to_remove():
            lengths_by_type[to_remove.hedge_type] += to_remove.length

        return {
            "degradee": R * lengths_by_type["degradee"],
            "buissonnante": R * lengths_by_type["buissonnante"],
            "arbustive": R * lengths_by_type["arbustive"],
            "mixte": R * lengths_by_type["mixte"],
            "alignement": R * lengths_by_type["alignement"],
        }

    def get_lengths_to_plant(self):
        lengths_by_type = defaultdict(int)
        for to_plant in self.hedges_to_plant():
            lengths_by_type[to_plant.hedge_type] += to_plant.length

        return {
            "buissonnante": lengths_by_type["buissonnante"],
            "arbustive": lengths_by_type["arbustive"],
            "mixte": lengths_by_type["mixte"],
            "alignement": lengths_by_type["alignement"],
        }

    def get_all_species(self):
        """Return all species in the set of hedges."""

        filters = [h.get_species_filter() for h in self.hedges_to_remove()]
        union = reduce(operator.or_, filters)
        qs = Species.objects.filter(union).order_by("group", "common_name")
        return qs


HEDGE_TYPES = (
    ("degradee", "Haie dégradée ou résiduelle basse"),
    ("buissonnante", "Haie buissonnante basse"),
    ("arbustive", "Haie arbustive"),
    ("alignement", "Alignement d'arbres"),
    ("mixte", "Haie mixte"),
)

SPECIES_GROUPS = Choices(
    ("amphibiens", "Amphibiens"),
    ("chauves-souris", "Chauves-souris"),
    ("flore", "Flore"),
    ("insectes", "Insectes"),
    ("mammifères-terrestres", "Mammifères terrestres"),
    ("oiseaux", "Oiseaux"),
    ("reptile", "Reptile"),
)


class Species(models.Model):
    """Represent a single species."""

    group = models.CharField("Groupe", choices=SPECIES_GROUPS, max_length=64)
    common_name = models.CharField("Nom commun", max_length=255)
    scientific_name = models.CharField("Nom scientifique", max_length=255)
    hedge_types = ArrayField(
        verbose_name="Types de haies considérés",
        base_field=models.CharField(max_length=32, choices=HEDGE_TYPES),
    )

    # Those fields are in french to match existing fields describing hedges
    proximite_mare = models.BooleanField("Mare à moins de 200 m")
    proximite_point_eau = models.BooleanField("Mare ou ruisseau à moins de 10 m")
    connexion_boisement = models.BooleanField(
        "Connectée à un boisement ou à une autre haie"
    )
    vieil_arbre = models.BooleanField(
        "Contient un ou plusieurs vieux arbres, fissurés ou avec cavités"
    )

    class Meta:
        verbose_name = "Espèce"
        verbose_name_plural = "Espèces"

    def __str__(self):
        return f"{self.common_name} ({self.scientific_name})"<|MERGE_RESOLUTION|>--- conflicted
+++ resolved
@@ -86,7 +86,6 @@
     def sous_ligne_electrique(self):
         return self.additionalData.get("sousLigneElectrique", None)
 
-<<<<<<< HEAD
     def get_species_filter(self):
         q_hedge_type = Q(hedge_types__contains=[self.hedge_type])
 
@@ -111,8 +110,6 @@
         qs = Species.objects.filter(self.get_species_filter())
         return qs
 
-=======
->>>>>>> 093863e3
 
 class HedgeData(models.Model):
     id = models.UUIDField(primary_key=True, default=uuid.uuid4, editable=False)
