--- conflicted
+++ resolved
@@ -192,7 +192,7 @@
     def minimum_length_to_plant(self):
         """Returns the minimum length of hedges to plant, considering the length of hedges to remove and the
         replantation coefficient"""
-        return round(R * self.length_to_remove())
+        return R * self.length_to_remove()
 
     def is_removing_near_pond(self):
         """Return True if at least one hedge to remove is near a pond."""
@@ -202,14 +202,6 @@
         """Return True if at least one hedge to remove is containing old tree."""
         return any(h.vieil_arbre for h in self.hedges_to_remove())
 
-<<<<<<< HEAD
-=======
-    def minimum_length_to_plant(self):
-        """Returns the minimum length of hedges to plant, considering the length of hedges to remove and the
-        replantation coefficient"""
-        return R * self.length_to_remove()
-
->>>>>>> 05d5dd19
     def get_minimum_lengths_to_plant(self):
         lengths_by_type = defaultdict(int)
         for to_remove in self.hedges_to_remove():
