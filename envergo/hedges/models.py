--- conflicted
+++ resolved
@@ -100,12 +100,6 @@
             )
         )
 
-<<<<<<< HEAD
-    def minimum_length_to_plant(self):
-        """Returns the minimum length of hedges to plant, considering the length of hedges to remove and the
-        replantation coefficient"""
-        return round(R * self.length_to_remove())
-=======
     def is_removing_near_pond(self):
         """Return True if at least one hedge to remove is near a pond."""
         return any(
@@ -118,4 +112,8 @@
         return any(
             h.additionalData.get("vieilArbre", False) for h in self.hedges_to_remove()
         )
->>>>>>> 9d13e154
+
+    def minimum_length_to_plant(self):
+        """Returns the minimum length of hedges to plant, considering the length of hedges to remove and the
+        replantation coefficient"""
+        return round(R * self.length_to_remove())