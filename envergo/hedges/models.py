import uuid

# from django.contrib.gis.geos import LineString
from django.db import models
from pyproj import Geod
from shapely import LineString

TO_PLANT = "TO_PLANT"
TO_REMOVE = "TO_REMOVE"


# WGS84, geodetic coordinates, units in degrees
# Good for storing data and working wordwide
EPSG_WGS84 = 4326

# Projected coordinates
# Used for displaying tiles in web map systems (OSM, GoogleMaps)
# Good for working in meters
EPSG_MERCATOR = 3857

EPSG_LAMB93 = 2154


class Hedge:
    """Represent a single hedge."""

    def __init__(self, id, latLngs, type, additionalData=None):
        self.id = id  # The edge reference, e.g A1, A2…
        self.geometry = LineString(
            [(latLng["lng"], latLng["lat"]) for latLng in latLngs]
        )
        self.type = type
        self.additionalData = additionalData or {}

    @property
    def length(self):
        """Returns the geodesic length (in meters) of the line."""

        geod = Geod(ellps="WGS84")
        length = geod.geometry_length(self.geometry)
        return length

    @property
    def is_on_pac(self):
        return self.additionalData.get("surParcellePac", False)

    @property
    def hedge_type(self):
        return self.additionalData.get("typeHaie", None)


class HedgeData(models.Model):
    id = models.UUIDField(primary_key=True, default=uuid.uuid4, editable=False)
    created_at = models.DateTimeField(auto_now_add=True)
    data = models.JSONField()

    class Meta:
        verbose_name = "Hedge data"
        verbose_name_plural = "Hedge data"

    def __str__(self):
        return str(self.id)

    def __iter__(self):
        return iter(self.hedges())

    def hedges(self):
        return [Hedge(**h) for h in self.data]

    def hedges_to_plant(self):
        return [Hedge(**h) for h in self.data if h["type"] == TO_PLANT]

    def length_to_plant(self):
        return round(sum(h.length for h in self.hedges_to_plant()))

    def hedges_to_remove(self):
        return [Hedge(**h) for h in self.data if h["type"] == TO_REMOVE]

    def length_to_remove(self):
<<<<<<< HEAD
        return sum(h.length for h in self.hedges_to_remove())

    def lineaire_detruit_pac(self):
        return sum(
            h.length
            for h in self.hedges_to_remove()
            if h.is_on_pac and h.hedge_type != "alignement"
        )

    def lineaire_type_4_sur_parcelle_pac(self):
        return sum(
            h.length
            for h in self.hedges_to_remove()
            if h.is_on_pac and h.hedge_type == "alignement"
        )
=======
        return round(sum(h.length for h in self.hedges_to_remove()))
>>>>>>> 3c0de2ad
<|MERGE_RESOLUTION|>--- conflicted
+++ resolved
@@ -77,8 +77,7 @@
         return [Hedge(**h) for h in self.data if h["type"] == TO_REMOVE]
 
     def length_to_remove(self):
-<<<<<<< HEAD
-        return sum(h.length for h in self.hedges_to_remove())
+        return round(sum(h.length for h in self.hedges_to_remove()))
 
     def lineaire_detruit_pac(self):
         return sum(
@@ -92,7 +91,4 @@
             h.length
             for h in self.hedges_to_remove()
             if h.is_on_pac and h.hedge_type == "alignement"
-        )
-=======
-        return round(sum(h.length for h in self.hedges_to_remove()))
->>>>>>> 3c0de2ad
+        )