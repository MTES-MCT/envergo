import operator
import uuid
<<<<<<< HEAD
from functools import reduce

from django.contrib.postgres.fields import ArrayField
=======
from collections import defaultdict

>>>>>>> 1bd9b2a9
from django.db import models
from django.db.models import Q
from model_utils import Choices
from pyproj import Geod
from shapely import LineString

TO_PLANT = "TO_PLANT"
TO_REMOVE = "TO_REMOVE"

R = 2  # Coefficient de replantation exigée

# WGS84, geodetic coordinates, units in degrees
# Good for storing data and working wordwide
EPSG_WGS84 = 4326

# Projected coordinates
# Used for displaying tiles in web map systems (OSM, GoogleMaps)
# Good for working in meters
EPSG_MERCATOR = 3857

EPSG_LAMB93 = 2154


class Hedge:
    """Represent a single hedge."""

    def __init__(self, id, latLngs, type, additionalData=None):
        self.id = id  # The edge reference, e.g A1, A2…
        self.latLngs = latLngs
        self.geometry = LineString(
            [(latLng["lng"], latLng["lat"]) for latLng in latLngs]
        )
        self.type = type
        self.additionalData = additionalData or {}

    def toDict(self):
        """Export hedge data back as a dict.

        This is only useful for tests."""
        return {
            "id": self.id,
            "type": self.type,
            "additionalData": self.additionalData,
            "latLngs": self.latLngs,
        }

    @property
    def length(self):
        """Returns the geodesic length (in meters) of the line."""

        geod = Geod(ellps="WGS84")
        length = geod.geometry_length(self.geometry)
        return length

    @property
    def is_on_pac(self):
        return self.additionalData.get("surParcellePac", False)

    @property
    def hedge_type(self):
        return self.additionalData.get("typeHaie", None)

    @property
    def proximite_mare(self):
        return self.additionalData.get("proximiteMare", None)

    @property
    def vieil_arbre(self):
        return self.additionalData.get("vieilArbre", None)

    @property
    def proximite_point_eau(self):
        return self.additionalData.get("proximitePointEau", None)

    @property
    def connexion_boisement(self):
        return self.additionalData.get("connexionBoisement", None)

    @property
    def sous_ligne_electrique(self):
        return self.additionalData.get("sousLigneElectrique", None)

    def get_species_filter(self):
        q_hedge_type = Q(hedge_types__contains=[self.hedge_type])

        exclude = []

        if not self.proximite_mare:
            exclude.append(Q(proximite_mare=True))
        if not self.vieil_arbre:
            exclude.append(Q(vieil_arbre=True))
        if not self.proximite_point_eau:
            exclude.append(Q(proximite_point_eau=True))
        if not self.connexion_boisement:
            exclude.append(Q(connexion_boisement=True))

        q_exclude = reduce(operator.or_, exclude)
        filter = q_hedge_type & ~q_exclude
        return filter

    def get_species(self):
        """Return known specis in this hedge."""

        qs = Species.objects.filter(self.get_species_filter())
        return qs


class HedgeData(models.Model):
    id = models.UUIDField(primary_key=True, default=uuid.uuid4, editable=False)
    created_at = models.DateTimeField(auto_now_add=True)
    data = models.JSONField()

    class Meta:
        verbose_name = "Hedge data"
        verbose_name_plural = "Hedge data"

    def __str__(self):
        return str(self.id)

    def __iter__(self):
        return iter(self.hedges())

    def hedges(self):
        return [Hedge(**h) for h in self.data]

    def hedges_to_plant(self):
        return [Hedge(**h) for h in self.data if h["type"] == TO_PLANT]

    def length_to_plant(self):
        return round(sum(h.length for h in self.hedges_to_plant()))

    def hedges_to_remove(self):
        return [Hedge(**h) for h in self.data if h["type"] == TO_REMOVE]

    def length_to_remove(self):
        return round(sum(h.length for h in self.hedges_to_remove()))

    def hedges_to_remove_pac(self):
        return [
            h
            for h in self.hedges_to_remove()
            if h.is_on_pac and h.hedge_type != "alignement"
        ]

    def hedges_to_plant_pac(self):
        return [
            h
            for h in self.hedges_to_plant()
            if h.is_on_pac and h.hedge_type != "alignement"
        ]

    def lineaire_detruit_pac(self):
        return round(sum(h.length for h in self.hedges_to_remove_pac()))

    def lineaire_plante_pac(self):
        return round(sum(h.length for h in self.hedges_to_plant_pac()))

    def lineaire_detruit_pac_including_alignement(self):
        return round(sum(h.length for h in self.hedges_to_remove() if h.is_on_pac))

    def lineaire_type_4_sur_parcelle_pac(self):
        return round(
            sum(
                h.length
                for h in self.hedges_to_remove()
                if h.is_on_pac and h.hedge_type == "alignement"
            )
        )

    def minimum_length_to_plant(self):
        """Returns the minimum length of hedges to plant, considering the length of hedges to remove and the
        replantation coefficient"""
        return round(R * self.length_to_remove())

    def is_removing_near_pond(self):
        """Return True if at least one hedge to remove is near a pond."""
        return any(
            h.additionalData.get("proximiteMare", False)
            for h in self.hedges_to_remove()
        )

    def is_removing_old_tree(self):
        """Return True if at least one hedge to remove is containing old tree."""
        return any(
            h.additionalData.get("vieilArbre", False) for h in self.hedges_to_remove()
        )

<<<<<<< HEAD
    def get_all_species(self):
        """Return all species in the set of hedges."""

        filters = [h.get_species_filter() for h in self.hedges_to_remove()]
        union = reduce(operator.or_, filters)
        qs = Species.objects.filter(union).order_by("group", "common_name")
        return qs


HEDGE_TYPES = (
    ("degradee", "Haie dégradée ou résiduelle basse"),
    ("buissonnante", "Haie buissonnante basse"),
    ("arbustive", "Haie arbustive"),
    ("alignement", "Alignement d'arbres"),
    ("mixte", "Haie mixte"),
)

SPECIES_GROUPS = Choices(
    ("amphibiens", "Amphibiens"),
    ("chauves-souris", "Chauves-souris"),
    ("flore", "Flore"),
    ("insectes", "Insectes"),
    ("mammifères-terrestres", "Mammifères terrestres"),
    ("oiseaux", "Oiseaux"),
    ("reptile", "Reptile"),
)


class Species(models.Model):
    """Represent a single species."""

    group = models.CharField("Groupe", choices=SPECIES_GROUPS, max_length=64)
    common_name = models.CharField("Nom commun", max_length=255)
    scientific_name = models.CharField("Nom scientifique", max_length=255)
    hedge_types = ArrayField(
        verbose_name="Types de haies considérés",
        base_field=models.CharField(max_length=32, choices=HEDGE_TYPES),
    )

    # Those fields are in french to match existing fields describing hedges
    proximite_mare = models.BooleanField("Mare à moins de 200 m")
    proximite_point_eau = models.BooleanField("Mare ou ruisseau à moins de 10 m")
    connexion_boisement = models.BooleanField(
        "Connectée à un boisement ou à une autre haie"
    )
    vieil_arbre = models.BooleanField(
        "Contient un ou plusieurs vieux arbres, fissurés ou avec cavités"
    )

    class Meta:
        verbose_name = "Espèce"
        verbose_name_plural = "Espèces"

    def __str__(self):
        return f"{self.common_name} ({self.scientific_name})"
=======
    def minimum_length_to_plant(self):
        """Returns the minimum length of hedges to plant, considering the length of hedges to remove and the
        replantation coefficient"""
        return round(R * self.length_to_remove())

    def get_minimum_lengths_to_plant(self):
        lengths_by_type = defaultdict(int)
        for to_remove in self.hedges_to_remove():
            lengths_by_type[to_remove.hedge_type] += to_remove.length

        return {
            "degradee": R * lengths_by_type["degradee"],
            "buissonnante": R * lengths_by_type["buissonnante"],
            "arbustive": R * lengths_by_type["arbustive"],
            "mixte": R * lengths_by_type["mixte"],
            "alignement": R * lengths_by_type["alignement"],
        }

    def get_lengths_to_plant(self):
        lengths_by_type = defaultdict(int)
        for to_plant in self.hedges_to_plant():
            lengths_by_type[to_plant.hedge_type] += to_plant.length

        return {
            "buissonnante": lengths_by_type["buissonnante"],
            "arbustive": lengths_by_type["arbustive"],
            "mixte": lengths_by_type["mixte"],
            "alignement": lengths_by_type["alignement"],
        }
>>>>>>> 1bd9b2a9
<|MERGE_RESOLUTION|>--- conflicted
+++ resolved
@@ -1,13 +1,9 @@
 import operator
 import uuid
-<<<<<<< HEAD
+from collections import defaultdict
 from functools import reduce
 
 from django.contrib.postgres.fields import ArrayField
-=======
-from collections import defaultdict
-
->>>>>>> 1bd9b2a9
 from django.db import models
 from django.db.models import Q
 from model_utils import Choices
@@ -195,7 +191,31 @@
             h.additionalData.get("vieilArbre", False) for h in self.hedges_to_remove()
         )
 
-<<<<<<< HEAD
+    def get_minimum_lengths_to_plant(self):
+        lengths_by_type = defaultdict(int)
+        for to_remove in self.hedges_to_remove():
+            lengths_by_type[to_remove.hedge_type] += to_remove.length
+
+        return {
+            "degradee": R * lengths_by_type["degradee"],
+            "buissonnante": R * lengths_by_type["buissonnante"],
+            "arbustive": R * lengths_by_type["arbustive"],
+            "mixte": R * lengths_by_type["mixte"],
+            "alignement": R * lengths_by_type["alignement"],
+        }
+
+    def get_lengths_to_plant(self):
+        lengths_by_type = defaultdict(int)
+        for to_plant in self.hedges_to_plant():
+            lengths_by_type[to_plant.hedge_type] += to_plant.length
+
+        return {
+            "buissonnante": lengths_by_type["buissonnante"],
+            "arbustive": lengths_by_type["arbustive"],
+            "mixte": lengths_by_type["mixte"],
+            "alignement": lengths_by_type["alignement"],
+        }
+
     def get_all_species(self):
         """Return all species in the set of hedges."""
 
@@ -250,35 +270,4 @@
         verbose_name_plural = "Espèces"
 
     def __str__(self):
-        return f"{self.common_name} ({self.scientific_name})"
-=======
-    def minimum_length_to_plant(self):
-        """Returns the minimum length of hedges to plant, considering the length of hedges to remove and the
-        replantation coefficient"""
-        return round(R * self.length_to_remove())
-
-    def get_minimum_lengths_to_plant(self):
-        lengths_by_type = defaultdict(int)
-        for to_remove in self.hedges_to_remove():
-            lengths_by_type[to_remove.hedge_type] += to_remove.length
-
-        return {
-            "degradee": R * lengths_by_type["degradee"],
-            "buissonnante": R * lengths_by_type["buissonnante"],
-            "arbustive": R * lengths_by_type["arbustive"],
-            "mixte": R * lengths_by_type["mixte"],
-            "alignement": R * lengths_by_type["alignement"],
-        }
-
-    def get_lengths_to_plant(self):
-        lengths_by_type = defaultdict(int)
-        for to_plant in self.hedges_to_plant():
-            lengths_by_type[to_plant.hedge_type] += to_plant.length
-
-        return {
-            "buissonnante": lengths_by_type["buissonnante"],
-            "arbustive": lengths_by_type["arbustive"],
-            "mixte": lengths_by_type["mixte"],
-            "alignement": lengths_by_type["alignement"],
-        }
->>>>>>> 1bd9b2a9
+        return f"{self.common_name} ({self.scientific_name})"