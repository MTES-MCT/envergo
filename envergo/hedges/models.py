--- conflicted
+++ resolved
@@ -74,15 +74,11 @@
         return [Hedge(**h) for h in self.data if h["type"] == TO_REMOVE]
 
     def length_to_remove(self):
-<<<<<<< HEAD
-        return sum(h.length for h in self.hedges_to_remove())
+        return round(sum(h.length for h in self.hedges_to_remove()))
 
     def lineaire_detruit_pac(self):
         return sum(
             h.length
             for h in self.hedges_to_remove()
             if h.is_on_pac and h.hedge_type != "alignement"
-        )
-=======
-        return round(sum(h.length for h in self.hedges_to_remove()))
->>>>>>> d35aa123
+        )