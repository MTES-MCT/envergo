import operator
import uuid
from functools import reduce

from django.contrib.postgres.fields import ArrayField
from django.db import models
from django.db.models import Q
from model_utils import Choices
from pyproj import Geod
from shapely import LineString

TO_PLANT = "TO_PLANT"
TO_REMOVE = "TO_REMOVE"

R = 2  # Coefficient de replantation exigée

# WGS84, geodetic coordinates, units in degrees
# Good for storing data and working wordwide
EPSG_WGS84 = 4326

# Projected coordinates
# Used for displaying tiles in web map systems (OSM, GoogleMaps)
# Good for working in meters
EPSG_MERCATOR = 3857

EPSG_LAMB93 = 2154


class Hedge:
    """Represent a single hedge."""

    def __init__(self, id, latLngs, type, additionalData=None):
        self.id = id  # The edge reference, e.g A1, A2…
        self.latLngs = latLngs
        self.geometry = LineString(
            [(latLng["lng"], latLng["lat"]) for latLng in latLngs]
        )
        self.type = type
        self.additionalData = additionalData or {}

    def toDict(self):
        """Export hedge data back as a dict.

        This is only useful for tests."""
        return {
            "id": self.id,
            "type": self.type,
            "additionalData": self.additionalData,
            "latLngs": self.latLngs,
        }

    @property
    def length(self):
        """Returns the geodesic length (in meters) of the line."""

        geod = Geod(ellps="WGS84")
        length = geod.geometry_length(self.geometry)
        return length

    @property
    def is_on_pac(self):
        return self.additionalData.get("surParcellePac", False)

    @property
    def hedge_type(self):
        return self.additionalData.get("typeHaie", None)

    @property
    def proximite_mare(self):
        return self.additionalData.get("proximiteMare", None)

    @property
    def vieil_arbre(self):
        return self.additionalData.get("vieilArbre", None)

    @property
    def proximite_point_eau(self):
        return self.additionalData.get("proximitePointEau", None)

    @property
    def connexion_boisement(self):
        return self.additionalData.get("connexionBoisement", None)

<<<<<<< HEAD
    def get_species_filter(self):
        q_hedge_type = Q(hedge_types__contains=[self.hedge_type])

        exclude = []

        if not self.proximite_mare:
            exclude.append(Q(proximite_mare=True))
        if not self.vieil_arbre:
            exclude.append(Q(vieil_arbre=True))
        if not self.proximite_point_eau:
            exclude.append(Q(proximite_point_eau=True))
        if not self.connexion_boisement:
            exclude.append(Q(connexion_boisement=True))

        q_exclude = reduce(operator.or_, exclude)
        filter = q_hedge_type & ~q_exclude
        return filter

    def get_species(self):
        """Return known specis in this hedge."""

        qs = Species.objects.filter(self.get_species_filter())
        return qs
=======
    @property
    def sous_ligne_electrique(self):
        return self.additionalData.get("sousLigneElectrique", None)
>>>>>>> 8e7b55c4


class HedgeData(models.Model):
    id = models.UUIDField(primary_key=True, default=uuid.uuid4, editable=False)
    created_at = models.DateTimeField(auto_now_add=True)
    data = models.JSONField()

    class Meta:
        verbose_name = "Hedge data"
        verbose_name_plural = "Hedge data"

    def __str__(self):
        return str(self.id)

    def __iter__(self):
        return iter(self.hedges())

    def hedges(self):
        return [Hedge(**h) for h in self.data]

    def hedges_to_plant(self):
        return [Hedge(**h) for h in self.data if h["type"] == TO_PLANT]

    def length_to_plant(self):
        return round(sum(h.length for h in self.hedges_to_plant()))

    def hedges_to_remove(self):
        return [Hedge(**h) for h in self.data if h["type"] == TO_REMOVE]

    def length_to_remove(self):
        return round(sum(h.length for h in self.hedges_to_remove()))

    def hedges_to_remove_pac(self):
        return [
            h
            for h in self.hedges_to_remove()
            if h.is_on_pac and h.hedge_type != "alignement"
        ]

    def hedges_to_plant_pac(self):
        return [
            h
            for h in self.hedges_to_plant()
            if h.is_on_pac and h.hedge_type != "alignement"
        ]

    def lineaire_detruit_pac(self):
        return round(sum(h.length for h in self.hedges_to_remove_pac()))

    def lineaire_plante_pac(self):
        return round(sum(h.length for h in self.hedges_to_plant_pac()))

    def lineaire_detruit_pac_including_alignement(self):
        return round(sum(h.length for h in self.hedges_to_remove() if h.is_on_pac))

    def lineaire_type_4_sur_parcelle_pac(self):
        return round(
            sum(
                h.length
                for h in self.hedges_to_remove()
                if h.is_on_pac and h.hedge_type == "alignement"
            )
        )

    def minimum_length_to_plant(self):
        """Returns the minimum length of hedges to plant, considering the length of hedges to remove and the
        replantation coefficient"""
        return round(R * self.length_to_remove())

    def is_removing_near_pond(self):
        """Return True if at least one hedge to remove is near a pond."""
        return any(
            h.additionalData.get("proximiteMare", False)
            for h in self.hedges_to_remove()
        )

    def is_removing_old_tree(self):
        """Return True if at least one hedge to remove is containing old tree."""
        return any(
            h.additionalData.get("vieilArbre", False) for h in self.hedges_to_remove()
        )

    def get_all_species(self):
        """Return all species in the set of hedges."""

        filters = [h.get_species_filter() for h in self.hedges_to_remove()]
        union = reduce(operator.or_, filters)
        qs = Species.objects.filter(union).order_by("group", "common_name")
        return qs


HEDGE_TYPES = (
    ("degradee", "Haie dégradée ou résiduelle basse"),
    ("buissonnante", "Haie buissonnante basse"),
    ("arbustive", "Haie arbustive"),
    ("alignement", "Alignement d'arbres"),
    ("mixte", "Haie mixte"),
)

SPECIES_GROUPS = Choices(
    ("amphibiens", "Amphibiens"),
    ("chauves-souris", "Chauves-souris"),
    ("flore", "Flore"),
    ("insectes", "Insectes"),
    ("mammifères-terrestres", "Mammifères terrestres"),
    ("oiseaux", "Oiseaux"),
    ("reptile", "Reptile"),
)


class Species(models.Model):
    """Represent a single species."""

    group = models.CharField("Groupe", choices=SPECIES_GROUPS, max_length=64)
    common_name = models.CharField("Nom commun", max_length=255)
    scientific_name = models.CharField("Nom scientifique", max_length=255)
    hedge_types = ArrayField(
        verbose_name="Types de haies considérés",
        base_field=models.CharField(max_length=32, choices=HEDGE_TYPES),
    )

    # Those fields are in french to match existing fields describing hedges
    proximite_mare = models.BooleanField("Mare à moins de 200 m")
    proximite_point_eau = models.BooleanField("Mare ou ruisseau à moins de 10 m")
    connexion_boisement = models.BooleanField(
        "Connectée à un boisement ou à une autre haie"
    )
    vieil_arbre = models.BooleanField(
        "Contient un ou plusieurs vieux arbres, fissurés ou avec cavités"
    )

    class Meta:
        verbose_name = "Espèce"
        verbose_name_plural = "Espèces"

    def __str__(self):
        return f"{self.common_name} ({self.scientific_name})"<|MERGE_RESOLUTION|>--- conflicted
+++ resolved
@@ -81,7 +81,10 @@
     def connexion_boisement(self):
         return self.additionalData.get("connexionBoisement", None)
 
-<<<<<<< HEAD
+    @property
+    def sous_ligne_electrique(self):
+        return self.additionalData.get("sousLigneElectrique", None)
+
     def get_species_filter(self):
         q_hedge_type = Q(hedge_types__contains=[self.hedge_type])
 
@@ -105,11 +108,6 @@
 
         qs = Species.objects.filter(self.get_species_filter())
         return qs
-=======
-    @property
-    def sous_ligne_electrique(self):
-        return self.additionalData.get("sousLigneElectrique", None)
->>>>>>> 8e7b55c4
 
 
 class HedgeData(models.Model):
