import json

from django.http import JsonResponse
from django.utils.decorators import method_decorator
from django.views.decorators.clickjacking import xframe_options_sameorigin
from django.views.decorators.csrf import csrf_exempt
from django.views.generic import DetailView

from envergo.hedges.forms import HedgeDataForm
from envergo.hedges.models import HedgeData


@method_decorator(csrf_exempt, name="dispatch")
@method_decorator(xframe_options_sameorigin, name="dispatch")
class HedgeInput(DetailView):
    """Create or update a hedge input."""

    template_name = "hedges/input.html"
    model = HedgeData
    context_object_name = "hedge_data"
    pk_url_kwarg = "id"

    def get_object(self, queryset=None):
        try:
            return super().get_object(queryset)

        # This happens when no uuid is passed in the url
        except AttributeError:
            return None

    def get_context_data(self, **kwargs):
        context = super().get_context_data(**kwargs)

        hedge_data = json.dumps(self.object.data) if self.object else "[]"
        context["hedge_data_json"] = hedge_data

<<<<<<< HEAD
=======
        if self.object:
            save_url = reverse("input_hedges", args=[self.object.id])
        else:
            save_url = reverse("input_hedges")
        context["save_url"] = save_url
        context["hedge_data_form"] = HedgeDataForm()
>>>>>>> acb13eae
        return context

    def post(self, request, *args, **kwargs):
        try:
            data = json.loads(request.body)
            hedge_data, created = HedgeData.objects.update_or_create(
                id=kwargs.get("id"), defaults={"data": data}
            )
            response_data = {
                "input_id": str(hedge_data.id),
                "hedges_to_plant": len(hedge_data.hedges_to_plant()),
                "length_to_plant": sum(h.length for h in hedge_data.hedges_to_plant()),
                "hedges_to_remove": len(hedge_data.hedges_to_remove()),
                "length_to_remove": sum(
                    h.length for h in hedge_data.hedges_to_remove()
                ),
            }
            status_code = 201 if created else 200
            return JsonResponse(response_data, status=status_code)
        except json.JSONDecodeError:
            return JsonResponse({"error": "Invalid JSON data"}, status=400)
        except Exception as e:
            return JsonResponse({"error": str(e)}, status=500)<|MERGE_RESOLUTION|>--- conflicted
+++ resolved
@@ -33,16 +33,7 @@
 
         hedge_data = json.dumps(self.object.data) if self.object else "[]"
         context["hedge_data_json"] = hedge_data
-
-<<<<<<< HEAD
-=======
-        if self.object:
-            save_url = reverse("input_hedges", args=[self.object.id])
-        else:
-            save_url = reverse("input_hedges")
-        context["save_url"] = save_url
         context["hedge_data_form"] = HedgeDataForm()
->>>>>>> acb13eae
         return context
 
     def post(self, request, *args, **kwargs):
