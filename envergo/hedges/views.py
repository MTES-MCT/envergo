import json

from django.http import JsonResponse
from django.urls import reverse
from django.utils.decorators import method_decorator
from django.views.decorators.clickjacking import xframe_options_sameorigin
from django.views.decorators.csrf import csrf_exempt
from django.views.generic import DetailView

from envergo.hedges.forms import HedgeToPlantDataForm, HedgeToRemoveDataForm
from envergo.hedges.models import HedgeData


@method_decorator(csrf_exempt, name="dispatch")
@method_decorator(xframe_options_sameorigin, name="dispatch")
class HedgeInput(DetailView):
    """Create or update a hedge input."""

    template_name = "hedges/input.html"
    model = HedgeData
    context_object_name = "hedge_data"
    pk_url_kwarg = "id"

    def get_object(self, queryset=None):
        try:
            return super().get_object(queryset)

        # This happens when no uuid is passed in the url
        except AttributeError:
            return None

    def get_context_data(self, **kwargs):
        context = super().get_context_data(**kwargs)
        mode = self.kwargs.get("mode", "removal")

        context["mode"] = mode
        hedge_data = json.dumps(self.object.data) if self.object else "[]"
        context["hedge_data_json"] = hedge_data
<<<<<<< HEAD
        context["hedge_to_plant_data_form"] = HedgeToPlantDataForm()
        context["hedge_to_remove_data_form"] = HedgeToRemoveDataForm()
=======
        context["hedge_to_plant_data_form"] = HedgeToPlantDataForm(prefix="plantation")
        context["hedge_to_remove_data_form"] = HedgeToRemoveDataForm(prefix="removal")
>>>>>>> 974db08e

        context["matomo_custom_url"] = self.request.build_absolute_uri(
            reverse("moulinette_saisie_d")
            if mode == "removal"
            else reverse("moulinette_saisie_p")
        )
        return context

    def post(self, request, *args, **kwargs):
        try:
            data = json.loads(request.body)
            hedge_data, created = HedgeData.objects.update_or_create(
                id=kwargs.get("id"), defaults={"data": data}
            )
            response_data = {
                "input_id": str(hedge_data.id),
                "hedges_to_plant": len(hedge_data.hedges_to_plant()),
                "length_to_plant": hedge_data.length_to_plant(),
                "hedges_to_remove": len(hedge_data.hedges_to_remove()),
                "length_to_remove": hedge_data.length_to_remove(),
                "lineaire_detruit_pac": hedge_data.lineaire_detruit_pac_including_alignement(),
            }
            status_code = 201 if created else 200
            return JsonResponse(response_data, status=status_code)
        except json.JSONDecodeError:
            return JsonResponse({"error": "Invalid JSON data"}, status=400)
        except Exception as e:
            return JsonResponse({"error": str(e)}, status=500)<|MERGE_RESOLUTION|>--- conflicted
+++ resolved
@@ -36,13 +36,8 @@
         context["mode"] = mode
         hedge_data = json.dumps(self.object.data) if self.object else "[]"
         context["hedge_data_json"] = hedge_data
-<<<<<<< HEAD
-        context["hedge_to_plant_data_form"] = HedgeToPlantDataForm()
-        context["hedge_to_remove_data_form"] = HedgeToRemoveDataForm()
-=======
         context["hedge_to_plant_data_form"] = HedgeToPlantDataForm(prefix="plantation")
         context["hedge_to_remove_data_form"] = HedgeToRemoveDataForm(prefix="removal")
->>>>>>> 974db08e
 
         context["matomo_custom_url"] = self.request.build_absolute_uri(
             reverse("moulinette_saisie_d")
