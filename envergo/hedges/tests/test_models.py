import pytest

from envergo.hedges.models import R, Species
from envergo.hedges.tests.factories import (
    HedgeDataFactory,
    HedgeFactory,
    SpeciesFactory,
)

pytestmark = pytest.mark.django_db


<<<<<<< HEAD
def test_species_are_filtered_by_hedge_type():
    s1 = SpeciesFactory(hedge_types=["degradee"])
    s2 = SpeciesFactory(hedge_types=["degradee"])
    s3 = SpeciesFactory(hedge_types=["arbustive"])
    hedge = HedgeFactory(additionalData__typeHaie="degradee")
    hedges = HedgeDataFactory(hedges=[hedge])

    hedges_species = hedges.get_all_species()
    assert s1 in hedges_species
    assert s2 in hedges_species
    assert s3 not in hedges_species

    hedge = HedgeFactory(additionalData__typeHaie="arbustive")
    hedges = HedgeDataFactory(hedges=[hedge])
    hedges_species = hedges.get_all_species()
    assert s1 not in hedges_species
    assert s2 not in hedges_species
    assert s3 in hedges_species


def test_species_are_filtered_by_hedge_features():
    s1 = SpeciesFactory(proximite_mare=True, vieil_arbre=True)
    s2 = SpeciesFactory(proximite_mare=True, vieil_arbre=False)
    s3 = SpeciesFactory(proximite_mare=False, vieil_arbre=True)
    s4 = SpeciesFactory(proximite_mare=False, vieil_arbre=False)

    hedge = HedgeFactory(
        additionalData__proximiteMare=False, additionalData__vieilArbre=False
    )
    hedge_species = hedge.get_species()
    assert set(hedge_species) == set([s4])

    hedge = HedgeFactory(
        additionalData__proximiteMare=True, additionalData__vieilArbre=False
    )
    hedge_species = hedge.get_species()
    assert set(hedge_species) == set([s2, s4])

    hedge = HedgeFactory(
        additionalData__proximiteMare=False, additionalData__vieilArbre=True
    )
    hedge_species = hedge.get_species()
    assert set(hedge_species) == set([s3, s4])

    hedge = HedgeFactory(
        additionalData__proximiteMare=True, additionalData__vieilArbre=True
    )
    hedge_species = hedge.get_species()
    assert set(hedge_species) == set([s1, s2, s3, s4])


def test_multiple_hedges_combine_their_species():
    _ = SpeciesFactory(proximite_mare=True, vieil_arbre=True)
    s2 = SpeciesFactory(proximite_mare=True, vieil_arbre=False)
    s3 = SpeciesFactory(proximite_mare=False, vieil_arbre=True)
    s4 = SpeciesFactory(proximite_mare=False, vieil_arbre=False)

    hedge1 = HedgeFactory(
        additionalData__proximiteMare=True, additionalData__vieilArbre=False
    )
    hedge_species = hedge1.get_species()
    assert set(hedge_species) == set([s2, s4])

    hedge2 = HedgeFactory(
        additionalData__proximiteMare=False, additionalData__vieilArbre=True
    )
    hedge_species = hedge2.get_species()
    assert set(hedge_species) == set([s3, s4])

    hedges = HedgeDataFactory(hedges=[hedge1, hedge2])
    all_species = hedges.get_all_species()
    assert set(all_species) == set([s2, s3, s4])
=======
@pytest.fixture(autouse=True)
def cleanup():
    # Remove demo species
    Species.objects.all().delete()
>>>>>>> bc8b95b0


def test_minimum_lengths_to_plant():
    hedges = HedgeDataFactory(
        data=[
            {
                "id": "D1",
                "type": "TO_REMOVE",
                "latLngs": [
                    {"lat": 43.69437648171791, "lng": 3.615381717681885},
                    {"lat": 43.69405067324741, "lng": 3.6149525642395024},
                ],
                "additionalData": {
                    "typeHaie": "degradee",
                    "vieilArbre": False,
                    "proximiteMare": False,
                    "surParcellePac": False,
                    "proximitePointEau": False,
                    "connexionBoisement": False,
                },
            },
            {
                "id": "D2",
                "type": "TO_REMOVE",
                "latLngs": [
                    {"lat": 43.694364845731585, "lng": 3.6154152452945714},
                    {"lat": 43.69409430841308, "lng": 3.6150853335857396},
                ],
                "additionalData": {
                    "typeHaie": "buissonnante",
                    "vieilArbre": False,
                    "proximiteMare": False,
                    "surParcellePac": False,
                    "proximitePointEau": False,
                    "connexionBoisement": False,
                },
            },
            {
                "id": "D3",
                "type": "TO_REMOVE",
                "latLngs": [
                    {"lat": 43.69434739174787, "lng": 3.6154554784297948},
                    {"lat": 43.69414473123166, "lng": 3.615212738513947},
                ],
                "additionalData": {
                    "typeHaie": "arbustive",
                    "vieilArbre": False,
                    "proximiteMare": False,
                    "surParcellePac": False,
                    "proximitePointEau": False,
                    "connexionBoisement": False,
                },
            },
            {
                "id": "D4",
                "type": "TO_REMOVE",
                "latLngs": [
                    {"lat": 43.694328968092876, "lng": 3.615493029356003},
                    {"lat": 43.69419215400783, "lng": 3.6153347790241246},
                ],
                "additionalData": {
                    "typeHaie": "mixte",
                    "vieilArbre": False,
                    "proximiteMare": False,
                    "surParcellePac": False,
                    "proximitePointEau": False,
                    "connexionBoisement": False,
                },
            },
            {
                "id": "D5",
                "type": "TO_REMOVE",
                "latLngs": [
                    {"lat": 43.69430763543265, "lng": 3.615543991327286},
                    {"lat": 43.694235789068386, "lng": 3.6154729127883916},
                ],
                "additionalData": {
                    "typeHaie": "alignement",
                    "vieilArbre": False,
                    "proximiteMare": False,
                    "surParcellePac": False,
                    "proximitePointEau": False,
                    "connexionBoisement": False,
                },
            },
        ]
    )
    minimum_lengths_to_plant = hedges.get_minimum_lengths_to_plant()

    assert round(minimum_lengths_to_plant["degradee"]) == R * 50
    assert round(minimum_lengths_to_plant["buissonnante"]) == R * 40
    assert round(minimum_lengths_to_plant["arbustive"]) == R * 30
    assert round(minimum_lengths_to_plant["mixte"]) == R * 20
<<<<<<< HEAD
    assert round(minimum_lengths_to_plant["alignement"]) == R * 10
=======
    assert round(minimum_lengths_to_plant["alignement"]) == R * 10


def test_species_are_filtered_by_hedge_type():
    s1 = SpeciesFactory(hedge_types=["degradee"])
    s2 = SpeciesFactory(hedge_types=["degradee"])
    s3 = SpeciesFactory(hedge_types=["arbustive"])
    hedge = HedgeFactory(additionalData__typeHaie="degradee")
    hedges = HedgeDataFactory(hedges=[hedge])

    hedges_species = hedges.get_hedge_species()
    assert s1 in hedges_species
    assert s2 in hedges_species
    assert s3 not in hedges_species

    hedge = HedgeFactory(additionalData__typeHaie="arbustive")
    hedges = HedgeDataFactory(hedges=[hedge])
    hedges_species = hedges.get_hedge_species()
    assert s1 not in hedges_species
    assert s2 not in hedges_species
    assert s3 in hedges_species


def test_species_are_filtered_by_hedge_features():
    s1 = SpeciesFactory(proximite_mare=True, vieil_arbre=True)
    s2 = SpeciesFactory(proximite_mare=True, vieil_arbre=False)
    s3 = SpeciesFactory(proximite_mare=False, vieil_arbre=True)
    s4 = SpeciesFactory(proximite_mare=False, vieil_arbre=False)

    hedge = HedgeFactory(
        additionalData__proximiteMare=False, additionalData__vieilArbre=False
    )
    hedge_species = hedge.get_species()
    assert set(hedge_species) == set([s4])

    hedge = HedgeFactory(
        additionalData__proximiteMare=True, additionalData__vieilArbre=False
    )
    hedge_species = hedge.get_species()
    assert set(hedge_species) == set([s2, s4])

    hedge = HedgeFactory(
        additionalData__proximiteMare=False, additionalData__vieilArbre=True
    )
    hedge_species = hedge.get_species()
    assert set(hedge_species) == set([s3, s4])

    hedge = HedgeFactory(
        additionalData__proximiteMare=True, additionalData__vieilArbre=True
    )
    hedge_species = hedge.get_species()
    assert set(hedge_species) == set([s1, s2, s3, s4])


def test_multiple_hedges_combine_their_species():
    _ = SpeciesFactory(proximite_mare=True, vieil_arbre=True)
    s2 = SpeciesFactory(proximite_mare=True, vieil_arbre=False)
    s3 = SpeciesFactory(proximite_mare=False, vieil_arbre=True)
    s4 = SpeciesFactory(proximite_mare=False, vieil_arbre=False)

    hedge1 = HedgeFactory(
        additionalData__proximiteMare=True, additionalData__vieilArbre=False
    )
    hedge_species = hedge1.get_species()
    assert set(hedge_species) == set([s2, s4])

    hedge2 = HedgeFactory(
        additionalData__proximiteMare=False, additionalData__vieilArbre=True
    )
    hedge_species = hedge2.get_species()
    assert set(hedge_species) == set([s3, s4])

    hedges = HedgeDataFactory(hedges=[hedge1, hedge2])
    all_species = hedges.get_hedge_species()
    assert set(all_species) == set([s2, s3, s4])
>>>>>>> bc8b95b0
<|MERGE_RESOLUTION|>--- conflicted
+++ resolved
@@ -10,85 +10,10 @@
 pytestmark = pytest.mark.django_db
 
 
-<<<<<<< HEAD
-def test_species_are_filtered_by_hedge_type():
-    s1 = SpeciesFactory(hedge_types=["degradee"])
-    s2 = SpeciesFactory(hedge_types=["degradee"])
-    s3 = SpeciesFactory(hedge_types=["arbustive"])
-    hedge = HedgeFactory(additionalData__typeHaie="degradee")
-    hedges = HedgeDataFactory(hedges=[hedge])
-
-    hedges_species = hedges.get_all_species()
-    assert s1 in hedges_species
-    assert s2 in hedges_species
-    assert s3 not in hedges_species
-
-    hedge = HedgeFactory(additionalData__typeHaie="arbustive")
-    hedges = HedgeDataFactory(hedges=[hedge])
-    hedges_species = hedges.get_all_species()
-    assert s1 not in hedges_species
-    assert s2 not in hedges_species
-    assert s3 in hedges_species
-
-
-def test_species_are_filtered_by_hedge_features():
-    s1 = SpeciesFactory(proximite_mare=True, vieil_arbre=True)
-    s2 = SpeciesFactory(proximite_mare=True, vieil_arbre=False)
-    s3 = SpeciesFactory(proximite_mare=False, vieil_arbre=True)
-    s4 = SpeciesFactory(proximite_mare=False, vieil_arbre=False)
-
-    hedge = HedgeFactory(
-        additionalData__proximiteMare=False, additionalData__vieilArbre=False
-    )
-    hedge_species = hedge.get_species()
-    assert set(hedge_species) == set([s4])
-
-    hedge = HedgeFactory(
-        additionalData__proximiteMare=True, additionalData__vieilArbre=False
-    )
-    hedge_species = hedge.get_species()
-    assert set(hedge_species) == set([s2, s4])
-
-    hedge = HedgeFactory(
-        additionalData__proximiteMare=False, additionalData__vieilArbre=True
-    )
-    hedge_species = hedge.get_species()
-    assert set(hedge_species) == set([s3, s4])
-
-    hedge = HedgeFactory(
-        additionalData__proximiteMare=True, additionalData__vieilArbre=True
-    )
-    hedge_species = hedge.get_species()
-    assert set(hedge_species) == set([s1, s2, s3, s4])
-
-
-def test_multiple_hedges_combine_their_species():
-    _ = SpeciesFactory(proximite_mare=True, vieil_arbre=True)
-    s2 = SpeciesFactory(proximite_mare=True, vieil_arbre=False)
-    s3 = SpeciesFactory(proximite_mare=False, vieil_arbre=True)
-    s4 = SpeciesFactory(proximite_mare=False, vieil_arbre=False)
-
-    hedge1 = HedgeFactory(
-        additionalData__proximiteMare=True, additionalData__vieilArbre=False
-    )
-    hedge_species = hedge1.get_species()
-    assert set(hedge_species) == set([s2, s4])
-
-    hedge2 = HedgeFactory(
-        additionalData__proximiteMare=False, additionalData__vieilArbre=True
-    )
-    hedge_species = hedge2.get_species()
-    assert set(hedge_species) == set([s3, s4])
-
-    hedges = HedgeDataFactory(hedges=[hedge1, hedge2])
-    all_species = hedges.get_all_species()
-    assert set(all_species) == set([s2, s3, s4])
-=======
 @pytest.fixture(autouse=True)
 def cleanup():
     # Remove demo species
     Species.objects.all().delete()
->>>>>>> bc8b95b0
 
 
 def test_minimum_lengths_to_plant():
@@ -182,9 +107,6 @@
     assert round(minimum_lengths_to_plant["buissonnante"]) == R * 40
     assert round(minimum_lengths_to_plant["arbustive"]) == R * 30
     assert round(minimum_lengths_to_plant["mixte"]) == R * 20
-<<<<<<< HEAD
-    assert round(minimum_lengths_to_plant["alignement"]) == R * 10
-=======
     assert round(minimum_lengths_to_plant["alignement"]) == R * 10
 
 
@@ -259,5 +181,4 @@
 
     hedges = HedgeDataFactory(hedges=[hedge1, hedge2])
     all_species = hedges.get_hedge_species()
-    assert set(all_species) == set([s2, s3, s4])
->>>>>>> bc8b95b0
+    assert set(all_species) == set([s2, s3, s4])