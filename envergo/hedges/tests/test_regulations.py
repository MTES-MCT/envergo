--- conflicted
+++ resolved
@@ -298,12 +298,8 @@
     condition = StrenghteningCondition(hedge_data, 1.0, criterion_evaluator, catalog)
     condition.evaluate()
     assert not condition.result
-<<<<<<< HEAD
-    assert condition.context["length_to_plant"] == 100.0
-    assert condition.context["length_to_remove"] == 120.0
-    assert condition.context["strengthening_max"] == 24.0  # 120 * 0.2
-    assert condition.context["strengthening_length"] == 100.0
-    assert condition.context["strengthening_excess"] == 76.0
+    assert condition.context["strengthening_length"] == 101.0
+    assert condition.context["missing_plantation_length"] == 96.0  # 80% * 120
 
 
 def test_alignement_arbres_condition():
@@ -412,8 +408,4 @@
     condition.evaluate()
     assert condition.result
     assert condition.context["minimum_length_to_plant_aa_bord_voie"] == 90
-    assert condition.context["aa_bord_voie_delta"] == 0.0
-=======
-    assert condition.context["strengthening_length"] == 101.0
-    assert condition.context["missing_plantation_length"] == 96.0  # 80% * 120
->>>>>>> a50da9c7
+    assert condition.context["aa_bord_voie_delta"] == 0.0