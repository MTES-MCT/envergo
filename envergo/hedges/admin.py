import json

from django import forms
from django.contrib import admin
from django.template.loader import render_to_string
from django.template.response import TemplateResponse
from django.urls import path, reverse
from django.utils.html import mark_safe

from envergo.hedges.models import HEDGE_TYPES, HedgeData, Species


@admin.register(HedgeData)
class HedgeDataAdmin(admin.ModelAdmin):
    list_display = (
        "id",
        "hedges_to_plant",
        "length_to_plant",
        "hedges_to_remove",
        "length_to_remove",
        "created_at",
    )
    ordering = ("-created_at",)
    readonly_fields = [
        "data",
        "hedges",
        "hedges_to_plant",
        "length_to_plant",
        "hedges_to_remove",
        "length_to_remove",
        "all_species",
    ]

    def get_urls(self):
        urls = super().get_urls()
        custom_urls = [
            path(
                "<path:object_id>/map/",
                self.admin_site.admin_view(self.hedges_map),
                name="hedges_hedgedata_map",
            ),
        ]
        return custom_urls + urls

    def hedges_map(self, request, object_id):
        hedge_data = HedgeData.objects.get(id=object_id)
        back_url = reverse("admin:hedges_hedgedata_change", args=[object_id])
        context = {
            **self.admin_site.each_context(request),
            "hedge_data": json.dumps(hedge_data.data),
            "back_url": back_url,
        }

        response = TemplateResponse(request, "hedges/admin/hedge_map.html", context)
        return response

    def hedges(self, obj):
        content = render_to_string(
            "hedges/admin/_hedges_content.html", context={"hedges": obj.hedges}
        )
        return mark_safe(content)

    def hedges_to_plant(self, obj):
        return len(obj.hedges_to_plant())

    def length_to_plant(self, obj):
        return obj.length_to_plant()

    def hedges_to_remove(self, obj):
        return len(obj.hedges_to_remove())

    def length_to_remove(self, obj):
        return obj.length_to_remove()

    def all_species(self, obj):
<<<<<<< HEAD
=======
        """Display list of protected species related to this hedge set."""

>>>>>>> 38be8428
        content = render_to_string(
            "hedges/admin/_hedges_species.html",
            context={"species": obj.get_all_species()},
        )
        return mark_safe(content)


class SpeciesAdminForm(forms.ModelForm):
    hedge_types = forms.MultipleChoiceField(
        choices=HEDGE_TYPES,
        widget=forms.CheckboxSelectMultiple,
        label="Types de haies considérés",
        required=False,
    )


@admin.register(Species)
class SpeciesAdmin(admin.ModelAdmin):
    list_display = [
        "common_name",
        "scientific_name",
        "group",
        "hedge_types",
        "level_of_concern",
        "highly_sensitive",
    ]
    ordering = ["-common_name"]
    form = SpeciesAdminForm
    list_filter = ["group"]<|MERGE_RESOLUTION|>--- conflicted
+++ resolved
@@ -73,11 +73,8 @@
         return obj.length_to_remove()
 
     def all_species(self, obj):
-<<<<<<< HEAD
-=======
         """Display list of protected species related to this hedge set."""
 
->>>>>>> 38be8428
         content = render_to_string(
             "hedges/admin/_hedges_species.html",
             context={"species": obj.get_all_species()},
