--- conflicted
+++ resolved
@@ -200,12 +200,6 @@
     } else {
       this.polyline.disableEdit();
     }
-<<<<<<< HEAD
-    this.polyline.on('editable:vertex:new', this.updateLength.bind(this));
-    this.polyline.on('editable:vertex:deleted', this.updateLength.bind(this));
-    this.polyline.on('editable:vertex:dragend', this.updateLength.bind(this));
-=======
->>>>>>> 5c2a2aa5
     this.polyline.on('click', () => showHedgeModal(this, this.type));
     this.polyline.on('mouseover', this.handleMouseOver.bind(this));
     this.polyline.on('mouseout', this.handleMouseOut.bind(this));
