const { createApp, ref, onMounted, reactive, computed } = Vue

const TO_PLANT = 'TO_PLANT';
const TO_REMOVE = 'TO_REMOVE';

// Those styles are overidden by the CSS file
const styles = {
  TO_PLANT: {
    normal: { color: 'green', className: 'hedge to-plant' },
    hovered: { color: 'darkgreen' },
  },
  TO_REMOVE: {
    normal: { color: 'red', className: 'hedge to-remove' },
    hovered: { color: 'darkred' },
  },
};
const fitBoundsOptions = { padding: [10, 10] };



/**
 * Represent a single hedge object.
 *
 * @param {L.Map} map - The Leaflet map object.
 * @param {string} id - The identifier of the hedge (A, B, …, AA, AB, …).
 * @param {string} type - The type of the hedge (TO_PLANT, TO_REMOVE).
 * @param {function} onRemove - The callback function to call when the hedge is removed.
 */
class Hedge {
  constructor(map, id, type, onRemove) {
    this.id = id;
    this.map = map;
    this.type = type;
    this.onRemove = onRemove;
    this.isHovered = false;

    this.latLngs = [];
    this.length = 0;
  }

  /**
   * Set up event listeners and initialize object.
   *
   * INFO this code CANNOT be moved inside the constructor, because it prevent vue reactivity
   * to work.
   *
   * Indeed, such an object is meant to be initialized like this:
   * let hedge = reactive(new Hedge(map, id, onRemove));
   * hedge.init();
   *
   * That way hedge is a proxy object, and methods with side effects (like `updateLength`)
   * will trigger reactivity.
   */
  init(latLngs = [], additionalData = {}) {
    // this.polyline = L.polyline(latLngs || [], styles[type].normal);
    // this.polyline.addTo(map);
    // this.polyline.enableEdit(map);
    // this.polyline.editor.continueForward();

    this.polyline = this.map.editTools.startPolyline(null, styles[this.type].normal);
    if (latLngs.length > 0) {
      this.polyline.editor.connect();
      latLngs.forEach((latLng) => this.polyline.editor.push(latLng));
      this.polyline.editor.endDrawing();
    }
    this.additionalData = additionalData;

    this.updateLength();

    this.polyline.on('editable:vertex:new', this.updateLength.bind(this));
    this.polyline.on('editable:vertex:dragend', this.updateLength.bind(this));
    this.polyline.on('click', this.centerOnMap.bind(this));
    this.polyline.on('mouseover', this.handleMouseOver.bind(this));
    this.polyline.on('mouseout', this.handleMouseOut.bind(this));
  }

  /**
   * What is the length of the hedge (in meters)?
   */
  calculateLength() {
    let length = 0;
    for (let i = 0; i < this.latLngs.length - 1; i++) {
      length += this.latLngs[i].distanceTo(this.latLngs[i + 1]);
    }
    return length;
  }

  updateLength() {
    this.latLngs = this.polyline.getLatLngs();
    this.length = this.calculateLength();
  }

  handleMouseOver() {
    this.isHovered = true;
    this.polyline.setStyle(styles[this.type].hovered);
    if (this.polyline._path) {
      this.polyline._path.classList.add("hovered");
    }
  }

  handleMouseOut() {
    this.isHovered = false;
    this.polyline.setStyle(styles[this.type].normal);
    if (this.polyline._path) {
      this.polyline._path.classList.remove("hovered");
    }
  }

  centerOnMap() {
    const bounds = this.polyline.getBounds();
    this.map.fitBounds(bounds, { padding: [25, 25] });
  }

  // Make sure all additional data is filled
  isValid() {
<<<<<<< HEAD
    const { typeHaie,
      surParcellePac,
      proximiteMare,
      vieilArbre,
      proximitePointEau,
      connexionBoisement,
      sousLigneElectrique,
      proximiteVoirie  } = this.additionalData;

    const valid =
      typeHaie !== undefined
      && typeHaie
      && proximitePointEau !== undefined
      && connexionBoisement !== undefined
      && proximiteMare !== undefined
      &&(
        (this.type === TO_REMOVE
        && surParcellePac !== undefined
        && vieilArbre !== undefined)
        || (this.type === TO_PLANT
        && sousLigneElectrique !== undefined
        && proximiteVoirie !== undefined)
      );

=======
    const { typeHaie, surParcellePac, proximiteMare } = this.additionalData;
    const valid = (
      typeHaie !== undefined &&
      typeHaie &&
      surParcellePac !== undefined &&
      proximiteMare !== undefined);
>>>>>>> 1a072f9b
    return valid;
  }

  remove() {
    this.polyline.remove();
    this.onRemove(this);
  }

  toJSON() {
    return {
      id: this.id,
      latLngs: this.latLngs.map((latLng) => ({ lat: latLng.lat, lng: latLng.lng })),
      type: this.type,
      additionalData: this.additionalData,
    };
  }
}


/**
 * Encapsulate behaviour and properties for a list of hedges.
 *
 * @param {string} type - The type of the hedge list (TO_PLANT, TO_REMOVE).
 */
class HedgeList {
  constructor(type) {
    this.type = type;
    this.hedges = reactive([]);
    this.nextId = ref(0);
  }

  /**
   * Iterate on the hedge array
   *
   * This allows using `for (let hedge of hedges) { … }` syntax where `hedges`
   * is an instance of `HedgeList`.
   *
   * (I hate this stupid syntax)
   */
  *[Symbol.iterator]() {
    for (let hedge of this.hedges) {
      yield hedge;
    }
  }

  /**
   * Return the total length of all hedges (in meters) in the list.
   */
  get totalLength() {
    return this.hedges.reduce((total, hedge) => total + hedge.length, 0);
  }

  /**
   * Return the number of hedges in the list.
   */
  get count() {
    return this.hedges.length;
  }

  addHedge(map, onRemove, latLngs = [], additionalData = {}) {
    const hedgeId = this.getIdentifier(this.nextId.value++);
    const hedge = reactive(new Hedge(map, hedgeId, this.type, onRemove));
    hedge.init(latLngs, additionalData);
    this.hedges.push(hedge);

    return hedge;
  }

  removeHedge(hedge) {
    let index = this.hedges.indexOf(hedge);
    this.hedges.splice(index, 1);
    this.updateHedgeIds();
    this.nextId.value = this.hedges.length;
  }

  getIdentifier(index) {
    // P for "planter", D for "détruire"
    let firstLetter = this.type === TO_PLANT ? 'P' : 'D';
    let identifier = `${firstLetter}${index + 1}`;
    return identifier;
  }

  updateHedgeIds() {
    this.hedges.forEach((hedge, index) => {
      hedge.id = this.getIdentifier(index);
    });
  }

  toJSON() {
    return this.hedges.map((hedge) => hedge.toJSON());
  }
}

createApp({

  // Prevent conflict with django template delimiters
  delimiters: ["[[", "]]"],

  setup() {
    let map = null;

    const mode = document.getElementById('app').dataset.mode;

    const hedges = {
      TO_PLANT: new HedgeList(TO_PLANT),
      TO_REMOVE: new HedgeList(TO_REMOVE),
    };
    const compensationRate = computed(() => {
      let toPlant = hedges[TO_PLANT].totalLength;
      let toRemove = hedges[TO_REMOVE].totalLength;
      return toRemove > 0 ? toPlant / toRemove * 100 : 0;
    });
    const showHelpBubble = ref(false);

    const addHedge = (type, latLngs = [], additionalData = {}) => {
      let hedgeList = hedges[type];
      let onRemove = hedgeList.removeHedge.bind(hedgeList);
      const newHedge = hedgeList.addHedge(map, onRemove, latLngs, additionalData);

      newHedge.polyline.on('editable:vertex:new', (event) => {
        if (event.vertex.getNext() === undefined) { // do not display tooltip when adding a point to an existing hedge
          showHelpBubble.value = true;
        }
      });

      // Cacher la bulle d'aide à la fin du tracé
      newHedge.polyline.on('editable:drawing:end', () => {
        showHelpBubble.value = false;
        showHedgeModal(newHedge);
      });

      return newHedge;
    };

    // Show the "description de la haie" form modal
    const showHedgeModal = (hedge, isReadonly) => {

      const fillBooleanField = (fieldElement, fieldName, data) => {
         if(fieldElement && data.hasOwnProperty(fieldName)) {
          fieldElement.checked = data[fieldName];
        }
      }

      // There is two edge data dialogs as edges to plant and to remove have differrent properties
      // By default we take the dialog of the current mode.
      // If the form is readonly, then we display the other mode dialog.
      const dialogMode = isReadonly ? (mode === "removal" ? "plantation" : "removal") : mode;

      const dialogId= `${dialogMode}-hedge-data-dialog`
      const dialog = document.getElementById(dialogId);
      const form = dialog.querySelector("form");
      const hedgeTypeField = document.getElementById(`${dialogMode}_id_hedge_type`);
      const pacField = document.getElementById(`${dialogMode}_id_sur_parcelle_pac`);
      const nearPondField = document.getElementById(`${dialogMode}_id_proximite_mare`);
      const oldTreeField = document.getElementById(`${dialogMode}_id_vieil_arbre`);
      const nearWaterField = document.getElementById(`${dialogMode}_id_proximite_point_eau`);
      const woodlandConnectionField = document.getElementById(`${dialogMode}_id_connexion_boisement`);
      const underPowerLineField = document.getElementById(`${dialogMode}_id_sous_ligne_electrique`);
      const nearbyRoadField = document.getElementById(`${dialogMode}_id_proximite_voirie`);
      const hedgeName = dialog.querySelector(".hedge-data-dialog-hedge-name");
      const hedgeLength = dialog.querySelector(".hedge-data-dialog-hedge-length");
      const resetForm = () => {
        form.reset();
        const inputs = form.querySelectorAll("input");
        const selects = form.querySelectorAll("select");

        inputs.forEach(input => input.disabled = false);
        selects.forEach(select => select.disabled = false);
        const submitButton = form.querySelector("button[type='submit']");
        submitButton.innerText = "Enregistrer";
      }

      resetForm();

      // Pre-fill the form with hedge data if it's an edition
      if (hedge.additionalData) {
        hedgeTypeField.value = hedge.additionalData.typeHaie;
        fillBooleanField(pacField, "surParcellePac", hedge.additionalData);
        fillBooleanField(nearPondField, "proximiteMare", hedge.additionalData);
        fillBooleanField(oldTreeField, "vieilArbre", hedge.additionalData);
        fillBooleanField(nearWaterField, "proximitePointEau", hedge.additionalData);
        fillBooleanField(woodlandConnectionField, "connexionBoisement", hedge.additionalData);
        fillBooleanField(underPowerLineField, "sousLigneElectrique", hedge.additionalData);
        fillBooleanField(nearbyRoadField, "proximiteVoirie", hedge.additionalData);
      } else {
        form.reset();
      }
      hedgeName.textContent = hedge.id;
      hedgeLength.textContent = hedge.length.toFixed(0);

      // Save form data to the hedge object
      // This is the form submit event handler
      const saveModalData = (event) => {
        event.preventDefault();

        const hedgeType = hedgeTypeField.value;
        hedge.additionalData = {
          typeHaie: hedgeType,
        };
        if (pacField) {
          hedge.additionalData.surParcellePac = pacField.checked;
        }
        if (nearPondField) {
          hedge.additionalData.proximiteMare = nearPondField.checked;
        }
        if (oldTreeField) {
          hedge.additionalData.vieilArbre = oldTreeField.checked;
        }
        if (nearWaterField) {
          hedge.additionalData.proximitePointEau = nearWaterField.checked;
        }
        if (woodlandConnectionField) {
          hedge.additionalData.connexionBoisement = woodlandConnectionField.checked;
        }
        if (underPowerLineField) {
          hedge.additionalData.sousLigneElectrique = underPowerLineField.checked;
        }
        if (nearbyRoadField) {
          hedge.additionalData.proximiteVoirie = nearbyRoadField.checked;
        }

        // Reset the form and hide the modal
        form.reset();
        dsfr(dialog).modal.conceal();
      };

      const closeModal = (event) => {
        event.preventDefault();
        // Hide the modal
        dsfr(dialog).modal.conceal();
      };

      if(isReadonly) {
        const inputs = form.querySelectorAll("input");
        const selects = form.querySelectorAll("select");

        inputs.forEach(input => input.disabled = true);
        selects.forEach(select => select.disabled = true);
        const submitButton = form.querySelector("button[type='submit']");
        submitButton.innerText = "Retour";

        form.addEventListener("submit", closeModal, {once: true});
      }
      else {
        // Save data upon form submission
        form.addEventListener("submit", saveModalData, {once: true});
      }

      // If the modal is closed without saving, let's make sure to remove the
      // event listener.
      dialog.addEventListener("dsfr.conceal", () => {
        form.removeEventListener("submit", saveModalData);
      });

      dsfr(dialog).modal.disclose();
    };

    // Open the form modal to edit an existing hedge
    const editHedge = (hedge) => {
      showHedgeModal(hedge, false);
    };

    // Open the form modal to display an existing hedge
    const displayHedge = (hedge) => {
      showHedgeModal(hedge, true);
    };

    const startDrawingToPlant = () => {
      return addHedge(TO_PLANT);
    };

    const startDrawingToRemove = () => {
      return addHedge(TO_REMOVE);
    };

    // Center the map around all existing hedges
    const zoomOut = () => {
      // The concat method does not modify the original arrays
      let allHedges = hedges[TO_REMOVE].hedges.concat(hedges[TO_PLANT].hedges);
      if (allHedges.length > 0) {
        const group = new L.featureGroup(allHedges.map(p => p.polyline));
        map.fitBounds(group.getBounds(), fitBoundsOptions);
      }
    };

    const saveUrl = document.getElementById('app').dataset.saveUrl;

    // Persist data to the server
    // We first check if all hedges are valid
    const saveData = () => {
<<<<<<< HEAD
      const hedgesToValidate = mode === "removal" ? hedges[TO_REMOVE].hedges : hedges[TO_PLANT].hedges;
      const isValid = hedgesToValidate.every((hedge) => hedge.isValid());
=======
      const allHedges = hedges[TO_REMOVE].hedges.concat(hedges[TO_PLANT].hedges);
      const isValid = allHedges.every((hedge) => hedge.isValid());
>>>>>>> 1a072f9b
      if (!isValid) {
        const dialog = document.getElementById("save-modal");
        dsfr(dialog).modal.disclose();

        // This hackish code is there to prevent a weird dsfr quirk
        // The dsfr modal is designed to be opened throught a button
        // Here, we use the js api to disclose the modal. If we add the
        // usual close button with the "aria-controls" attribute, the modal
        // just won't open. I've been banging my head for an entire day on this.
        const closeBtn = dialog.querySelector(".fr-btn--close");
        closeBtn.addEventListener("click", () => {
          dsfr(dialog).modal.conceal();
        }, "once");
      }
      else {
        const hedgesToPlant = hedges[TO_PLANT].toJSON();
        const hedgesToRemove = hedges[TO_REMOVE].toJSON();
        const hedgesData = hedgesToPlant.concat(hedgesToRemove);
        fetch(saveUrl, {
          method: 'POST',
          headers: { 'Content-Type': 'application/json' },
          body: JSON.stringify(hedgesData),
        })
          .then((response) => response.json())
          .then((data) => {
            console.log('Data saved with ID:', data.input_id);
            window.parent.postMessage(data);
          })
          .catch((error) => console.error('Error:', error));
      }
    };

    // Cancel the input and return to the main form
    // We confirm with a modal if some hedges have been drawn
    const cancel = () => {
      const totalHedges = hedges[TO_PLANT].count + hedges[TO_REMOVE].count;
      if (totalHedges > 0) {
        const dialog = document.getElementById("cancel-modal");
        const confirmCancel = document.getElementById("btn-quit-without-saving");
        const dismissCancel = document.getElementById("btn-back-to-map");

        const confirmHandler = () => {
          dsfr(dialog).modal.conceal();
          window.parent.postMessage({ action: 'cancel' });
        };

        const dismissHandler = () => {
          dsfr(dialog).modal.conceal();
        };

        const concealHandler = () => {
          confirmCancel.removeEventListener("click", confirmHandler);
          dismissCancel.removeEventListener("click", dismissHandler);
        };

        confirmCancel.addEventListener("click", confirmHandler, { once: true });
        dismissCancel.addEventListener("click", dismissHandler, { once: true });
        dialog.addEventListener("dsfr.conceal", concealHandler, { once: true });

        dsfr(dialog).modal.disclose();
      } else {
        window.parent.postMessage({ action: 'cancel' });
      }
    }

    const savedHedgesData = JSON.parse(document.getElementById('app').dataset.hedgesData);

    /**
     * Restore hedges for existing inputs.
     */
    const restoreHedges = () => {
      savedHedgesData.forEach(hedgeData => {
        const type = hedgeData.type;
        const latLngs = hedgeData.latLngs.map((latlng) => L.latLng(latlng));
        const additionalData = hedgeData.additionalData;

        // We don't restore ids, but since we restore hedges in the same order
        // they were created, they should get the correct ids anyway.
        const hedge = addHedge(type, latLngs, additionalData);
<<<<<<< HEAD
        if(type === TO_PLANT && mode === "removal") {
          hedge.polyline.disableEdit();
        }else if(type === TO_REMOVE && mode === "plantation") {
=======
        if (type === "TO_PLANT" && mode === "removal") {
          hedge.polyline.disableEdit();
        } else if (type === "TO_REMOVE" && mode === "plantation") {
>>>>>>> 1a072f9b
          hedge.polyline.disableEdit();
        }
      });
    };

    const invalidHedges = computed(() => {
<<<<<<< HEAD
      const invalidHedges = hedges[mode === "removal" ? TO_REMOVE : TO_PLANT].hedges.filter((hedge) => !hedge.isValid());
=======
      const invalidHedges = hedges[TO_REMOVE].hedges.filter((hedge) => !hedge.isValid());
>>>>>>> 1a072f9b
      const invalidHedgesIds = invalidHedges.map((hedge) => hedge.id);
      const invalidHedgeList = invalidHedgesIds.join(', ');
      return invalidHedgeList;
    });

    // Mount the app component and initialize the leaflet map
    onMounted(() => {
      const planLayer = L.tileLayer("https://data.geopf.fr/wmts?" +
        "&REQUEST=GetTile&SERVICE=WMTS&VERSION=1.0.0" +
        "&STYLE=normal" +
        "&TILEMATRIXSET=PM" +
        "&FORMAT=image/png" +
        "&LAYER=GEOGRAPHICALGRIDSYSTEMS.PLANIGNV2" +
        "&TILEMATRIX={z}" +
        "&TILEROW={y}" +
        "&TILECOL={x}", {
        maxZoom: 22,
        maxNativeZoom: 19,
        tileSize: 256,
        attribution: '&copy; <a href="https://www.ign.fr/">IGN</a>'
      });

      const satelliteLayer = L.tileLayer("https://data.geopf.fr/wmts?" +
        "&REQUEST=GetTile&SERVICE=WMTS&VERSION=1.0.0" +
        "&STYLE=normal" +
        "&TILEMATRIXSET=PM" +
        "&FORMAT=image/jpeg" +
        "&LAYER=ORTHOIMAGERY.ORTHOPHOTOS" +
        "&TILEMATRIX={z}" +
        "&TILEROW={y}" +
        "&TILECOL={x}", {
        maxZoom: 22,
        maxNativeZoom: 19,
        tileSize: 256,
        attribution: '&copy; <a href="https://www.ign.fr/">IGN</a>'
      });

      // Display layer switching control
      const baseMaps = {
        "Plan": planLayer,
        "Satellite": satelliteLayer
      };

      map = L.map('map', {
        editable: true,
        doubleClickZoom: false,
        zoomControl: false,
        layers: [satelliteLayer]
      });

      L.control.layers(baseMaps, null, { position: 'bottomleft' }).addTo(map);

      L.control.zoom({
        position: 'bottomright'
      }).addTo(map);

      // Zoom on the selected address
      window.addEventListener('EnvErgo:citycode_selected', function (event) {
        const coordinates = event.detail.coordinates;
        const latLng = [coordinates[1], coordinates[0]];
        let zoomLevel = 19;
        map.setView(latLng, zoomLevel);
      });

      // Here, we want to restore existing hedges
      // If there are any, set view to see them all
      // Otherwise, set a default view with a zoom level of 14
      // There is a catch though. If we set a zoom level of 14 in the
      // first `setView` call, it triggers a bug with hedges polylines middle
      // markers that are displayed outside of the actual line. That's because
      // the marker positions are calculated with a precision that is dependant
      // on the zoom level.
      // So we have to set the view with a zoom maxed out, restore the markers,
      // then zoom out.
      map.setView([43.6861, 3.5911], 22);
      restoreHedges();
      map.setZoom(14);
      zoomOut();
    });

    return {
      mode,
      hedges,
      compensationRate,
      startDrawingToPlant,
      startDrawingToRemove,
      zoomOut,
      showHelpBubble,
      saveData,
      cancel,
      editHedge,
      displayHedge,
      invalidHedges,
    };
  }
}).mount('#app');<|MERGE_RESOLUTION|>--- conflicted
+++ resolved
@@ -113,7 +113,6 @@
 
   // Make sure all additional data is filled
   isValid() {
-<<<<<<< HEAD
     const { typeHaie,
       surParcellePac,
       proximiteMare,
@@ -138,14 +137,6 @@
         && proximiteVoirie !== undefined)
       );
 
-=======
-    const { typeHaie, surParcellePac, proximiteMare } = this.additionalData;
-    const valid = (
-      typeHaie !== undefined &&
-      typeHaie &&
-      surParcellePac !== undefined &&
-      proximiteMare !== undefined);
->>>>>>> 1a072f9b
     return valid;
   }
 
@@ -436,13 +427,8 @@
     // Persist data to the server
     // We first check if all hedges are valid
     const saveData = () => {
-<<<<<<< HEAD
       const hedgesToValidate = mode === "removal" ? hedges[TO_REMOVE].hedges : hedges[TO_PLANT].hedges;
       const isValid = hedgesToValidate.every((hedge) => hedge.isValid());
-=======
-      const allHedges = hedges[TO_REMOVE].hedges.concat(hedges[TO_PLANT].hedges);
-      const isValid = allHedges.every((hedge) => hedge.isValid());
->>>>>>> 1a072f9b
       if (!isValid) {
         const dialog = document.getElementById("save-modal");
         dsfr(dialog).modal.disclose();
@@ -522,26 +508,16 @@
         // We don't restore ids, but since we restore hedges in the same order
         // they were created, they should get the correct ids anyway.
         const hedge = addHedge(type, latLngs, additionalData);
-<<<<<<< HEAD
         if(type === TO_PLANT && mode === "removal") {
           hedge.polyline.disableEdit();
         }else if(type === TO_REMOVE && mode === "plantation") {
-=======
-        if (type === "TO_PLANT" && mode === "removal") {
           hedge.polyline.disableEdit();
-        } else if (type === "TO_REMOVE" && mode === "plantation") {
->>>>>>> 1a072f9b
-          hedge.polyline.disableEdit();
         }
       });
     };
 
     const invalidHedges = computed(() => {
-<<<<<<< HEAD
       const invalidHedges = hedges[mode === "removal" ? TO_REMOVE : TO_PLANT].hedges.filter((hedge) => !hedge.isValid());
-=======
-      const invalidHedges = hedges[TO_REMOVE].hedges.filter((hedge) => !hedge.isValid());
->>>>>>> 1a072f9b
       const invalidHedgesIds = invalidHedges.map((hedge) => hedge.id);
       const invalidHedgeList = invalidHedgesIds.join(', ');
       return invalidHedgeList;
