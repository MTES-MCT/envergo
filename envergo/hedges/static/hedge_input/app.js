const { createApp, ref, onMounted, reactive, computed } = Vue

const TO_PLANT = 'TO_PLANT';
const TO_REMOVE = 'TO_REMOVE';

// Those styles are overidden by the CSS file
const styles = {
  TO_PLANT: {
    normal: { color: 'green', className: 'hedge to-plant' },
    hovered: { color: 'darkgreen' },
  },
  TO_REMOVE: {
    normal: { color: 'red', className: 'hedge to-remove' },
    hovered: { color: 'darkred' },
  },
};
const fitBoundsOptions = { padding: [10, 10] };



/**
 * Represent a single hedge object.
 *
 * @param {L.Map} map - The Leaflet map object.
 * @param {string} id - The identifier of the hedge (A, B, …, AA, AB, …).
 * @param {string} type - The type of the hedge (TO_PLANT, TO_REMOVE).
 * @param {function} onRemove - The callback function to call when the hedge is removed.
 */
class Hedge {
  constructor(map, id, type, onRemove) {
    this.id = id;
    this.map = map;
    this.type = type;
    this.onRemove = onRemove;
    this.isHovered = false;

    this.latLngs = [];
    this.length = 0;
  }

  /**
   * Set up event listeners and initialize object.
   *
   * INFO this code CANNOT be moved inside the constructor, because it prevent vue reactivity
   * to work.
   *
   * Indeed, such an object is meant to be initialized like this:
   * let hedge = reactive(new Hedge(map, id, onRemove));
   * hedge.init();
   *
   * That way hedge is a proxy object, and methods with side effects (like `updateLength`)
   * will trigger reactivity.
   */
  init(latLngs = [], additionalData = {}) {
    // this.polyline = L.polyline(latLngs || [], styles[type].normal);
    // this.polyline.addTo(map);
    // this.polyline.enableEdit(map);
    // this.polyline.editor.continueForward();

    this.polyline = this.map.editTools.startPolyline(null, styles[this.type].normal);
    if (latLngs.length > 0) {
      this.polyline.editor.connect();
      latLngs.forEach((latLng) => this.polyline.editor.push(latLng));
      this.polyline.editor.endDrawing();
    }
    this.additionalData = additionalData;

    this.updateLength();

    this.polyline.on('editable:vertex:new', this.updateLength.bind(this));
    this.polyline.on('editable:vertex:dragend', this.updateLength.bind(this));
    this.polyline.on('click', this.centerOnMap.bind(this));
    this.polyline.on('mouseover', this.handleMouseOver.bind(this));
    this.polyline.on('mouseout', this.handleMouseOut.bind(this));
  }

  /**
   * What is the length of the hedge (in meters)?
   */
  calculateLength() {
    let length = 0;
    for (let i = 0; i < this.latLngs.length - 1; i++) {
      length += this.latLngs[i].distanceTo(this.latLngs[i + 1]);
    }
    return length;
  }

  updateLength() {
    this.latLngs = this.polyline.getLatLngs();
    this.length = this.calculateLength();
  }

  handleMouseOver() {
    this.isHovered = true;
    this.polyline.setStyle(styles[this.type].hovered);
    if (this.polyline._path) {
      this.polyline._path.classList.add("hovered");
    }
  }

  handleMouseOut() {
    this.isHovered = false;
    this.polyline.setStyle(styles[this.type].normal);
    if (this.polyline._path) {
      this.polyline._path.classList.remove("hovered");
    }
  }

  centerOnMap() {
    const bounds = this.polyline.getBounds();
    this.map.fitBounds(bounds, { padding: [25, 25] });
  }

  // Make sure all additional data is filled
  isValid() {
    const { typeHaie, surParcellePac, proximiteMare } = this.additionalData;
    const valid = (
      typeHaie !== undefined &&
      typeHaie &&
      surParcellePac !== undefined &&
      proximiteMare !== undefined);
    return valid;
  }

  remove() {
    this.polyline.remove();
    this.onRemove(this);
  }

  toJSON() {
    return {
      id: this.id,
      latLngs: this.latLngs.map((latLng) => ({ lat: latLng.lat, lng: latLng.lng })),
      type: this.type,
      additionalData: this.additionalData,
    };
  }
}


/**
 * Encapsulate behaviour and properties for a list of hedges.
 *
 * @param {string} type - The type of the hedge list (TO_PLANT, TO_REMOVE).
 */
class HedgeList {
  constructor(type) {
    this.type = type;
    this.hedges = reactive([]);
    this.nextId = ref(0);
  }

  /**
   * Iterate on the hedge array
   *
   * This allows using `for (let hedge of hedges) { … }` syntax where `hedges`
   * is an instance of `HedgeList`.
   *
   * (I hate this stupid syntax)
   */
  *[Symbol.iterator]() {
    for (let hedge of this.hedges) {
      yield hedge;
    }
  }

  /**
   * Return the total length of all hedges (in meters) in the list.
   */
  get totalLength() {
    return this.hedges.reduce((total, hedge) => total + hedge.length, 0);
  }

  /**
   * Return the number of hedges in the list.
   */
  get count() {
    return this.hedges.length;
  }

  addHedge(map, onRemove, latLngs = [], additionalData = {}) {
    const hedgeId = this.getIdentifier(this.nextId.value++);
    const hedge = reactive(new Hedge(map, hedgeId, this.type, onRemove));
    hedge.init(latLngs, additionalData);
    this.hedges.push(hedge);

    return hedge;
  }

  removeHedge(hedge) {
    let index = this.hedges.indexOf(hedge);
    this.hedges.splice(index, 1);
    this.updateHedgeIds();
    this.nextId.value = this.hedges.length;
  }

  getIdentifier(index) {
    // P for "planter", D for "détruire"
    let firstLetter = this.type === TO_PLANT ? 'P' : 'D';
    let identifier = `${firstLetter}${index + 1}`;
    return identifier;
  }

  updateHedgeIds() {
    this.hedges.forEach((hedge, index) => {
      hedge.id = this.getIdentifier(index);
    });
  }

  toJSON() {
    return this.hedges.map((hedge) => hedge.toJSON());
  }
}

createApp({

  // Prevent conflict with django template delimiters
  delimiters: ["[[", "]]"],

  setup() {
    let map = null;

    const mode = document.getElementById('app').dataset.mode;

    const hedges = {
      TO_PLANT: new HedgeList(TO_PLANT),
      TO_REMOVE: new HedgeList(TO_REMOVE),
    };
    const compensationRate = computed(() => {
      let toPlant = hedges[TO_PLANT].totalLength;
      let toRemove = hedges[TO_REMOVE].totalLength;
      return toRemove > 0 ? toPlant / toRemove * 100 : 0;
    });
    const showHelpBubble = ref(false);

    const addHedge = (type, latLngs = [], additionalData = {}) => {
      let hedgeList = hedges[type];
      let onRemove = hedgeList.removeHedge.bind(hedgeList);
      const newHedge = hedgeList.addHedge(map, onRemove, latLngs, additionalData);

      newHedge.polyline.on('editable:vertex:new', (event) => {
        if (event.vertex.getNext() === undefined) { // do not display tooltip when adding a point to an existing hedge
          showHelpBubble.value = true;
        }
      });

      // Cacher la bulle d'aide à la fin du tracé
      newHedge.polyline.on('editable:drawing:end', () => {
        showHelpBubble.value = false;
        showHedgeModal(newHedge);
      });

      return newHedge;
    };

    // Show the "description de la haie" form modal
    const showHedgeModal = (hedge, isReadonly) => {
      const dialog = document.getElementById("hedge-data-dialog");
      const form = dialog.querySelector("form");
      const hedgeTypeField = document.getElementById("id_hedge_type");
      const pacField = document.getElementById("id_sur_parcelle_pac");
      const nearPondField = document.getElementById("id_proximite_mare");
      const hedgeName = document.getElementById("hedge-data-dialog-hedge-name");
      const hedgeLength = document.getElementById("hedge-data-dialog-hedge-length");
      const resetForm = () => {
              form.reset();
              const inputs = form.querySelectorAll("input");
              const selects = form.querySelectorAll("select");

              inputs.forEach(input => input.disabled = false);
              selects.forEach(select => select.disabled = false);
              const submitButton = form.querySelector("button[type='submit']");
              submitButton.innerText = "Enregistrer";
            }

      resetForm();

      // Pre-fill the form with hedge data if it's an edition
      if (hedge.additionalData) {
        hedgeTypeField.value = hedge.additionalData.typeHaie;
        pacField.checked = hedge.additionalData.surParcellePac;
        nearPondField.checked = hedge.additionalData.proximiteMare;
      } else {
        form.reset();
      }
      hedgeName.textContent = hedge.id;
      hedgeLength.textContent = hedge.length.toFixed(0);

      // Save form data to the hedge object
      // This is the form submit event handler
      const saveModalData = (event) => {
        event.preventDefault();

        const hedgeType = hedgeTypeField.value;
        const isOnPacField = pacField.checked;
        const isNearPond = nearPondField.checked;
        hedge.additionalData = {
          typeHaie: hedgeType,
          surParcellePac: isOnPacField,
          proximiteMare: isNearPond,
        };

        // Reset the form and hide the modal
        form.reset();
        dsfr(dialog).modal.conceal();
      };

      const closeModal = (event) => {
        event.preventDefault();
        // Reset the form and hide the modal
        dsfr(dialog).modal.conceal();
      };

      if(isReadonly) {
        const inputs = form.querySelectorAll("input");
        const selects = form.querySelectorAll("select");

        inputs.forEach(input => input.disabled = true);
        selects.forEach(select => select.disabled = true);
        const submitButton = form.querySelector("button[type='submit']");
        submitButton.innerText = "Retour";

        form.addEventListener("submit", closeModal, {once: true});
      }
      else {
        // Save data upon form submission
        form.addEventListener("submit", saveModalData, {once: true});
      }

      // If the modal is closed without saving, let's make sure to remove the
      // event listener.
      dialog.addEventListener("dsfr.conceal", () => {
        form.removeEventListener("submit", saveModalData);
      });

      dsfr(dialog).modal.disclose();
    };

    // Open the form modal to edit an existing hedge
    const editHedge = (hedge) => {
      showHedgeModal(hedge, false);
    };

    // Open the form modal to display an existing hedge
    const displayHedge = (hedge) => {
      showHedgeModal(hedge, true);
    };

    const startDrawingToPlant = () => {
      return addHedge(TO_PLANT);
    };

    const startDrawingToRemove = () => {
      return addHedge(TO_REMOVE);
    };

    // Center the map around all existing hedges
    const zoomOut = () => {
      // The concat method does not modify the original arrays
      let allHedges = hedges[TO_REMOVE].hedges.concat(hedges[TO_PLANT].hedges);
      if (allHedges.length > 0) {
        const group = new L.featureGroup(allHedges.map(p => p.polyline));
        map.fitBounds(group.getBounds(), fitBoundsOptions);
      }
    };

    const saveUrl = document.getElementById('app').dataset.saveUrl;

    // Persist data to the server
    // We first check if all hedges are valid
    const saveData = () => {
      const allHedges = hedges[TO_REMOVE].hedges.concat(hedges[TO_PLANT].hedges);
      const isValid = allHedges.every((hedge) => hedge.isValid());
      if (!isValid) {
        const dialog = document.getElementById("save-modal");
        dsfr(dialog).modal.disclose();

        // This hackish code is there to prevent a weird dsfr quirk
        // The dsfr modal is designed to be opened throught a button
        // Here, we use the js api to disclose the modal. If we add the
        // usual close button with the "aria-controls" attribute, the modal
        // just won't open. I've been banging my head for an entire day on this.
        const closeBtn = dialog.querySelector(".fr-btn--close");
        closeBtn.addEventListener("click", () => {
          dsfr(dialog).modal.conceal();
        }, "once");
      }
      else {
        const hedgesToPlant = hedges[TO_PLANT].toJSON();
        const hedgesToRemove = hedges[TO_REMOVE].toJSON();
        const hedgesData = hedgesToPlant.concat(hedgesToRemove);
        fetch(saveUrl, {
          method: 'POST',
          headers: { 'Content-Type': 'application/json' },
          body: JSON.stringify(hedgesData),
        })
          .then((response) => response.json())
          .then((data) => {
            console.log('Data saved with ID:', data.input_id);
            window.parent.postMessage(data);
          })
          .catch((error) => console.error('Error:', error));
      }
    };

    // Cancel the input and return to the main form
    // We confirm with a modal if some hedges have been drawn
    const cancel = () => {
      const totalHedges = hedges[TO_PLANT].count + hedges[TO_REMOVE].count;
      if (totalHedges > 0) {
        const dialog = document.getElementById("cancel-modal");
        const confirmCancel = document.getElementById("btn-quit-without-saving");
        const dismissCancel = document.getElementById("btn-back-to-map");

        const confirmHandler = () => {
          dsfr(dialog).modal.conceal();
          window.parent.postMessage({ action: 'cancel' });
        };

        const dismissHandler = () => {
          dsfr(dialog).modal.conceal();
        };

        const concealHandler = () => {
          confirmCancel.removeEventListener("click", confirmHandler);
          dismissCancel.removeEventListener("click", dismissHandler);
        };

        confirmCancel.addEventListener("click", confirmHandler, { once: true });
        dismissCancel.addEventListener("click", dismissHandler, { once: true });
        dialog.addEventListener("dsfr.conceal", concealHandler, { once: true });

        dsfr(dialog).modal.disclose();
      } else {
        window.parent.postMessage({ action: 'cancel' });
      }
    }

    const savedHedgesData = JSON.parse(document.getElementById('app').dataset.hedgesData);

    /**
     * Restore hedges for existing inputs.
     */
    const restoreHedges = () => {
      savedHedgesData.forEach(hedgeData => {
        const type = hedgeData.type;
        const latLngs = hedgeData.latLngs.map((latlng) => L.latLng(latlng));
        const additionalData = hedgeData.additionalData;

        // We don't restore ids, but since we restore hedges in the same order
        // they were created, they should get the correct ids anyway.
        const hedge = addHedge(type, latLngs, additionalData);
        if(type === "TO_PLANT" && mode=== "removal") {
          hedge.polyline.disableEdit();
        }else if(type === "TO_REMOVE" && mode=== "plantation") {
          hedge.polyline.disableEdit();
        }
      });
    };

    const invalidHedges = computed(() => {
      const invalidHedges = hedges[TO_REMOVE].hedges.filter((hedge) => !hedge.isValid());
      const invalidHedgesIds = invalidHedges.map((hedge) => hedge.id);
      const invalidHedgeList = invalidHedgesIds.join(', ');
      return invalidHedgeList;
    });

    // Mount the app component and initialize the leaflet map
    onMounted(() => {
      const planLayer = L.tileLayer("https://data.geopf.fr/wmts?" +
        "&REQUEST=GetTile&SERVICE=WMTS&VERSION=1.0.0" +
        "&STYLE=normal" +
        "&TILEMATRIXSET=PM" +
        "&FORMAT=image/png" +
        "&LAYER=GEOGRAPHICALGRIDSYSTEMS.PLANIGNV2" +
        "&TILEMATRIX={z}" +
        "&TILEROW={y}" +
        "&TILECOL={x}", {
        maxZoom: 22,
        maxNativeZoom: 19,
        tileSize: 256,
        attribution: '&copy; <a href="https://www.ign.fr/">IGN</a>'
      });

      const satelliteLayer = L.tileLayer("https://data.geopf.fr/wmts?" +
        "&REQUEST=GetTile&SERVICE=WMTS&VERSION=1.0.0" +
        "&STYLE=normal" +
        "&TILEMATRIXSET=PM" +
        "&FORMAT=image/jpeg" +
        "&LAYER=ORTHOIMAGERY.ORTHOPHOTOS" +
        "&TILEMATRIX={z}" +
        "&TILEROW={y}" +
        "&TILECOL={x}", {
        maxZoom: 22,
        maxNativeZoom: 19,
        tileSize: 256,
        attribution: '&copy; <a href="https://www.ign.fr/">IGN</a>'
      });

      // Display layer switching control
      const baseMaps = {
        "Plan": planLayer,
        "Satellite": satelliteLayer
      };

      map = L.map('map', {
        editable: true,
        doubleClickZoom: false,
        zoomControl: false,
        layers: [satelliteLayer]
      });

      L.control.layers(baseMaps, null, { position: 'bottomleft' }).addTo(map);

      L.control.zoom({
        position: 'bottomright'
      }).addTo(map);

      // Zoom on the selected address
      window.addEventListener('EnvErgo:citycode_selected', function (event) {
        const coordinates = event.detail.coordinates;
        const latLng = [coordinates[1], coordinates[0]];
        let zoomLevel = 19;
        map.setView(latLng, zoomLevel);
      });

      // Here, we want to restore existing hedges
      // If there are any, set view to see them all
      // Otherwise, set a default view with a zoom level of 14
      // There is a catch though. If we set a zoom level of 14 in the
      // first `setView` call, it triggers a bug with hedges polylines middle
      // markers that are displayed outside of the actual line. That's because
      // the marker positions are calculated with a precision that is dependant
      // on the zoom level.
      // So we have to set the view with a zoom maxed out, restore the markers,
      // then zoom out.
      map.setView([43.6861, 3.5911], 22);
      restoreHedges();
      map.setZoom(14);
      zoomOut();
    });

    return {
      mode,
      hedges,
      compensationRate,
      startDrawingToPlant,
      startDrawingToRemove,
      zoomOut,
      showHelpBubble,
      saveData,
      cancel,
      editHedge,
<<<<<<< HEAD
      invalidHedges,
=======
      displayHedge,
>>>>>>> 9b09d300
    };
  }
}).mount('#app');<|MERGE_RESOLUTION|>--- conflicted
+++ resolved
@@ -551,11 +551,8 @@
       saveData,
       cancel,
       editHedge,
-<<<<<<< HEAD
+      displayHedge,
       invalidHedges,
-=======
-      displayHedge,
->>>>>>> 9b09d300
     };
   }
 }).mount('#app');