--- conflicted
+++ resolved
@@ -249,15 +249,9 @@
 
       // Pre-fill the form with hedge data if it's an edition
       if (hedge.additionalData) {
-<<<<<<< HEAD
-        hedgeTypeField.value = hedge.additionalData.type;
-        pacField.checked = hedge.additionalData.onPacField;
-        nearPondField.checked = hedge.additionalData.nearPond;
-=======
         hedgeTypeField.value = hedge.additionalData.typeHaie;
         pacField.checked = hedge.additionalData.surParcellePac;
         nearPondField.checked = hedge.additionalData.proximiteMare;
->>>>>>> acc8167d
       } else {
         form.reset();
       }
