--- conflicted
+++ resolved
@@ -551,11 +551,8 @@
       saveData,
       cancel,
       editHedge,
-<<<<<<< HEAD
       displayHedge,
-=======
       invalidHedges,
->>>>>>> bc5fe4e1
     };
   }
 }).mount('#app');