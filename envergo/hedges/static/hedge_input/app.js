--- conflicted
+++ resolved
@@ -21,10 +21,8 @@
 const fitBoundsOptions = { padding: [10, 10] };
 
 const mode = document.getElementById('app').dataset.mode;
-
 const minimumLengthToPlant = document.getElementById('app').dataset.minimumLengthToPlant;
 const qualityUrl = document.getElementById('app').dataset.qualityUrl;
-const mode = document.getElementById('app').dataset.mode;
 
 // Show the "description de la haie" form modal
 const showHedgeModal = (hedge, hedgeType) => {
@@ -35,8 +33,8 @@
     }
   }
 
-  const isReadonly = (hedgeType !== TO_PLANT || mode !== "plantation") && (hedgeType !== TO_REMOVE || mode !== "removal");
-  const dialogMode = hedgeType === TO_PLANT ? "plantation" : "removal";
+  const isReadonly = (hedgeType !== TO_PLANT || mode !== PLANTATION_MODE) && (hedgeType !== TO_REMOVE || mode !== REMOVAL_MODE);
+  const dialogMode = hedgeType === TO_PLANT ? PLANTATION_MODE : REMOVAL_MODE;
 
   const dialogId= `${dialogMode}-hedge-data-dialog`
   const dialog = document.getElementById(dialogId);
@@ -202,9 +200,6 @@
     } else {
       this.polyline.disableEdit();
     }
-    this.polyline.on('editable:vertex:new', this.updateLength.bind(this));
-    this.polyline.on('editable:vertex:deleted', this.updateLength.bind(this));
-    this.polyline.on('editable:vertex:dragend', this.updateLength.bind(this));
     this.polyline.on('click', () => showHedgeModal(this, this.type));
     this.polyline.on('mouseover', this.handleMouseOver.bind(this));
     this.polyline.on('mouseout', this.handleMouseOut.bind(this));
@@ -373,10 +368,6 @@
 
   setup() {
     let map = null;
-<<<<<<< HEAD
-=======
-
->>>>>>> 587b378b
     const hedges = {
       TO_PLANT: new HedgeList(TO_PLANT),
       TO_REMOVE: new HedgeList(TO_REMOVE),
@@ -426,130 +417,6 @@
       return newHedge;
     };
 
-<<<<<<< HEAD
-    // Show the "description de la haie" form modal
-    const showHedgeModal = (hedge, hedgeType) => {
-
-      const fillBooleanField = (fieldElement, fieldName, data) => {
-         if(fieldElement && data.hasOwnProperty(fieldName)) {
-          fieldElement.checked = data[fieldName];
-        }
-      }
-
-      const isReadonly = (hedgeType !== TO_PLANT || mode !== PLANTATION_MODE) && (hedgeType !== TO_REMOVE || mode !== REMOVAL_MODE);
-      const dialogMode = hedgeType === TO_PLANT ? PLANTATION_MODE : REMOVAL_MODE;
-
-      const dialogId= `${dialogMode}-hedge-data-dialog`
-      const dialog = document.getElementById(dialogId);
-      const form = dialog.querySelector("form");
-      const hedgeTypeField = document.getElementById(`id_${dialogMode}-hedge_type`);
-      const pacField = document.getElementById(`id_${dialogMode}-sur_parcelle_pac`);
-      const nearPondField = document.getElementById(`id_${dialogMode}-proximite_mare`);
-      const oldTreeField = document.getElementById(`id_${dialogMode}-vieil_arbre`);
-      const nearWaterField = document.getElementById(`id_${dialogMode}-proximite_point_eau`);
-      const woodlandConnectionField = document.getElementById(`id_${dialogMode}-connexion_boisement`);
-      const underPowerLineField = document.getElementById(`id_${dialogMode}-sous_ligne_electrique`);
-      const nearbyRoadField = document.getElementById(`id_${dialogMode}-proximite_voirie`);
-      const hedgeName = dialog.querySelector(".hedge-data-dialog-hedge-name");
-      const hedgeLength = dialog.querySelector(".hedge-data-dialog-hedge-length");
-      const resetForm = () => {
-        form.reset();
-        const inputs = form.querySelectorAll("input");
-        const selects = form.querySelectorAll("select");
-
-        inputs.forEach(input => input.disabled = false);
-        selects.forEach(select => select.disabled = false);
-        const submitButton = form.querySelector("button[type='submit']");
-        submitButton.innerText = "Enregistrer";
-      }
-
-      resetForm();
-
-      // Pre-fill the form with hedge data if it's an edition
-      if (hedge.additionalData) {
-        hedgeTypeField.value = hedge.additionalData.typeHaie;
-        fillBooleanField(pacField, "surParcellePac", hedge.additionalData);
-        fillBooleanField(nearPondField, "proximiteMare", hedge.additionalData);
-        fillBooleanField(oldTreeField, "vieilArbre", hedge.additionalData);
-        fillBooleanField(nearWaterField, "proximitePointEau", hedge.additionalData);
-        fillBooleanField(woodlandConnectionField, "connexionBoisement", hedge.additionalData);
-        fillBooleanField(underPowerLineField, "sousLigneElectrique", hedge.additionalData);
-        fillBooleanField(nearbyRoadField, "proximiteVoirie", hedge.additionalData);
-      } else {
-        form.reset();
-      }
-      hedgeName.textContent = hedge.id;
-      hedgeLength.textContent = hedge.length.toFixed(0);
-
-      // Save form data to the hedge object
-      // This is the form submit event handler
-      const saveModalData = (event) => {
-        event.preventDefault();
-
-        const hedgeType = hedgeTypeField.value;
-        hedge.additionalData = {
-          typeHaie: hedgeType,
-        };
-        if (pacField) {
-          hedge.additionalData.surParcellePac = pacField.checked;
-        }
-        if (nearPondField) {
-          hedge.additionalData.proximiteMare = nearPondField.checked;
-        }
-        if (oldTreeField) {
-          hedge.additionalData.vieilArbre = oldTreeField.checked;
-        }
-        if (nearWaterField) {
-          hedge.additionalData.proximitePointEau = nearWaterField.checked;
-        }
-        if (woodlandConnectionField) {
-          hedge.additionalData.connexionBoisement = woodlandConnectionField.checked;
-        }
-        if (underPowerLineField) {
-          hedge.additionalData.sousLigneElectrique = underPowerLineField.checked;
-        }
-        if (nearbyRoadField) {
-          hedge.additionalData.proximiteVoirie = nearbyRoadField.checked;
-        }
-
-        // Reset the form and hide the modal
-        form.reset();
-        dsfr(dialog).modal.conceal();
-      };
-
-      const closeModal = (event) => {
-        event.preventDefault();
-        // Hide the modal
-        dsfr(dialog).modal.conceal();
-      };
-
-      if(isReadonly) {
-        const inputs = form.querySelectorAll("input");
-        const selects = form.querySelectorAll("select");
-
-        inputs.forEach(input => input.disabled = true);
-        selects.forEach(select => select.disabled = true);
-        const submitButton = form.querySelector("button[type='submit']");
-        submitButton.innerText = "Retour";
-
-        form.addEventListener("submit", closeModal, {once: true});
-      }
-      else {
-        // Save data upon form submission
-        form.addEventListener("submit", saveModalData, {once: true});
-      }
-
-      // If the modal is closed without saving, let's make sure to remove the
-      // event listener.
-      dialog.addEventListener("dsfr.conceal", () => {
-        form.removeEventListener("submit", saveModalData);
-      });
-
-      dsfr(dialog).modal.disclose();
-    };
-
-=======
->>>>>>> 587b378b
     const startDrawingToPlant = () => {
       return addHedge(TO_PLANT);
     };
