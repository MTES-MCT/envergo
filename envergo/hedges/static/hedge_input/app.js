const {createApp, ref, onMounted, reactive, computed, watch, toRaw} = Vue

const TO_PLANT = 'TO_PLANT';
const TO_REMOVE = 'TO_REMOVE';

// Those styles are overidden by the CSS file
const styles = {
  TO_PLANT: {
    normal: { color: 'green', className: 'hedge to-plant' },
    hovered: { color: 'darkgreen' },
  },
  TO_REMOVE: {
    normal: { color: 'red', className: 'hedge to-remove' },
    hovered: { color: 'darkred' },
  },
};
const fitBoundsOptions = { padding: [10, 10] };


const minimumLengthToPlant = document.getElementById('app').dataset.minimumLengthToPlant;
const qualityUrl = document.getElementById('app').dataset.qualityUrl;
const mode = document.getElementById('app').dataset.mode;

// Show the "description de la haie" form modal
const showHedgeModal = (hedge, hedgeType) => {

  const fillBooleanField = (fieldElement, fieldName, data) => {
     if(fieldElement && data.hasOwnProperty(fieldName)) {
      fieldElement.checked = data[fieldName];
    }
  }

  const isReadonly = (hedgeType !== TO_PLANT || mode !== "plantation") && (hedgeType !== TO_REMOVE || mode !== "removal");
  const dialogMode = hedgeType === TO_PLANT ? "plantation" : "removal";

  const dialogId= `${dialogMode}-hedge-data-dialog`
  const dialog = document.getElementById(dialogId);
  const form = dialog.querySelector("form");
  const hedgeTypeField = document.getElementById(`id_${dialogMode}-hedge_type`);
  const pacField = document.getElementById(`id_${dialogMode}-sur_parcelle_pac`);
  const nearPondField = document.getElementById(`id_${dialogMode}-proximite_mare`);
  const oldTreeField = document.getElementById(`id_${dialogMode}-vieil_arbre`);
  const nearWaterField = document.getElementById(`id_${dialogMode}-proximite_point_eau`);
  const woodlandConnectionField = document.getElementById(`id_${dialogMode}-connexion_boisement`);
  const underPowerLineField = document.getElementById(`id_${dialogMode}-sous_ligne_electrique`);
  const nearbyRoadField = document.getElementById(`id_${dialogMode}-proximite_voirie`);
  const hedgeName = dialog.querySelector(".hedge-data-dialog-hedge-name");
  const hedgeLength = dialog.querySelector(".hedge-data-dialog-hedge-length");
  const resetForm = () => {
    form.reset();
    const inputs = form.querySelectorAll("input");
    const selects = form.querySelectorAll("select");

    inputs.forEach(input => input.disabled = false);
    selects.forEach(select => select.disabled = false);
    const submitButton = form.querySelector("button[type='submit']");
    submitButton.innerText = "Enregistrer";
  }

  resetForm();

  // Pre-fill the form with hedge data if it's an edition
  if (hedge.additionalData) {
    hedgeTypeField.value = hedge.additionalData.typeHaie;
    fillBooleanField(pacField, "surParcellePac", hedge.additionalData);
    fillBooleanField(nearPondField, "proximiteMare", hedge.additionalData);
    fillBooleanField(oldTreeField, "vieilArbre", hedge.additionalData);
    fillBooleanField(nearWaterField, "proximitePointEau", hedge.additionalData);
    fillBooleanField(woodlandConnectionField, "connexionBoisement", hedge.additionalData);
    fillBooleanField(underPowerLineField, "sousLigneElectrique", hedge.additionalData);
    fillBooleanField(nearbyRoadField, "proximiteVoirie", hedge.additionalData);
  } else {
    form.reset();
  }
  hedgeName.textContent = hedge.id;
  hedgeLength.textContent = hedge.length.toFixed(0);

  // Save form data to the hedge object
  // This is the form submit event handler
  const saveModalData = (event) => {
    event.preventDefault();

    const hedgeType = hedgeTypeField.value;
    hedge.additionalData = {
      typeHaie: hedgeType,
    };
    if (pacField) {
      hedge.additionalData.surParcellePac = pacField.checked;
    }
    if (nearPondField) {
      hedge.additionalData.proximiteMare = nearPondField.checked;
    }
    if (oldTreeField) {
      hedge.additionalData.vieilArbre = oldTreeField.checked;
    }
    if (nearWaterField) {
      hedge.additionalData.proximitePointEau = nearWaterField.checked;
    }
    if (woodlandConnectionField) {
      hedge.additionalData.connexionBoisement = woodlandConnectionField.checked;
    }
    if (underPowerLineField) {
      hedge.additionalData.sousLigneElectrique = underPowerLineField.checked;
    }
    if (nearbyRoadField) {
      hedge.additionalData.proximiteVoirie = nearbyRoadField.checked;
    }

    // Reset the form and hide the modal
    form.reset();
    dsfr(dialog).modal.conceal();
  };

  const closeModal = (event) => {
    event.preventDefault();
    // Hide the modal
    dsfr(dialog).modal.conceal();
  };

  if(isReadonly) {
    const inputs = form.querySelectorAll("input");
    const selects = form.querySelectorAll("select");

    inputs.forEach(input => input.disabled = true);
    selects.forEach(select => select.disabled = true);
    const submitButton = form.querySelector("button[type='submit']");
    submitButton.innerText = "Retour";

    form.addEventListener("submit", closeModal, {once: true});
  }
  else {
    // Save data upon form submission
    form.addEventListener("submit", saveModalData, {once: true});
  }

  // If the modal is closed without saving, let's make sure to remove the
  // event listener.
  dialog.addEventListener("dsfr.conceal", () => {
    form.removeEventListener("submit", saveModalData);
  });

  dsfr(dialog).modal.disclose();
};

/**
 * Represent a single hedge object.
 *
 * @param {L.Map} map - The Leaflet map object.
 * @param {string} id - The identifier of the hedge (A, B, …, AA, AB, …).
 * @param {string} type - The type of the hedge (TO_PLANT, TO_REMOVE).
 * @param {function} onRemove - The callback function to call when the hedge is removed.
 */
class Hedge {
  constructor(map, id, type, onRemove) {
    this.id = id;
    this.map = map;
    this.type = type;
    this.onRemove = onRemove;
    this.isHovered = false;

    this.latLngs = [];
    this.length = 0;
  }

  /**
   * Set up event listeners and initialize object.
   *
   * INFO this code CANNOT be moved inside the constructor, because it prevent vue reactivity
   * to work.
   *
   * Indeed, such an object is meant to be initialized like this:
   * let hedge = reactive(new Hedge(map, id, onRemove));
   * hedge.init();
   *
   * That way hedge is a proxy object, and methods with side effects (like `updateLength`)
   * will trigger reactivity.
   */
  init(latLngs = [], additionalData = {}) {
    // this.polyline = L.polyline(latLngs || [], styles[type].normal);
    // this.polyline.addTo(map);
    // this.polyline.enableEdit(map);
    // this.polyline.editor.continueForward();

    this.polyline = this.map.editTools.startPolyline(null, styles[this.type].normal);
    if (latLngs.length > 0) {
      this.polyline.editor.connect();
      latLngs.forEach((latLng) => this.polyline.editor.push(latLng));
      this.polyline.editor.endDrawing();
    }
    this.additionalData = additionalData;

    this.updateLength();

    this.polyline.on('editable:vertex:new', this.updateLength.bind(this));
    this.polyline.on('editable:vertex:deleted', this.updateLength.bind(this));
    this.polyline.on('editable:vertex:dragend', this.updateLength.bind(this));
    this.polyline.on('click', () => showHedgeModal(this, this.type));
    this.polyline.on('mouseover', this.handleMouseOver.bind(this));
    this.polyline.on('mouseout', this.handleMouseOut.bind(this));
  }

  /**
   * What is the length of the hedge (in meters)?
   */
  calculateLength() {
    let length = 0;
    for (let i = 0; i < this.latLngs.length - 1; i++) {
      length += this.latLngs[i].distanceTo(this.latLngs[i + 1]);
    }
    return length;
  }

  updateLength() {
    this.latLngs = this.polyline.getLatLngs();
    this.length = this.calculateLength();
  }

  handleMouseOver() {
    this.isHovered = true;
    this.polyline.setStyle(styles[this.type].hovered);
    if (this.polyline._path) {
      this.polyline._path.classList.add("hovered");
    }
  }

  handleMouseOut() {
    this.isHovered = false;
    this.polyline.setStyle(styles[this.type].normal);
    if (this.polyline._path) {
      this.polyline._path.classList.remove("hovered");
    }
  }

  centerOnMap() {
    const bounds = this.polyline.getBounds();
    this.map.fitBounds(bounds, { padding: [25, 25] });
  }

  // Make sure all additional data is filled
  isValid() {
    const { typeHaie,
      surParcellePac,
      proximiteMare,
      vieilArbre,
      proximitePointEau,
      connexionBoisement,
      sousLigneElectrique,
      proximiteVoirie  } = this.additionalData;

    const valid =
      typeHaie !== undefined
      && typeHaie
      && proximitePointEau !== undefined
      && connexionBoisement !== undefined
      && proximiteMare !== undefined
      &&(
        (this.type === TO_REMOVE
        && surParcellePac !== undefined
        && vieilArbre !== undefined)
        || (this.type === TO_PLANT
        && sousLigneElectrique !== undefined
        && proximiteVoirie !== undefined)
      );

    return valid;
  }

  remove() {
    this.polyline.remove();
    this.onRemove(this);
  }

  toJSON() {
    return {
      id: this.id,
      latLngs: this.latLngs.map((latLng) => ({ lat: latLng.lat, lng: latLng.lng })),
      type: this.type,
      additionalData: this.additionalData,
    };
  }
}


/**
 * Encapsulate behaviour and properties for a list of hedges.
 *
 * @param {string} type - The type of the hedge list (TO_PLANT, TO_REMOVE).
 */
class HedgeList {
  constructor(type) {
    this.type = type;
    this.hedges = reactive([]);
    this.nextId = ref(0);
  }

  /**
   * Iterate on the hedge array
   *
   * This allows using `for (let hedge of hedges) { … }` syntax where `hedges`
   * is an instance of `HedgeList`.
   *
   * (I hate this stupid syntax)
   */
  *[Symbol.iterator]() {
    for (let hedge of this.hedges) {
      yield hedge;
    }
  }

  /**
   * Return the total length of all hedges (in meters) in the list.
   */
  get totalLength() {
    return this.hedges.reduce((total, hedge) => total + hedge.length, 0);
  }

  /**
   * Return the number of hedges in the list.
   */
  get count() {
    return this.hedges.length;
  }

  addHedge(map, onRemove, latLngs = [], additionalData = {}) {
    const hedgeId = this.getIdentifier(this.nextId.value++);
    const hedge = reactive(new Hedge(map, hedgeId, this.type, onRemove));
    hedge.init(latLngs, additionalData);
    this.hedges.push(hedge);

    return hedge;
  }

  removeHedge(hedge) {
    let index = this.hedges.indexOf(hedge);
    this.hedges.splice(index, 1);
    this.updateHedgeIds();
    this.nextId.value = this.hedges.length;
  }

  getIdentifier(index) {
    // P for "planter", D for "détruire"
    let firstLetter = this.type === TO_PLANT ? 'P' : 'D';
    let identifier = `${firstLetter}${index + 1}`;
    return identifier;
  }

  updateHedgeIds() {
    this.hedges.forEach((hedge, index) => {
      hedge.id = this.getIdentifier(index);
    });
  }

  toJSON() {
    return this.hedges.map((hedge) => hedge.toJSON());
  }
}

createApp({

  // Prevent conflict with django template delimiters
  delimiters: ["[[", "]]"],

  setup() {
    let map = null;

    const hedges = {
      TO_PLANT: new HedgeList(TO_PLANT),
      TO_REMOVE: new HedgeList(TO_REMOVE),
    };
    const compensationRate = computed(() => {
      let toPlant = hedges[TO_PLANT].totalLength;
      let toRemove = hedges[TO_REMOVE].totalLength;
      return toRemove > 0 ? toPlant / toRemove * 100 : 0;
    });
    const showHelpBubble = ref(false);

     // Reactive properties for quality conditions
    const quality = reactive({
      "length_to_plant": {"result": false, "minimum_length_to_plant": minimumLengthToPlant},
      "quality": {"result": false, "missing_plantation": {"mixte": 0, "alignement": 0, "arbustive": 0, "buissonante": 0, "degradee":0}},
      "do_not_plant_under_power_line": {"result": true}
    });

    // Computed property to track changes in the hedges array
    const hedgesToPlantSnapshot = computed(() => JSON.stringify(hedges[TO_PLANT].hedges.map(hedge => ({
      length: hedge.length,
      additionalData: hedge.additionalData
    }))));

    // Watch the computed property for changes
    watch(hedgesToPlantSnapshot, (newHedges, oldHedges) => {
      onHedgesToPlantChange();
    });

    const addHedge = (type, latLngs = [], additionalData = {}) => {
      let hedgeList = hedges[type];
      let onRemove = hedgeList.removeHedge.bind(hedgeList);
      const newHedge = hedgeList.addHedge(map, onRemove, latLngs, additionalData);

      newHedge.polyline.on('editable:vertex:new', (event) => {
        if (event.vertex.getNext() === undefined) { // do not display tooltip when adding a point to an existing hedge
          showHelpBubble.value = true;
        }
      });

      // Cacher la bulle d'aide à la fin du tracé
      newHedge.polyline.on('editable:drawing:end', () => {
        showHelpBubble.value = false;
        showHedgeModal(newHedge, mode === "plantation" ? TO_PLANT : TO_REMOVE);
      });

      return newHedge;
    };

<<<<<<< HEAD
    // Show the "description de la haie" form modal
    const showHedgeModal = (hedge, hedgeType) => {

      const fillBooleanField = (fieldElement, fieldName, data) => {
         if(fieldElement && data.hasOwnProperty(fieldName)) {
          fieldElement.checked = data[fieldName];
        }
      }

      const isReadonly = (hedgeType !== TO_PLANT || mode !== "plantation") && (hedgeType !== TO_REMOVE || mode !== "removal");
      const dialogMode = hedgeType === TO_PLANT ? "plantation" : "removal";

      const dialogId= `${dialogMode}-hedge-data-dialog`
      const dialog = document.getElementById(dialogId);
      const form = dialog.querySelector("form");
      const hedgeTypeField = document.getElementById(`id_${dialogMode}-hedge_type`);
      const pacField = document.getElementById(`id_${dialogMode}-sur_parcelle_pac`);
      const nearPondField = document.getElementById(`id_${dialogMode}-proximite_mare`);
      const oldTreeField = document.getElementById(`id_${dialogMode}-vieil_arbre`);
      const nearWaterField = document.getElementById(`id_${dialogMode}-proximite_point_eau`);
      const woodlandConnectionField = document.getElementById(`id_${dialogMode}-connexion_boisement`);
      const underPowerLineField = document.getElementById(`id_${dialogMode}-sous_ligne_electrique`);
      const nearbyRoadField = document.getElementById(`id_${dialogMode}-proximite_voirie`);
      const hedgeName = dialog.querySelector(".hedge-data-dialog-hedge-name");
      const hedgeLength = dialog.querySelector(".hedge-data-dialog-hedge-length");
      const resetForm = () => {
        form.reset();
        const inputs = form.querySelectorAll("input");
        const selects = form.querySelectorAll("select");

        inputs.forEach(input => input.disabled = false);
        selects.forEach(select => select.disabled = false);
        const submitButton = form.querySelector("button[type='submit']");
        submitButton.innerText = "Enregistrer";
      }

      resetForm();

      // Pre-fill the form with hedge data if it's an edition
      if (hedge.additionalData) {
        hedgeTypeField.value = hedge.additionalData.typeHaie;
        fillBooleanField(pacField, "surParcellePac", hedge.additionalData);
        fillBooleanField(nearPondField, "proximiteMare", hedge.additionalData);
        fillBooleanField(oldTreeField, "vieilArbre", hedge.additionalData);
        fillBooleanField(nearWaterField, "proximitePointEau", hedge.additionalData);
        fillBooleanField(woodlandConnectionField, "connexionBoisement", hedge.additionalData);
        fillBooleanField(underPowerLineField, "sousLigneElectrique", hedge.additionalData);
        fillBooleanField(nearbyRoadField, "proximiteVoirie", hedge.additionalData);
      } else {
        form.reset();
      }
      hedgeName.textContent = hedge.id;
      hedgeLength.textContent = hedge.length.toFixed(0);

      // Save form data to the hedge object
      // This is the form submit event handler
      const saveModalData = (event) => {
        event.preventDefault();

        const hedgeType = hedgeTypeField.value;
        hedge.additionalData = {
          typeHaie: hedgeType,
        };
        if (pacField) {
          hedge.additionalData.surParcellePac = pacField.checked;
        }
        if (nearPondField) {
          hedge.additionalData.proximiteMare = nearPondField.checked;
        }
        if (oldTreeField) {
          hedge.additionalData.vieilArbre = oldTreeField.checked;
        }
        if (nearWaterField) {
          hedge.additionalData.proximitePointEau = nearWaterField.checked;
        }
        if (woodlandConnectionField) {
          hedge.additionalData.connexionBoisement = woodlandConnectionField.checked;
        }
        if (underPowerLineField) {
          hedge.additionalData.sousLigneElectrique = underPowerLineField.checked;
        }
        if (nearbyRoadField) {
          hedge.additionalData.proximiteVoirie = nearbyRoadField.checked;
        }

        // Reset the form and hide the modal
        form.reset();
        dsfr(dialog).modal.conceal();
      };

      const closeModal = (event) => {
        event.preventDefault();
        // Hide the modal
        dsfr(dialog).modal.conceal();
      };

      if(isReadonly) {
        const inputs = form.querySelectorAll("input");
        const selects = form.querySelectorAll("select");

        inputs.forEach(input => input.disabled = true);
        selects.forEach(select => select.disabled = true);
        const submitButton = form.querySelector("button[type='submit']");
        submitButton.innerText = "Retour";

        form.addEventListener("submit", closeModal, {once: true});
      }
      else {
        // Save data upon form submission
        form.addEventListener("submit", saveModalData, {once: true});
      }

      // If the modal is closed without saving, let's make sure to remove the
      // event listener.
      dialog.addEventListener("dsfr.conceal", () => {
        form.removeEventListener("submit", saveModalData);
      });

      dsfr(dialog).modal.disclose();
    };

=======
>>>>>>> 5e025d72
    const startDrawingToPlant = () => {
      return addHedge(TO_PLANT);
    };

    const startDrawingToRemove = () => {
      return addHedge(TO_REMOVE);
    };

    // Center the map around all existing hedges
    const zoomOut = () => {
      // The concat method does not modify the original arrays
      let allHedges = hedges[TO_REMOVE].hedges.concat(hedges[TO_PLANT].hedges);
      if (allHedges.length > 0) {
        const group = new L.featureGroup(allHedges.map(p => p.polyline));
        map.fitBounds(group.getBounds(), fitBoundsOptions);
      }
    };

    const saveUrl = document.getElementById('app').dataset.saveUrl;

    // Persist data to the server
    function serializeHedgesData() {
      const hedgesToPlant = hedges[TO_PLANT].toJSON();
      const hedgesToRemove = hedges[TO_REMOVE].toJSON();
      return hedgesToPlant.concat(hedgesToRemove);
    }

// We first check if all hedges are valid
    const saveData = () => {
      const hedgesToValidate = mode === "removal" ? hedges[TO_REMOVE].hedges : hedges[TO_PLANT].hedges;
      const isValid = hedgesToValidate.every((hedge) => hedge.isValid());
      if (!isValid) {
        const dialog = document.getElementById("save-modal");
        dsfr(dialog).modal.disclose();

        // This hackish code is there to prevent a weird dsfr quirk
        // The dsfr modal is designed to be opened throught a button
        // Here, we use the js api to disclose the modal. If we add the
        // usual close button with the "aria-controls" attribute, the modal
        // just won't open. I've been banging my head for an entire day on this.
        const closeBtn = dialog.querySelector(".fr-btn--close");
        closeBtn.addEventListener("click", () => {
          dsfr(dialog).modal.conceal();
        }, "once");
      }
      else {
        const hedgesData = serializeHedgesData();
        fetch(saveUrl, {
          method: 'POST',
          headers: { 'Content-Type': 'application/json' },
          body: JSON.stringify(hedgesData),
        })
          .then((response) => response.json())
          .then((data) => {
            console.log('Data saved with ID:', data.input_id);
            window.parent.postMessage(data);
          })
          .catch((error) => console.error('Error:', error));
      }
    };

    // Cancel the input and return to the main form
    // We confirm with a modal if some hedges have been drawn
    const cancel = () => {
      const totalHedges = hedges[TO_PLANT].count + hedges[TO_REMOVE].count;
      if (totalHedges > 0 && mode !== "read_only") {
        const dialog = document.getElementById("cancel-modal");
        const confirmCancel = document.getElementById("btn-quit-without-saving");
        const dismissCancel = document.getElementById("btn-back-to-map");

        const confirmHandler = () => {
          dsfr(dialog).modal.conceal();
          window.parent.postMessage({ action: 'cancel' });
        };

        const dismissHandler = () => {
          dsfr(dialog).modal.conceal();
        };

        const concealHandler = () => {
          confirmCancel.removeEventListener("click", confirmHandler);
          dismissCancel.removeEventListener("click", dismissHandler);
        };

        confirmCancel.addEventListener("click", confirmHandler, { once: true });
        dismissCancel.addEventListener("click", dismissHandler, { once: true });
        dialog.addEventListener("dsfr.conceal", concealHandler, { once: true });

        dsfr(dialog).modal.disclose();
      } else {
        window.parent.postMessage({ action: 'cancel' });
      }
    }

    const savedHedgesData = JSON.parse(document.getElementById('app').dataset.hedgesData);

    /**
     * Restore hedges for existing inputs.
     */
    const restoreHedges = () => {
      savedHedgesData.forEach(hedgeData => {
        const type = hedgeData.type;
        const latLngs = hedgeData.latLngs.map((latlng) => L.latLng(latlng));
        const additionalData = hedgeData.additionalData;

        // We don't restore ids, but since we restore hedges in the same order
        // they were created, they should get the correct ids anyway.
        const hedge = addHedge(type, latLngs, additionalData);
        if(type === TO_PLANT && mode === "removal") {
          hedge.polyline.disableEdit();
        }else if(type === TO_REMOVE && mode === "plantation") {
          hedge.polyline.disableEdit();
        }
      });
    };

    const invalidHedges = computed(() => {
      const invalidHedges = hedges[mode === "removal" ? TO_REMOVE : TO_PLANT].hedges.filter((hedge) => !hedge.isValid());
      const invalidHedgesIds = invalidHedges.map((hedge) => hedge.id);
      const invalidHedgeList = invalidHedgesIds.join(', ');
      return invalidHedgeList;
    });

    const onHedgesToPlantChange = () => {
   // Prepare the hedge data to be sent in the request body
    const hedgeData = serializeHedgesData();

      fetch(qualityUrl, {
        method: 'POST',
        headers: {
          'Content-Type': 'application/json',
          'X-CSRFToken': CSRF_TOKEN
        },
        body: JSON.stringify(hedgeData),
      })
        .then(response => response.json())
        .then(data => {
          Object.assign(quality, data);
        })
        .catch(error => console.error('Error:', error));
    }

    // Mount the app component and initialize the leaflet map
    onMounted(() => {
      const planLayer = L.tileLayer("https://data.geopf.fr/wmts?" +
        "&REQUEST=GetTile&SERVICE=WMTS&VERSION=1.0.0" +
        "&STYLE=normal" +
        "&TILEMATRIXSET=PM" +
        "&FORMAT=image/png" +
        "&LAYER=GEOGRAPHICALGRIDSYSTEMS.PLANIGNV2" +
        "&TILEMATRIX={z}" +
        "&TILEROW={y}" +
        "&TILECOL={x}", {
        maxZoom: 22,
        maxNativeZoom: 19,
        tileSize: 256,
        attribution: '&copy; <a href="https://www.ign.fr/">IGN</a>'
      });

      const satelliteLayer = L.tileLayer("https://data.geopf.fr/wmts?" +
        "&REQUEST=GetTile&SERVICE=WMTS&VERSION=1.0.0" +
        "&STYLE=normal" +
        "&TILEMATRIXSET=PM" +
        "&FORMAT=image/jpeg" +
        "&LAYER=ORTHOIMAGERY.ORTHOPHOTOS" +
        "&TILEMATRIX={z}" +
        "&TILEROW={y}" +
        "&TILECOL={x}", {
        maxZoom: 22,
        maxNativeZoom: 19,
        tileSize: 256,
        attribution: '&copy; <a href="https://www.ign.fr/">IGN</a>'
      });

      // Display layer switching control
      const baseMaps = {
        "Plan": planLayer,
        "Satellite": satelliteLayer
      };

      map = L.map('map', {
        editable: true,
        doubleClickZoom: false,
        zoomControl: false,
        layers: [satelliteLayer]
      });

      L.control.layers(baseMaps, null, { position: 'bottomleft' }).addTo(map);

      L.control.zoom({
        position: 'bottomright'
      }).addTo(map);

      // Zoom on the selected address
      window.addEventListener('EnvErgo:citycode_selected', function (event) {
        const coordinates = event.detail.coordinates;
        const latLng = [coordinates[1], coordinates[0]];
        let zoomLevel = 16;
        map.setView(latLng, zoomLevel);
      });

      // Here, we want to restore existing hedges
      // If there are any, set view to see them all
      // Otherwise, set a default view with a zoom level of 14
      // There is a catch though. If we set a zoom level of 14 in the
      // first `setView` call, it triggers a bug with hedges polylines middle
      // markers that are displayed outside of the actual line. That's because
      // the marker positions are calculated with a precision that is dependant
      // on the zoom level.
      // So we have to set the view with a zoom maxed out, restore the markers,
      // then zoom out.
      map.setView([43.6861, 3.5911], 22);
      restoreHedges();
      map.setZoom(14);
      zoomOut();
    });

    return {
      mode,
      hedges,
      compensationRate,
      startDrawingToPlant,
      startDrawingToRemove,
      zoomOut,
      showHelpBubble,
      saveData,
      cancel,
      showHedgeModal,
      invalidHedges,
      quality,
    };
  }
}).mount('#app');<|MERGE_RESOLUTION|>--- conflicted
+++ resolved
@@ -412,130 +412,6 @@
       return newHedge;
     };
 
-<<<<<<< HEAD
-    // Show the "description de la haie" form modal
-    const showHedgeModal = (hedge, hedgeType) => {
-
-      const fillBooleanField = (fieldElement, fieldName, data) => {
-         if(fieldElement && data.hasOwnProperty(fieldName)) {
-          fieldElement.checked = data[fieldName];
-        }
-      }
-
-      const isReadonly = (hedgeType !== TO_PLANT || mode !== "plantation") && (hedgeType !== TO_REMOVE || mode !== "removal");
-      const dialogMode = hedgeType === TO_PLANT ? "plantation" : "removal";
-
-      const dialogId= `${dialogMode}-hedge-data-dialog`
-      const dialog = document.getElementById(dialogId);
-      const form = dialog.querySelector("form");
-      const hedgeTypeField = document.getElementById(`id_${dialogMode}-hedge_type`);
-      const pacField = document.getElementById(`id_${dialogMode}-sur_parcelle_pac`);
-      const nearPondField = document.getElementById(`id_${dialogMode}-proximite_mare`);
-      const oldTreeField = document.getElementById(`id_${dialogMode}-vieil_arbre`);
-      const nearWaterField = document.getElementById(`id_${dialogMode}-proximite_point_eau`);
-      const woodlandConnectionField = document.getElementById(`id_${dialogMode}-connexion_boisement`);
-      const underPowerLineField = document.getElementById(`id_${dialogMode}-sous_ligne_electrique`);
-      const nearbyRoadField = document.getElementById(`id_${dialogMode}-proximite_voirie`);
-      const hedgeName = dialog.querySelector(".hedge-data-dialog-hedge-name");
-      const hedgeLength = dialog.querySelector(".hedge-data-dialog-hedge-length");
-      const resetForm = () => {
-        form.reset();
-        const inputs = form.querySelectorAll("input");
-        const selects = form.querySelectorAll("select");
-
-        inputs.forEach(input => input.disabled = false);
-        selects.forEach(select => select.disabled = false);
-        const submitButton = form.querySelector("button[type='submit']");
-        submitButton.innerText = "Enregistrer";
-      }
-
-      resetForm();
-
-      // Pre-fill the form with hedge data if it's an edition
-      if (hedge.additionalData) {
-        hedgeTypeField.value = hedge.additionalData.typeHaie;
-        fillBooleanField(pacField, "surParcellePac", hedge.additionalData);
-        fillBooleanField(nearPondField, "proximiteMare", hedge.additionalData);
-        fillBooleanField(oldTreeField, "vieilArbre", hedge.additionalData);
-        fillBooleanField(nearWaterField, "proximitePointEau", hedge.additionalData);
-        fillBooleanField(woodlandConnectionField, "connexionBoisement", hedge.additionalData);
-        fillBooleanField(underPowerLineField, "sousLigneElectrique", hedge.additionalData);
-        fillBooleanField(nearbyRoadField, "proximiteVoirie", hedge.additionalData);
-      } else {
-        form.reset();
-      }
-      hedgeName.textContent = hedge.id;
-      hedgeLength.textContent = hedge.length.toFixed(0);
-
-      // Save form data to the hedge object
-      // This is the form submit event handler
-      const saveModalData = (event) => {
-        event.preventDefault();
-
-        const hedgeType = hedgeTypeField.value;
-        hedge.additionalData = {
-          typeHaie: hedgeType,
-        };
-        if (pacField) {
-          hedge.additionalData.surParcellePac = pacField.checked;
-        }
-        if (nearPondField) {
-          hedge.additionalData.proximiteMare = nearPondField.checked;
-        }
-        if (oldTreeField) {
-          hedge.additionalData.vieilArbre = oldTreeField.checked;
-        }
-        if (nearWaterField) {
-          hedge.additionalData.proximitePointEau = nearWaterField.checked;
-        }
-        if (woodlandConnectionField) {
-          hedge.additionalData.connexionBoisement = woodlandConnectionField.checked;
-        }
-        if (underPowerLineField) {
-          hedge.additionalData.sousLigneElectrique = underPowerLineField.checked;
-        }
-        if (nearbyRoadField) {
-          hedge.additionalData.proximiteVoirie = nearbyRoadField.checked;
-        }
-
-        // Reset the form and hide the modal
-        form.reset();
-        dsfr(dialog).modal.conceal();
-      };
-
-      const closeModal = (event) => {
-        event.preventDefault();
-        // Hide the modal
-        dsfr(dialog).modal.conceal();
-      };
-
-      if(isReadonly) {
-        const inputs = form.querySelectorAll("input");
-        const selects = form.querySelectorAll("select");
-
-        inputs.forEach(input => input.disabled = true);
-        selects.forEach(select => select.disabled = true);
-        const submitButton = form.querySelector("button[type='submit']");
-        submitButton.innerText = "Retour";
-
-        form.addEventListener("submit", closeModal, {once: true});
-      }
-      else {
-        // Save data upon form submission
-        form.addEventListener("submit", saveModalData, {once: true});
-      }
-
-      // If the modal is closed without saving, let's make sure to remove the
-      // event listener.
-      dialog.addEventListener("dsfr.conceal", () => {
-        form.removeEventListener("submit", saveModalData);
-      });
-
-      dsfr(dialog).modal.disclose();
-    };
-
-=======
->>>>>>> 5e025d72
     const startDrawingToPlant = () => {
       return addHedge(TO_PLANT);
     };
