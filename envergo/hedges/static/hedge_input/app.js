--- conflicted
+++ resolved
@@ -267,13 +267,8 @@
         const isNearPond = nearPondField.checked;
         hedge.additionalData = {
           type: hedgeType,
-<<<<<<< HEAD
-          onPacField: isOnPacField,
-          nearPond: isNearPond,
-=======
           surParcellePac: isOnPacField,
           proximiteMare: isNearPond,
->>>>>>> 04301b83
         };
 
         // Reset the form and hide the modal
