--- conflicted
+++ resolved
@@ -109,8 +109,6 @@
         )
 
     def evaluate_hedge_plantation_quality(self):
-<<<<<<< HEAD
-=======
         """Evaluate the quality of the plantation project.
         The quality of the hedge planted must be at least as good as that of the hedge destroyed:
             Type 5 (mixte) hedges must be replaced by type 5 (mixte) hedges
@@ -130,7 +128,6 @@
             }
         }
         """
->>>>>>> d7ef44fa
         minimum_lengths_to_plant = self.hedge_data.get_minimum_lengths_to_plant()
         lengths_to_plant = self.hedge_data.get_lengths_to_plant()
 
