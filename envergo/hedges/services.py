--- conflicted
+++ resolved
@@ -254,21 +254,7 @@
     def evaluate(self):
         """Returns if the plantation is compliant with the regulation"""
         return {
-<<<<<<< HEAD
-            "length_to_plant": {
-                "result": self.is_length_to_plant_sufficient(),
-                "minimum_length_to_plant": self.hedge_data.minimum_length_to_plant(),
-                "left_to_plant": (
-                    self.hedge_data.minimum_length_to_plant()
-                    - self.hedge_data.length_to_plant()
-                    if self.hedge_data.minimum_length_to_plant()
-                    > self.hedge_data.length_to_plant()
-                    else 0
-                ),
-            },
-=======
             "length_to_plant": self.evaluate_length_to_plant(),
->>>>>>> 3403b12f
             "quality": self.evaluate_hedge_plantation_quality(),
             "do_not_plant_under_power_line": {
                 "result": self.is_not_planting_under_power_line(),
