--- conflicted
+++ resolved
@@ -124,17 +124,11 @@
         body = {
             "email": form.cleaned_data["email"],
             "includeListIds": [
-<<<<<<< HEAD
-                settings.BREVO["NEWSLETTER_LISTS"].get(
-                    form.cleaned_data["type"],
-                    settings.BREVO["NEWSLETTER_LISTS"]["autre"],
-=======
                 int(
                     settings.BREVO["NEWSLETTER_LISTS"].get(
                         form.cleaned_data["type"],
                         settings.BREVO["NEWSLETTER_LISTS"]["autre"],
                     )
->>>>>>> f7476a45
                 )
             ],
             "attributes": {
@@ -144,28 +138,12 @@
             "redirectionUrl": self.request.build_absolute_uri(
                 reverse("newsletter_confirmation")
             ),
-<<<<<<< HEAD
-            "templateId": settings.BREVO["NEWSLETTER_DOUBLE_OPT_IN_TEMPLATE_ID"],
-=======
             "templateId": int(settings.BREVO["NEWSLETTER_DOUBLE_OPT_IN_TEMPLATE_ID"]),
->>>>>>> f7476a45
         }
 
         response = requests.post(api_url, json=body, headers=headers)
 
         if 200 <= response.status_code < 400:
-<<<<<<< HEAD
-            messages.info(
-                self.request,
-                "Vous avez reçu un e-mail de confirmation pour valider votre inscription à la newsletter.",
-            )
-            res = HttpResponseRedirect(form.cleaned_data["redirect_url"])
-        else:
-            logger.error(
-                "Error while creating/updating contact via Brevo API",
-                extra={"response": response},
-            )
-=======
             res = JsonResponse({"status": "ok"})
         else:
             logger.error(
@@ -183,33 +161,12 @@
                 "Le service n'est pas disponible actuellement. Merci de réessayer plus tard.",
             )
 
->>>>>>> f7476a45
             res = self.form_invalid(form)
 
         return res
 
     def form_invalid(self, form):
-<<<<<<< HEAD
-        message = "Nous n'avons pas pu enregistrer votre inscription à la newsletter."
-        # Handle field-specific errors
-        for field, errors in form.errors.items():
-            if field != "__all__":
-                field_label = form[field].label
-                for error in errors:
-                    message += f"<br/>{field_label} : {error}"
-
-        # Handle non-field errors
-        if "__all__" in form.errors:
-            for error in form.errors["__all__"]:
-                message += f"<br/>{error}"
-
-        messages.error(self.request, message)
-        return HttpResponseRedirect(
-            form.cleaned_data.get("redirect_url", reverse("home"))
-        )
-=======
         return JsonResponse({"status": "error", "errors": form.errors}, status=400)
->>>>>>> f7476a45
 
 
 class NewsletterDoubleOptInConfirmation(View):
