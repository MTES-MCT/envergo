from django import forms
from django.contrib import admin
from django.contrib.admin.widgets import FilteredSelectMultiple
from django.contrib.auth import admin as auth_admin
from django.contrib.auth import get_user_model
from django.utils.translation import gettext_lazy as _

from envergo.petitions.models import InvitationToken, PetitionProject
from envergo.users.forms import UserCreationForm
from envergo.utils.fields import NoIdnEmailField

User = get_user_model()


class NoIdnUserCreationForm(UserCreationForm):
    email = NoIdnEmailField(
        required=True,
        label=_("Email address"),
        widget=forms.EmailInput(attrs={"class": "vTextField"}),
    )


class UserForm(forms.ModelForm):
    followed_petition_projects = forms.ModelMultipleChoiceField(
        label="Projets suivis",
        queryset=PetitionProject.objects.all().order_by("reference"),
        widget=FilteredSelectMultiple("Projets", is_stacked=False),
        required=False,
    )

    def __init__(self, *args, **kwargs):
        super().__init__(*args, **kwargs)
        if self.instance.pk:
            self.fields["followed_petition_projects"].initial = (
                self.instance.followed_petition_projects.all()
            )

        # Let's not fetch the department geometries when displaying the
        # department select widget
        if "departments" in self.fields:
            self.fields["departments"].queryset = self.fields[
                "departments"
            ].queryset.defer("geometry")

    def save(self, commit=True):
        user = super().save(commit=False)
        if commit:
            user.save()
        # save the many-to-many relation
        user.followed_petition_projects.set(
            self.cleaned_data["followed_petition_projects"]
        )
        self.save_m2m()
        return user


class InvitationTokenInline(admin.TabularInline):
    model = InvitationToken
    extra = 0
    fk_name = "user"
    verbose_name_plural = "Droits de consultation"


@admin.register(User)
class UserAdmin(auth_admin.UserAdmin):

    add_form = NoIdnUserCreationForm
    form = UserForm
    fieldsets = (
        (None, {"fields": ("email", "password")}),
        (_("Personal info"), {"fields": ("name",)}),
        (
            _("Domains"),
            {"fields": ("access_amenagement", "access_haie")},
        ),
        (
            _("Permissions"),
            {
                "fields": (
                    "is_active",
                    "is_staff",
                    "is_superuser",
<<<<<<< HEAD
                    "is_instructor_for_departments",
=======
                    "is_instructor",
>>>>>>> ab443153
                    "groups",
                    "departments",
                    "followed_petition_projects",
                ),
            },
        ),
        (_("Important dates"), {"fields": ("last_login", "date_joined")}),
    )
    add_fieldsets = (
        (
            None,
            {
                "classes": ("wide",),
                "fields": ("email", "password1", "password2"),
            },
        ),
    )
    list_display = [
        "email",
        "name",
        "date_joined",
        "is_active",
        "access_amenagement_col",
        "access_haie_col",
        "is_staff_col",
        "superuser_col",
        "is_instructor_col",
    ]
    readonly_fields = ["last_login", "date_joined"]
    inlines = [InvitationTokenInline]
    search_fields = ["name", "email"]
    ordering = ["email"]
    list_filter = [
        "is_active",
        "access_amenagement",
        "access_haie",
        "is_superuser",
        "is_staff",
<<<<<<< HEAD
        "is_instructor_for_departments",
=======
        "is_instructor",
>>>>>>> ab443153
    ]

    filter_horizontal = (
        "groups",
        "departments",
    )

    @admin.display(
        ordering="is_superuser",
        description="Admin",
        boolean=True,
    )
    def superuser_col(self, obj):
        return obj.is_superuser

    @admin.display(
        ordering="is_staff",
        description="Équipe",
        boolean=True,
    )
    def is_staff_col(self, obj):
        return obj.is_staff

    @admin.display(
        ordering="access_amenagement",
        description="Amgt.",
        boolean=True,
    )
    def access_amenagement_col(self, obj):
        return obj.access_amenagement

    @admin.display(
        ordering="access_haie",
        description="Haie",
        boolean=True,
    )
    def access_haie_col(self, obj):
        return obj.access_haie

    @admin.display(
        ordering="access_haie",
        description="Instruct.",
        boolean=True,
    )
    def is_instructor_col(self, obj):
<<<<<<< HEAD
        return obj.is_instructor_for_departments
=======
        return obj.is_instructor
>>>>>>> ab443153

    def formfield_for_manytomany(self, db_field, request=None, **kwargs):
        if db_field.name == "departments":
            qs = kwargs.get("queryset", db_field.remote_field.model.objects)
            # Let's not fetch the department geometries when displaying the
            # department select widget
            kwargs["queryset"] = qs.defer("geometry")
        return super().formfield_for_manytomany(db_field, request=request, **kwargs)<|MERGE_RESOLUTION|>--- conflicted
+++ resolved
@@ -80,11 +80,7 @@
                     "is_active",
                     "is_staff",
                     "is_superuser",
-<<<<<<< HEAD
-                    "is_instructor_for_departments",
-=======
                     "is_instructor",
->>>>>>> ab443153
                     "groups",
                     "departments",
                     "followed_petition_projects",
@@ -123,11 +119,7 @@
         "access_haie",
         "is_superuser",
         "is_staff",
-<<<<<<< HEAD
-        "is_instructor_for_departments",
-=======
         "is_instructor",
->>>>>>> ab443153
     ]
 
     filter_horizontal = (
@@ -173,11 +165,7 @@
         boolean=True,
     )
     def is_instructor_col(self, obj):
-<<<<<<< HEAD
-        return obj.is_instructor_for_departments
-=======
         return obj.is_instructor
->>>>>>> ab443153
 
     def formfield_for_manytomany(self, db_field, request=None, **kwargs):
         if db_field.name == "departments":
