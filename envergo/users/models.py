from django.contrib.auth.models import AbstractUser, BaseUserManager
from django.db import models
from django.db.models import CharField
from django.utils.translation import gettext_lazy as _


class UserManager(BaseUserManager):
    """Custom manager for our custom User model."""

    def _create_user(self, email, name, password, **extra_fields):
        """
        Create and save a user with the given username, email, and password.
        """
        if not email:
            raise ValueError("The given email must be set")
        email = self.normalize_email(email)
        user = self.model(email=email, name=name, **extra_fields)
        user.set_password(password)
        user.save(using=self._db)
        return user

    def create_user(self, email, name=None, password=None, **extra_fields):
        extra_fields.setdefault("is_staff", False)
        extra_fields.setdefault("is_superuser", False)
        return self._create_user(email, name, password, **extra_fields)

    def create_superuser(self, email, name=None, password=None, **extra_fields):
        extra_fields.setdefault("is_staff", True)
        extra_fields.setdefault("is_superuser", True)

        if extra_fields.get("is_staff") is not True:
            raise ValueError("Superuser must have is_staff=True.")
        if extra_fields.get("is_superuser") is not True:
            raise ValueError("Superuser must have is_superuser=True.")
        return self._create_user(email, name, password, **extra_fields)


class User(AbstractUser):
    """Default user for Envergo."""

    objects = UserManager()

    email = models.EmailField(_("Email address"), unique=True)
    name = CharField(_("Name of User"), blank=True, max_length=255)
    access_amenagement = models.BooleanField(
        _("Access amenagement site"), default=False
    )
    access_haie = models.BooleanField(_("Access haie site"), default=False)

<<<<<<< HEAD
    is_instructor_for_departments = models.BooleanField(
=======
    is_instructor = models.BooleanField(
>>>>>>> ab443153
        "En charge de l'instruction sur les départements",
        default=False,
        help_text="""Donne accès aux actions instructeur sur tous les dossiers des départements autorisés pour ce user.
        Si cette case n'est pas cochée, la personne a le statut d'invitée.""",
    )
    departments = models.ManyToManyField(
        "geodata.Department",
        verbose_name=_("Departements"),
        related_name="members",
        blank=True,
    )

    username = None  # type: ignore
    first_name = None  # type: ignore
    last_name = None  # type: ignore

    USERNAME_FIELD = "email"
    EMAIL_FIELD = "email"
    REQUIRED_FIELDS = ["name"]

    class Meta:
        verbose_name = _("User")
        verbose_name_plural = _("Users")

    def __str__(self):
<<<<<<< HEAD
        return f"{self.name}"

    def is_instructor_guh(self):
        """Returns if user is instructor on its departments"""
        return self.is_superuser or all(
            (
                self.is_active,
                self.access_haie,
                self.is_instructor_for_departments,
                self.departments.exists(),
            )
        )

    def is_invited_guh(self):
        """Returns if user is invited on its departments"""
        return all(
            (
                self.is_active,
                self.access_haie,
                not self.is_instructor_for_departments,
                self.departments.exists() or self.invitation_tokens.exists(),
            )
        )
=======
        return f"{self.name}"
>>>>>>> ab443153
<|MERGE_RESOLUTION|>--- conflicted
+++ resolved
@@ -47,11 +47,7 @@
     )
     access_haie = models.BooleanField(_("Access haie site"), default=False)
 
-<<<<<<< HEAD
-    is_instructor_for_departments = models.BooleanField(
-=======
     is_instructor = models.BooleanField(
->>>>>>> ab443153
         "En charge de l'instruction sur les départements",
         default=False,
         help_text="""Donne accès aux actions instructeur sur tous les dossiers des départements autorisés pour ce user.
@@ -77,30 +73,4 @@
         verbose_name_plural = _("Users")
 
     def __str__(self):
-<<<<<<< HEAD
-        return f"{self.name}"
-
-    def is_instructor_guh(self):
-        """Returns if user is instructor on its departments"""
-        return self.is_superuser or all(
-            (
-                self.is_active,
-                self.access_haie,
-                self.is_instructor_for_departments,
-                self.departments.exists(),
-            )
-        )
-
-    def is_invited_guh(self):
-        """Returns if user is invited on its departments"""
-        return all(
-            (
-                self.is_active,
-                self.access_haie,
-                not self.is_instructor_for_departments,
-                self.departments.exists() or self.invitation_tokens.exists(),
-            )
-        )
-=======
-        return f"{self.name}"
->>>>>>> ab443153
+        return f"{self.name}"