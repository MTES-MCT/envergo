from django.contrib.auth.models import AbstractUser, BaseUserManager
from django.db import models
from django.db.models import CharField
from django.utils.translation import gettext_lazy as _


class UserManager(BaseUserManager):
    """Custom manager for our custom User model."""

    def _create_user(self, email, name, password, **extra_fields):
        """
        Create and save a user with the given username, email, and password.
        """
        if not email:
            raise ValueError("The given email must be set")
        email = self.normalize_email(email)
        user = self.model(email=email, name=name, **extra_fields)
        user.set_password(password)
        user.save(using=self._db)
        return user

    def create_user(self, email, name=None, password=None, **extra_fields):
        extra_fields.setdefault("is_staff", False)
        extra_fields.setdefault("is_superuser", False)
        return self._create_user(email, name, password, **extra_fields)

    def create_superuser(self, email, name=None, password=None, **extra_fields):
        extra_fields.setdefault("is_staff", True)
        extra_fields.setdefault("is_superuser", True)

        if extra_fields.get("is_staff") is not True:
            raise ValueError("Superuser must have is_staff=True.")
        if extra_fields.get("is_superuser") is not True:
            raise ValueError("Superuser must have is_superuser=True.")
        return self._create_user(email, name, password, **extra_fields)


class User(AbstractUser):
    """Default user for EnvErgo."""

    objects = UserManager()

    email = models.EmailField(_("Email address"), unique=True)
    name = CharField(_("Name of User"), blank=True, max_length=255)
    is_confirmed_by_admin = models.BooleanField(
<<<<<<< HEAD
        _("Confirmed by an admin"), default=False
=======
        _("Confirmed by an admin"),
        default=False,
        help_text="Uniquement pour l'accès au GuH",
>>>>>>> bc6f88ad
    )
    access_amenagement = models.BooleanField(
        _("Access amenagement site"), default=False
    )
    access_haie = models.BooleanField(_("Access haie site"), default=False)

    username = None  # type: ignore
    first_name = None  # type: ignore
    last_name = None  # type: ignore

    USERNAME_FIELD = "email"
    EMAIL_FIELD = "email"
    REQUIRED_FIELDS = ["name"]

    class Meta:
        verbose_name = _("User")
        verbose_name_plural = _("Users")

    def __str__(self):
        return f"{self.name}"<|MERGE_RESOLUTION|>--- conflicted
+++ resolved
@@ -43,13 +43,9 @@
     email = models.EmailField(_("Email address"), unique=True)
     name = CharField(_("Name of User"), blank=True, max_length=255)
     is_confirmed_by_admin = models.BooleanField(
-<<<<<<< HEAD
-        _("Confirmed by an admin"), default=False
-=======
         _("Confirmed by an admin"),
         default=False,
         help_text="Uniquement pour l'accès au GuH",
->>>>>>> bc6f88ad
     )
     access_amenagement = models.BooleanField(
         _("Access amenagement site"), default=False
