import logging
import os
import shutil
import tempfile
from urllib.parse import parse_qs, urlparse

import fiona
import requests
from django.conf import settings
from django.contrib import messages
from django.contrib.auth.mixins import LoginRequiredMixin
from django.db import transaction
from django.db.models import Q
from django.http import Http404, HttpResponse, JsonResponse
from django.shortcuts import redirect
from django.template.response import TemplateResponse
from django.urls import reverse
from django.views import View
from django.views.generic import DetailView, FormView, ListView, UpdateView
from django.views.generic.detail import SingleObjectMixin
from fiona import Feature, Geometry, Properties
from pyproj import Transformer
from shapely.ops import transform

from envergo.analytics.utils import get_matomo_tags, log_event
from envergo.hedges.models import EPSG_LAMB93, EPSG_WGS84, TO_PLANT
from envergo.hedges.services import PlantationEvaluator, PlantationResults
from envergo.moulinette.models import ConfigHaie, MoulinetteHaie, Regulation
from envergo.petitions.forms import (
    PetitionProjectForm,
    PetitionProjectInstructorEspecesProtegeesForm,
    PetitionProjectInstructorNotesForm,
)
from envergo.petitions.models import DOSSIER_STATES, InvitationToken, PetitionProject
from envergo.petitions.services import (
    PetitionProjectCreationAlert,
    PetitionProjectCreationProblem,
    compute_instructor_informations_ds,
    get_instructor_view_context,
)
from envergo.utils.mattermost import notify
from envergo.utils.tools import generate_key
from envergo.utils.urls import extract_param_from_url, update_qs

logger = logging.getLogger(__name__)


class PetitionProjectList(LoginRequiredMixin, ListView):
    """View list for PetitionProject"""

    template_name = "haie/petitions/instructor_dossier_list.html"
    queryset = (
        PetitionProject.objects.exclude(
            demarches_simplifiees_state__exact=DOSSIER_STATES.draft
        )
        .select_related("hedge_data")
        .order_by("-created_at")
    )
    paginate_by = 30

    def get_queryset(self):
        """Override queryset filtering projects from user departments

        Returns
        - all objects if user is superuser
        - filtered objects on department if user is instructor
        - none object if user is not instructor or not superuser
        """
        current_user = self.request.user
        if current_user.is_superuser:
            queryset = self.queryset
        elif current_user.access_haie:
            user_departments = current_user.departments.defer("geometry").all()
            queryset = self.queryset.filter(
                Q(department__in=user_departments)
                | Q(invitation_tokens__user_id=current_user.id)
            ).distinct()
        else:
            queryset = self.queryset.none()
        return queryset


class PetitionProjectCreate(FormView):
    form_class = PetitionProjectForm

    def dispatch(self, request, *args, **kwargs):
        # store alerts in the request object to notify admins if needed
        request.alerts = PetitionProjectCreationAlert(request)
        res = super().dispatch(request, *args, **kwargs)

        if len(request.alerts) > 0:
            notify(request.alerts.compute_message(), "haie")
        return res

    def form_valid(self, form):

        form.instance.hedge_data_id = extract_param_from_url(
            form.cleaned_data["moulinette_url"], "haies"
        )

        with transaction.atomic():
            petition_project = form.save()
            read_only_url = reverse(
                "petition_project_auto_redirection",
                kwargs={"reference": petition_project.reference},
            )

            demarche_simplifiee_url, dossier_number = self.pre_fill_demarche_simplifiee(
                petition_project
            )

            if not demarche_simplifiee_url:
                res = self.form_invalid(form)
                # Rollback the transaction to avoid saving the petition project
                transaction.set_rollback(True)
            else:
                petition_project.demarches_simplifiees_dossier_number = dossier_number
                petition_project.save()

                log_event(
                    "dossier",
                    "creation",
                    self.request,
                    **petition_project.get_log_event_data(),
                    **get_matomo_tags(self.request),
                )

                self.request.alerts.petition_project = petition_project

                res = JsonResponse(
                    {
                        "demarche_simplifiee_url": demarche_simplifiee_url,
                        "read_only_url": read_only_url,
                    }
                )

        return res

    def pre_fill_demarche_simplifiee(self, project):
        """Send a http request to pre-fill a dossier on demarches-simplifiees.fr based on moulinette data.

        Return the url of the created dossier if successful, None otherwise
        """

        moulinette_url = project.moulinette_url
        parsed_url = urlparse(moulinette_url)
        moulinette_data = parse_qs(parsed_url.query)
        # Flatten the dictionary
        for key, value in moulinette_data.items():
            if isinstance(value, list) and len(value) == 1:
                moulinette_data[key] = value[0]
        department = moulinette_data.get("department")  # department is mandatory
        if not department:
            logger.error(
                "Moulinette URL for guichet unique de la haie should always contain a department to "
                "start a demarche simplifiée",
                extra={"moulinette_url": moulinette_url},
            )
            return None

        moulinette_data["haies"] = project.hedge_data
        config = ConfigHaie.objects.select_related("department").get(
            department__department=department
        )  # it should always exist, otherwise the simulator would not be available
        self.request.alerts.config = config
        demarche_id = config.demarche_simplifiee_number

        if not demarche_id:
            logger.error(
                "An activated department should always have a demarche_simplifiee_number",
                extra={"haie config": config.id, "department": department},
            )

            self.request.alerts.append(
                PetitionProjectCreationProblem(
                    "missing_demarche_simplifiee_number", is_fatal=True
                )
            )
            return None

        api_url = f"{settings.DEMARCHES_SIMPLIFIEES['PRE_FILL_API_URL']}demarches/{demarche_id}/dossiers"
        body = {}
        moulinette = MoulinetteHaie(moulinette_data, moulinette_data)
        for field in config.demarche_simplifiee_pre_fill_config:
            if "id" not in field or "value" not in field:
                logger.error(
                    "Invalid pre-fill configuration for a dossier on demarches-simplifiees.fr",
                    extra={"haie config": config.id, "field": field},
                )

                self.request.alerts.append(
                    PetitionProjectCreationProblem(
                        "invalid_prefill_field",
                        {
                            "field": field,
                        },
                    )
                )
                continue

            body[f"champ_{field['id']}"] = self.get_value_from_source(
                project,
                moulinette,
                field["value"],
                field.get("mapping", {}),
                config,
            )

        if not settings.DEMARCHES_SIMPLIFIEES["ENABLED"]:
            logger.warning(
                f"Demarches Simplifiees is not enabled. Doing nothing."
                f"\nrequest.url: {api_url}"
                f"\nrequest.body: {body}"
            )
            return None, None

        response = requests.post(
            api_url, json=body, headers={"Content-Type": "application/json"}
        )
        redirect_url, dossier_number = None, None
        if 200 <= response.status_code < 400:
            data = response.json()
            redirect_url = data.get("dossier_url")
            dossier_number = data.get("dossier_number")
        else:
            logger.error(
                "Error while pre-filling a dossier on demarches-simplifiees.fr",
                extra={
                    "api_url": response.request.url,
                    "request_body": response.request.body,
                    "status_code": response.status_code,
                    "response.text": response.text,
                },
            )
            self.request.alerts.append(
                PetitionProjectCreationProblem(
                    "ds_api_http_error",
                    {
                        "response": response,
                        "api_url": api_url,
                        "request_body": body,
                    },
                    is_fatal=True,
                )
            )
        return redirect_url, dossier_number

    def get_value_from_source(
        self, petition_project, moulinette, source, mapping, config
    ):
        """Get the value to pre-fill a dossier on demarches-simplifiees.fr from a source.

        Available sources are listed by this method : ConfigHaie.get_demarche_simplifiee_value_sources()
        Depending on the source, the value comes from the moulinette data, the moulinette result or the moulinette url.
        Then it will map the value if a mapping is provided.
        """
        if source == "url_moulinette":
            value = petition_project.moulinette_url
        elif source == "url_projet":
            value = self.request.build_absolute_uri(
                reverse(
                    "petition_project",
                    kwargs={"reference": petition_project.reference},
                )
            )
        elif source == "ref_projet":
            value = petition_project.reference
        elif source == "plantation_adequate":
            haies = moulinette.catalog.get("haies")
            value = (
                PlantationEvaluator(moulinette, haies).result
                == PlantationResults.Adequate.value
                if haies
                else False
            )
        elif source == "vieil_arbre":
            haies = moulinette.catalog.get("haies")
            if haies:
                value = haies.is_removing_old_tree()
        elif source == "sur_talus_d":
            haies = moulinette.catalog.get("haies")
            value = (
                any(h.prop("sur_talus") for h in haies.hedges_to_remove())
                if haies
                else False
            )
        elif source == "sur_talus_p":
            haies = moulinette.catalog.get("haies")
            value = (
                any(h.prop("sur_talus") for h in haies.hedges_to_plant())
                if haies
                else False
            )
        elif source == "proximite_mare":
            haies = moulinette.catalog.get("haies")
            if haies:
                value = haies.is_removing_near_pond()
        elif source.endswith(".result"):
            regulation_slug = source[:-7]
            regulation_result = getattr(moulinette, regulation_slug, None)
            if regulation_result is None:
                logger.warning(
                    "Unable to get the regulation result to pre-fill a démarche simplifiée",
                    extra={
                        "regulation_slug": regulation_slug,
                        "moulinette_url": petition_project.moulinette_url,
                        "haie config": config.id,
                    },
                )
                self.request.alerts.append(
                    PetitionProjectCreationProblem(
                        "missing_source_regulation",
                        {
                            "source": source,
                            "regulation_slug": regulation_slug,
                        },
                    )
                )

                value = None
            else:
                value = regulation_result.result
        elif source.endswith(".result_code"):
            criteria_path = source[:-12].split(".")
            regulation_slug = criteria_path[0]
            criteria_slug = criteria_path[1]
            regulation = getattr(moulinette, regulation_slug, None)
            criteria = getattr(regulation, criteria_slug, None)
            if criteria is None:
                logger.warning(
                    "Unable to get the criteria result code to pre-fill a démarche simplifiée",
                    extra={
                        "source": source,
                        "moulinette_url": petition_project.moulinette_url,
                        "haie config": config.id,
                    },
                )
                self.request.alerts.append(
                    PetitionProjectCreationProblem(
                        "missing_source_criterion",
                        {
                            "source": source,
                            "criterion_slug": f"{regulation_slug} > {criteria_slug}",
                        },
                    )
                )

                value = None
            else:
                value = criteria.result_code
        else:
            if source in moulinette.catalog:
                value = moulinette.catalog[source]
            else:
                logger.warning(
                    "Unable to get the moulinette value to pre-fill a démarche simplifiée",
                    extra={
                        "source": source,
                        "moulinette_url": petition_project.moulinette_url,
                        "haie config": config.id,
                    },
                )

                self.request.alerts.append(
                    PetitionProjectCreationProblem(
                        "missing_source_moulinette",
                        {
                            "source": source,
                        },
                    )
                )
                value = None

        if mapping:
            # if the mapping object is not empty but do not contain the value, log an info
            if value not in mapping:
                logger.info(
                    "The value to pre-fill a dossier on demarches-simplifiees.fr is not in the mapping",
                    extra={
                        "source": source,
                        "mapping": mapping,
                        "moulinette_url": petition_project.moulinette_url,
                        "haie config": config.id,
                    },
                )
                self.request.alerts.append(
                    PetitionProjectCreationProblem(
                        "mapping_missing_value",
                        {
                            "source": source,
                            "value": value,
                            "mapping": mapping,
                        },
                    )
                )

        mapped_value = mapping.get(value, value)

        # Handle boolean values as strings 😞
        return {
            True: "true",
            False: "false",
        }.get(mapped_value, mapped_value)

    def form_invalid(self, form):
        logger.error("Unable to create a petition project", extra={"form": form})

        self.request.alerts.form = form
        self.request.alerts.user_error_reference = generate_key()

        if form.errors:
            self.request.alerts.append(
                PetitionProjectCreationProblem("invalid_form", is_fatal=True)
            )

        if len(self.request.alerts) == 0:
            self.request.alerts.append(
                PetitionProjectCreationProblem("unknown_error", is_fatal=True)
            )

        return JsonResponse(
            {
                "error_title": "Un problème technique empêche la création de votre dossier.",
                "error_body": f"""
                Nous avons été notifiés et travaillons à la résolution de cette erreur.
                <br/>
                Identifiant de l’erreur : {self.request.alerts.user_error_reference.upper()}
                <br/>
                Merci de vous faire connaître en nous transmettant cet identifiant en nous écrivant à \
                contact@haie.beta.gouv.fr
                <br/>
                Nous vous accompagnerons pour vous permettre de déposer votre demande sans encombres.""",
            },
            status=400,
        )


class PetitionProjectDetail(DetailView):
    template_name = "haie/moulinette/petition_project.html"
    queryset = PetitionProject.objects.all()
    slug_field = "reference"
    slug_url_kwarg = "reference"

    def get(self, request, *args, **kwargs):
        result = super().get(request, *args, **kwargs)

        # Log the consultation event only if it is not after an automatic redirection due to dossier creation
        if not request.session.pop("auto_redirection", False):
            log_event(
                "projet",
                "consultation",
                self.request,
                **self.object.get_log_event_data(),
                **get_matomo_tags(self.request),
            )

        return result

    def get_context_data(self, **kwargs):
        context = super().get_context_data(**kwargs)

        moulinette = self.object.get_moulinette()

        if moulinette.has_missing_data():
            # this should not happen, unless we have stored an incomplete project
            # If we add some new regulations, or adding evaluators on existing ones, we could have obsolete moulinette
            # we should implement static simulation/project to avoid this case.
            logger.warning(
                "A petition project has missing data. This should not happen unless regulations have changed."
                "We should implement static simulation/project to avoid this case.",
                extra={"reference": self.object.reference},
            )
            raise NotImplementedError("We do not handle uncompleted project")

        context["petition_project"] = self.object
        context["moulinette"] = moulinette
        context.update(moulinette.catalog)
        context["base_result"] = moulinette.get_result_template()
        context["is_read_only"] = True

        context["plantation_evaluation"] = PlantationEvaluator(
            moulinette, moulinette.catalog["haies"]
        )
        context["demarches_simplifiees_dossier_number"] = (
            self.object.demarches_simplifiees_dossier_number
        )
        context["created_at"] = self.object.created_at
        context["demarches_simplifiees_date_depot"] = (
            self.object.demarches_simplifiees_date_depot
        )
        plantation_url = reverse(
            "input_hedges",
            args=[
                moulinette.department.department,
                "read_only",
                self.object.hedge_data.id,
            ],
        )
        plantation_url = update_qs(plantation_url, {"source": "consultation"})
        context["plantation_url"] = plantation_url

        current_url = self.request.build_absolute_uri()
        share_btn_url = update_qs(current_url, {"mtm_campaign": "share-simu"})
        parsed_moulinette_url = urlparse(self.object.moulinette_url)
        moulinette_params = parse_qs(parsed_moulinette_url.query)
        moulinette_params["edit"] = ["true"]
        result_url = reverse("moulinette_result")
        edit_url = update_qs(result_url, moulinette_params)

        context["share_btn_url"] = share_btn_url
        context["edit_url"] = edit_url
        context["ds_url"] = (
            f"https://www.demarches-simplifiees.fr/dossiers/"
            f"{self.object.demarches_simplifiees_dossier_number}"
        )

        matomo_custom_path = self.request.path.replace(
            self.object.reference, "+ref_projet+"
        )
        context["matomo_custom_url"] = self.request.build_absolute_uri(
            matomo_custom_path
        )

        return context


class PetitionProjectAutoRedirection(View):
    def get(self, request, *args, **kwargs):
        # Set a flag in the session
        request.session["auto_redirection"] = True
        # Redirect to the petition_project view
        return redirect(reverse("petition_project", kwargs=kwargs))


class PetitionProjectInstructorMixin(LoginRequiredMixin, SingleObjectMixin):
    """Mixin for petition project instructor views"""

    queryset = PetitionProject.objects.all()
    slug_field = "reference"
    slug_url_kwarg = "reference"
    matomo_tag = "consultation_i"

    def get(self, request, *args, **kwargs):
        """Authorize user according to project department and log event"""
        result = super().get(request, *args, **kwargs)
        user = request.user

<<<<<<< HEAD
        # check if user is authorized, else returns 403 error
        if self.object.has_user_as_instructor(user):
            log_event(
                "projet",
                self.matomo_tag,
                self.request,
                **self.object.get_log_event_data(),
                **get_matomo_tags(self.request),
            )
=======
        # check if user is authorize, else returns 403 error
        if self.object.is_instructor_authorized(user):
            if self.matomo_tag:
                log_event(
                    "projet",
                    self.matomo_tag,
                    self.request,
                    **self.object.get_log_event_data(),
                    **get_matomo_tags(self.request),
                )
>>>>>>> 3bfd5003
            return result

        else:
            return TemplateResponse(
                request, template="haie/petitions/403.html", status=403
            )

    def get_context_data(self, **kwargs):
        context = super().get_context_data(**kwargs)

        moulinette = self.object.get_moulinette()
        context["petition_project"] = self.object
        context["moulinette"] = moulinette
        context["project_url"] = reverse(
            "petition_project", kwargs={"reference": self.object.reference}
        )

        plantation_url = reverse(
            "input_hedges",
            args=[
                moulinette.department.department,
                "read_only",
                self.object.hedge_data.id,
            ],
        )
        plantation_url = update_qs(plantation_url, {"source": "instruction"})
        context["plantation_url"] = plantation_url
        context["invitation_token_url"] = self.request.build_absolute_uri(
            reverse(
                "petition_project_invitation_token",
                kwargs={"reference": self.object.reference},
            )
        )
        context["register_url"] = self.request.build_absolute_uri(
            reverse(
                "register",
            )
        )
        context["is_department_instructor"] = (
            self.object.has_user_as_department_instructor(self.request.user)
        )

        matomo_custom_path = self.request.path.replace(
            self.object.reference, "+ref_projet+"
        )
        context["matomo_custom_url"] = self.request.build_absolute_uri(
            matomo_custom_path
        )

        return context


class PetitionProjectInstructorView(PetitionProjectInstructorMixin, UpdateView):
    """View for petition project instructor page"""

    template_name = "haie/petitions/instructor_view.html"
    form_class = PetitionProjectInstructorNotesForm
    matomo_tag = "consultation_i"

    def post(self, request, *args, **kwargs):
        project = self.get_object()
        if not project.has_user_as_department_instructor(request.user):
            return TemplateResponse(
                request, template="haie/petitions/403.html", status=403
            )

        return super().post(request, *args, **kwargs)

    def get_context_data(self, **kwargs):
        context = super().get_context_data(**kwargs)
        context["project_details"] = get_instructor_view_context(
            self.object,
            context["moulinette"],
            self.request.site,
            self.request.COOKIES.get(settings.VISITOR_COOKIE_NAME, ""),
            self.request.user,
        )

        # Send message if info from DS is not in project details
        if not settings.DEMARCHES_SIMPLIFIEES["ENABLED"]:
            messages.info(
                self.request,
                """L'accès à l'API démarches simplifiées n'est pas activée.
                Les données proviennent d'un dossier factice.""",
            )

        if not context["is_department_instructor"]:
            for field in context["form"].fields.values():
                field.widget.attrs["disabled"] = "disabled"
        return context

    def get_success_url(self):
        return reverse("petition_project_instructor_view", kwargs=self.kwargs)


class PetitionProjectInstructorRegulationView(PetitionProjectInstructorView):
    """View for petition project instructor page"""

    template_name = "haie/petitions/instructor_view_regulation.html"
    matomo_tag = ""

    def get_context_data(self, **kwargs):
        """Insert current regulation in context dict"""
        context = super().get_context_data(**kwargs)
        regulation_slug = self.kwargs.get("regulation")
        if regulation_slug:
            try:
                current_regulation = context["moulinette"].regulations.get(
                    regulation=regulation_slug
                )
            except Regulation.DoesNotExist:
                raise Http404()

            context["current_regulation"] = current_regulation
        return context

    def get_form_class(self):
        """Return the form class to use in this view."""
        regulation_slug = self.kwargs.get("regulation")
        if regulation_slug == "ep":
            return PetitionProjectInstructorEspecesProtegeesForm
        else:
            return self.form_class

    def get_success_url(self):
        return reverse(
            "petition_project_instructor_regulation_view", kwargs=self.kwargs
        )


class PetitionProjectInstructorDossierDSView(
    PetitionProjectInstructorMixin, DetailView
):
    """View for petition project page with demarches simplifiées data"""

    template_name = "haie/petitions/instructor_view_dossier_ds.html"
    matomo_tag = "consultation_i_ds"

    def get_context_data(self, **kwargs):
        context = super().get_context_data(**kwargs)
        context["project_details"] = compute_instructor_informations_ds(
            self.object,
            context["moulinette"],
            self.request.site,
            self.request.COOKIES.get(settings.VISITOR_COOKIE_NAME, ""),
            self.request.user,
        )

        # Send message if info from DS is not in project details
        if not settings.DEMARCHES_SIMPLIFIEES["ENABLED"]:
            messages.info(
                self.request,
                """L'accès à l'API démarches simplifiées n'est pas activée.
                Affichage d'un dossier factice.""",
            )

        # Send message if info from DS is not in project details
        if not context["project_details"]:
            messages.warning(
                self.request,
                """Impossible de récupérer les informations du dossier Démarches Simplifiées.
                Si le problème persiste, contactez le support en indiquant l'identifiant du dossier.""",
            )

        return context


class PetitionProjectInstructorNotesView(PetitionProjectInstructorView):
    """View for petition project instructor page"""

    template_name = "haie/petitions/instructor_view_notes.html"
    matomo_tag = ""

    def get_success_url(self):
        return reverse("petition_project_instructor_notes_view", kwargs=self.kwargs)


class PetitionProjectHedgeDataExport(DetailView):
    """Export Hedge data in geopackage"""

    model = PetitionProject
    slug_field = "reference"
    slug_url_kwarg = "reference"

    def get(self, request, *args, **kwargs):
        response = super().get(request, *args, **kwargs)
        data = self.object.hedge_data

        with tempfile.TemporaryDirectory() as tmpdirname:
            template_file = settings.GUH_DATA_EXPORT_TEMPLATE
            export_file = os.path.join(tmpdirname, "output.gpkg")
            shutil.copy(template_file, export_file)

            # Fiona cannot append to an existing file
            # By opening a layer in write mode, it will squash the layer data
            # Luckily for us, that's the behaviour we want
            with fiona.open(template_file) as src, fiona.open(
                export_file, "w", layer="haies", **src.meta
            ) as dst:
                for hedge in data.hedges():
                    transformer = Transformer.from_crs(
                        EPSG_WGS84, EPSG_LAMB93, always_xy=True
                    )
                    geometry = Geometry.from_dict(
                        transform(transformer.transform, hedge.geometry)
                    )
                    properties = Properties.from_dict(
                        {
                            "id": hedge.id,
                            "type": (
                                "A_PLANTER" if hedge.type == TO_PLANT else "A_DETRUIRE"
                            ),
                            "type_haie": hedge.hedge_type,
                            "sur_parcelle_pac": "oui" if hedge.is_on_pac else "non",
                        }
                    )
                    feat = Feature(geometry=geometry, properties=properties)
                    dst.write(feat)

            # Create a response with the GeoPackage file
            export_filename = "haies_dossier.gpkg"
            if self.object.demarches_simplifiees_dossier_number:
                export_filename = f"haies_dossier_{self.object.demarches_simplifiees_dossier_number}.gpkg"

            with open(export_file, "rb") as f:
                response = HttpResponse(f.read(), content_type="application/geopackage")
                response["Content-Disposition"] = (
                    f'attachment; filename="{export_filename}"'
                )

        return response


class PetitionProjectInvitationToken(SingleObjectMixin, LoginRequiredMixin, View):
    """Create an invitation token for a petition project"""

    model = PetitionProject
    slug_field = "reference"
    slug_url_kwarg = "reference"

    def post(self, request, *args, **kwargs):
        project = self.get_object()
        if project.has_user_as_department_instructor(request.user):
            token = InvitationToken.objects.create(
                created_by=request.user,
                petition_project=project,
            )
            invitation_url = self.request.build_absolute_uri(
                reverse(
                    "petition_project_accept_invitation",
                    kwargs={"reference": project.reference, "token": token.token},
                )
            )
            return JsonResponse({"invitation_url": invitation_url})
        else:
            return JsonResponse(
                {
                    "error": "You are not authorized to create an invitation token for this project."
                },
                status=403,
            )


class PetitionProjectAcceptInvitation(SingleObjectMixin, LoginRequiredMixin, View):
    """Accept an invitation to a petition project"""

    model = PetitionProject
    slug_field = "reference"
    slug_url_kwarg = "reference"

    def dispatch(self, request, *args, **kwargs):
        project = self.get_object()
        self.request.invitation = InvitationToken.objects.filter(
            petition_project=project, token=kwargs.get("token")
        ).first()

        if not self.request.invitation or not self.request.invitation.is_valid():
            return TemplateResponse(
                request,
                template="haie/petitions/invalid_invitation_token.html",
                status=403,
            )

        return super().dispatch(request, *args, **kwargs)

    def get(self, request, *args, **kwargs):
        """Accept the invitation and redirect to the instructor view of the petition project"""

        # the token should not be consumed by its own creator
        if self.request.invitation.created_by != request.user:
            self.request.invitation.user = request.user
            self.request.invitation.save()

        return redirect(
            reverse(
                "petition_project_instructor_view",
                kwargs={
                    "reference": self.request.invitation.petition_project.reference
                },
            )
        )<|MERGE_RESOLUTION|>--- conflicted
+++ resolved
@@ -545,19 +545,8 @@
         result = super().get(request, *args, **kwargs)
         user = request.user
 
-<<<<<<< HEAD
         # check if user is authorized, else returns 403 error
         if self.object.has_user_as_instructor(user):
-            log_event(
-                "projet",
-                self.matomo_tag,
-                self.request,
-                **self.object.get_log_event_data(),
-                **get_matomo_tags(self.request),
-            )
-=======
-        # check if user is authorize, else returns 403 error
-        if self.object.is_instructor_authorized(user):
             if self.matomo_tag:
                 log_event(
                     "projet",
@@ -566,7 +555,6 @@
                     **self.object.get_log_event_data(),
                     **get_matomo_tags(self.request),
                 )
->>>>>>> 3bfd5003
             return result
 
         else:
