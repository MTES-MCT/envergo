import logging
import os
import shutil
import tempfile
from urllib.parse import parse_qs, urlparse

import fiona
import requests
from django.conf import settings
from django.contrib import messages
from django.contrib.auth.mixins import LoginRequiredMixin
from django.db import transaction
from django.db.models import Q
from django.http import Http404, HttpResponse, JsonResponse
from django.shortcuts import redirect
from django.template.response import TemplateResponse
from django.urls import reverse
from django.views import View
from django.views.generic import DetailView, FormView, ListView, UpdateView
from django.views.generic.detail import SingleObjectMixin
from fiona import Feature, Geometry, Properties
from pyproj import Transformer
from shapely.ops import transform

from envergo.analytics.utils import get_matomo_tags, log_event
from envergo.hedges.models import EPSG_LAMB93, EPSG_WGS84, TO_PLANT
from envergo.hedges.services import PlantationEvaluator, PlantationResults
from envergo.moulinette.models import ConfigHaie, MoulinetteHaie, Regulation
from envergo.petitions.forms import (
    PetitionProjectForm,
    PetitionProjectInstructorEspecesProtegeesForm,
    PetitionProjectInstructorNotesForm,
)
from envergo.petitions.models import DOSSIER_STATES, InvitationToken, PetitionProject
from envergo.petitions.services import (
    PetitionProjectCreationAlert,
    PetitionProjectCreationProblem,
    compute_instructor_informations_ds,
    get_instructor_view_context,
)
from envergo.utils.mattermost import notify
from envergo.utils.tools import generate_key
from envergo.utils.urls import extract_param_from_url, update_qs

logger = logging.getLogger(__name__)


class PetitionProjectList(LoginRequiredMixin, ListView):
    """View list for PetitionProject"""

    template_name = "haie/petitions/instructor_dossier_list.html"
    queryset = (
        PetitionProject.objects.exclude(
            demarches_simplifiees_state__exact=DOSSIER_STATES.draft
        )
        .select_related("hedge_data")
        .order_by("-created_at")
    )
    paginate_by = 30

    def get_queryset(self):
        """Override queryset filtering projects from user departments

        Returns
        - all objects if user is superuser
        - filtered objects on department if user is instructor
        - none object if user is not instructor or not superuser
        """
        current_user = self.request.user
        if current_user.is_superuser:
            queryset = self.queryset
        elif current_user.is_instructor:
            user_departments = current_user.departments.defer("geometry").all()
            queryset = self.queryset.filter(
                Q(department__in=user_departments)
                | Q(invitation_tokens__user_id=current_user.id)
            ).distinct()
        else:
            queryset = self.queryset.none()
        return queryset


class PetitionProjectCreate(FormView):
    form_class = PetitionProjectForm

    def dispatch(self, request, *args, **kwargs):
        # store alerts in the request object to notify admins if needed
        request.alerts = PetitionProjectCreationAlert(request)
        res = super().dispatch(request, *args, **kwargs)

        if len(request.alerts) > 0:
            notify(request.alerts.compute_message(), "haie")
        return res

    def form_valid(self, form):

        form.instance.hedge_data_id = extract_param_from_url(
            form.cleaned_data["moulinette_url"], "haies"
        )

        with transaction.atomic():
            petition_project = form.save()
            read_only_url = reverse(
                "petition_project_auto_redirection",
                kwargs={"reference": petition_project.reference},
            )

            demarche_simplifiee_url, dossier_number = self.pre_fill_demarche_simplifiee(
                petition_project
            )

            if not demarche_simplifiee_url:
                res = self.form_invalid(form)
                # Rollback the transaction to avoid saving the petition project
                transaction.set_rollback(True)
            else:
                petition_project.demarches_simplifiees_dossier_number = dossier_number
                petition_project.save()

                log_event(
                    "dossier",
                    "creation",
                    self.request,
                    **petition_project.get_log_event_data(),
                    **get_matomo_tags(self.request),
                )

                self.request.alerts.petition_project = petition_project

                res = JsonResponse(
                    {
                        "demarche_simplifiee_url": demarche_simplifiee_url,
                        "read_only_url": read_only_url,
                    }
                )

        return res

    def pre_fill_demarche_simplifiee(self, project):
        """Send a http request to pre-fill a dossier on demarches-simplifiees.fr based on moulinette data.

        Return the url of the created dossier if successful, None otherwise
        """

        moulinette_url = project.moulinette_url
        parsed_url = urlparse(moulinette_url)
        moulinette_data = parse_qs(parsed_url.query)
        # Flatten the dictionary
        for key, value in moulinette_data.items():
            if isinstance(value, list) and len(value) == 1:
                moulinette_data[key] = value[0]
        department = moulinette_data.get("department")  # department is mandatory
        if not department:
            logger.error(
                "Moulinette URL for guichet unique de la haie should always contain a department to "
                "start a demarche simplifiée",
                extra={"moulinette_url": moulinette_url},
            )
            return None

        moulinette_data["haies"] = project.hedge_data
        config = ConfigHaie.objects.select_related("department").get(
            department__department=department
        )  # it should always exist, otherwise the simulator would not be available
        self.request.alerts.config = config
        demarche_id = config.demarche_simplifiee_number

        if not demarche_id:
            logger.error(
                "An activated department should always have a demarche_simplifiee_number",
                extra={"haie config": config.id, "department": department},
            )

            self.request.alerts.append(
                PetitionProjectCreationProblem(
                    "missing_demarche_simplifiee_number", is_fatal=True
                )
            )
            return None

        api_url = f"{settings.DEMARCHES_SIMPLIFIEES['PRE_FILL_API_URL']}demarches/{demarche_id}/dossiers"
        body = {}
        moulinette = MoulinetteHaie(moulinette_data, moulinette_data)
        for field in config.demarche_simplifiee_pre_fill_config:
            if "id" not in field or "value" not in field:
                logger.error(
                    "Invalid pre-fill configuration for a dossier on demarches-simplifiees.fr",
                    extra={"haie config": config.id, "field": field},
                )

                self.request.alerts.append(
                    PetitionProjectCreationProblem(
                        "invalid_prefill_field",
                        {
                            "field": field,
                        },
                    )
                )
                continue

            body[f"champ_{field['id']}"] = self.get_value_from_source(
                project,
                moulinette,
                field["value"],
                field.get("mapping", {}),
                config,
            )

        if not settings.DEMARCHES_SIMPLIFIEES["ENABLED"]:
            logger.warning(
                f"Demarches Simplifiees is not enabled. Doing nothing."
                f"\nrequest.url: {api_url}"
                f"\nrequest.body: {body}"
            )
            return None, None

        response = requests.post(
            api_url, json=body, headers={"Content-Type": "application/json"}
        )
        redirect_url, dossier_number = None, None
        if 200 <= response.status_code < 400:
            data = response.json()
            redirect_url = data.get("dossier_url")
            dossier_number = data.get("dossier_number")
        else:
            logger.error(
                "Error while pre-filling a dossier on demarches-simplifiees.fr",
                extra={
                    "api_url": response.request.url,
                    "request_body": response.request.body,
                    "status_code": response.status_code,
                    "response.text": response.text,
                },
            )
            self.request.alerts.append(
                PetitionProjectCreationProblem(
                    "ds_api_http_error",
                    {
                        "response": response,
                        "api_url": api_url,
                        "request_body": body,
                    },
                    is_fatal=True,
                )
            )
        return redirect_url, dossier_number

    def get_value_from_source(
        self, petition_project, moulinette, source, mapping, config
    ):
        """Get the value to pre-fill a dossier on demarches-simplifiees.fr from a source.

        Available sources are listed by this method : ConfigHaie.get_demarche_simplifiee_value_sources()
        Depending on the source, the value comes from the moulinette data, the moulinette result or the moulinette url.
        Then it will map the value if a mapping is provided.
        """
        if source == "url_moulinette":
            value = petition_project.moulinette_url
        elif source == "url_projet":
            value = self.request.build_absolute_uri(
                reverse(
                    "petition_project",
                    kwargs={"reference": petition_project.reference},
                )
            )
        elif source == "ref_projet":
            value = petition_project.reference
        elif source == "plantation_adequate":
            haies = moulinette.catalog.get("haies")
            value = (
                PlantationEvaluator(moulinette, haies).result
                == PlantationResults.Adequate.value
                if haies
                else False
            )
        elif source == "vieil_arbre":
            haies = moulinette.catalog.get("haies")
            if haies:
                value = haies.is_removing_old_tree()
        elif source == "sur_talus_d":
            haies = moulinette.catalog.get("haies")
            value = (
                any(h.prop("sur_talus") for h in haies.hedges_to_remove())
                if haies
                else False
            )
        elif source == "sur_talus_p":
            haies = moulinette.catalog.get("haies")
            value = (
                any(h.prop("sur_talus") for h in haies.hedges_to_plant())
                if haies
                else False
            )
        elif source == "proximite_mare":
            haies = moulinette.catalog.get("haies")
            if haies:
                value = haies.is_removing_near_pond()
        elif source.endswith(".result"):
            regulation_slug = source[:-7]
            regulation_result = getattr(moulinette, regulation_slug, None)
            if regulation_result is None:
                logger.warning(
                    "Unable to get the regulation result to pre-fill a démarche simplifiée",
                    extra={
                        "regulation_slug": regulation_slug,
                        "moulinette_url": petition_project.moulinette_url,
                        "haie config": config.id,
                    },
                )
                self.request.alerts.append(
                    PetitionProjectCreationProblem(
                        "missing_source_regulation",
                        {
                            "source": source,
                            "regulation_slug": regulation_slug,
                        },
                    )
                )

                value = None
            else:
                value = regulation_result.result
        elif source.endswith(".result_code"):
            criteria_path = source[:-12].split(".")
            regulation_slug = criteria_path[0]
            criteria_slug = criteria_path[1]
            regulation = getattr(moulinette, regulation_slug, None)
            criteria = getattr(regulation, criteria_slug, None)
            if criteria is None:
                logger.warning(
                    "Unable to get the criteria result code to pre-fill a démarche simplifiée",
                    extra={
                        "source": source,
                        "moulinette_url": petition_project.moulinette_url,
                        "haie config": config.id,
                    },
                )
                self.request.alerts.append(
                    PetitionProjectCreationProblem(
                        "missing_source_criterion",
                        {
                            "source": source,
                            "criterion_slug": f"{regulation_slug} > {criteria_slug}",
                        },
                    )
                )

                value = None
            else:
                value = criteria.result_code
        else:
            if source in moulinette.catalog:
                value = moulinette.catalog[source]
            else:
                logger.warning(
                    "Unable to get the moulinette value to pre-fill a démarche simplifiée",
                    extra={
                        "source": source,
                        "moulinette_url": petition_project.moulinette_url,
                        "haie config": config.id,
                    },
                )

                self.request.alerts.append(
                    PetitionProjectCreationProblem(
                        "missing_source_moulinette",
                        {
                            "source": source,
                        },
                    )
                )
                value = None

        if mapping:
            # if the mapping object is not empty but do not contain the value, log an info
            if value not in mapping:
                logger.info(
                    "The value to pre-fill a dossier on demarches-simplifiees.fr is not in the mapping",
                    extra={
                        "source": source,
                        "mapping": mapping,
                        "moulinette_url": petition_project.moulinette_url,
                        "haie config": config.id,
                    },
                )
                self.request.alerts.append(
                    PetitionProjectCreationProblem(
                        "mapping_missing_value",
                        {
                            "source": source,
                            "value": value,
                            "mapping": mapping,
                        },
                    )
                )

        mapped_value = mapping.get(value, value)

        # Handle boolean values as strings 😞
        return {
            True: "true",
            False: "false",
        }.get(mapped_value, mapped_value)

    def form_invalid(self, form):
        logger.error("Unable to create a petition project", extra={"form": form})

        self.request.alerts.form = form
        self.request.alerts.user_error_reference = generate_key()

        if form.errors:
            self.request.alerts.append(
                PetitionProjectCreationProblem("invalid_form", is_fatal=True)
            )

        if len(self.request.alerts) == 0:
            self.request.alerts.append(
                PetitionProjectCreationProblem("unknown_error", is_fatal=True)
            )

        return JsonResponse(
            {
                "error_title": "Un problème technique empêche la création de votre dossier.",
                "error_body": f"""
                Nous avons été notifiés et travaillons à la résolution de cette erreur.
                <br/>
                Identifiant de l’erreur : {self.request.alerts.user_error_reference.upper()}
                <br/>
                Merci de vous faire connaître en nous transmettant cet identifiant en nous écrivant à \
                contact@haie.beta.gouv.fr
                <br/>
                Nous vous accompagnerons pour vous permettre de déposer votre demande sans encombres.""",
            },
            status=400,
        )


class PetitionProjectDetail(DetailView):
    template_name = "haie/moulinette/petition_project.html"
    queryset = PetitionProject.objects.all()
    slug_field = "reference"
    slug_url_kwarg = "reference"

    def get(self, request, *args, **kwargs):
        result = super().get(request, *args, **kwargs)

        # Log the consultation event only if it is not after an automatic redirection due to dossier creation
        if not request.session.pop("auto_redirection", False):
            log_event(
                "projet",
                "consultation",
                self.request,
                **self.object.get_log_event_data(),
                **get_matomo_tags(self.request),
            )

        return result

    def get_context_data(self, **kwargs):
        context = super().get_context_data(**kwargs)

        moulinette = self.object.get_moulinette()

        if moulinette.has_missing_data():
            # this should not happen, unless we have stored an incomplete project
            # If we add some new regulations, or adding evaluators on existing ones, we could have obsolete moulinette
            # we should implement static simulation/project to avoid this case.
            logger.warning(
                "A petition project has missing data. This should not happen unless regulations have changed."
                "We should implement static simulation/project to avoid this case.",
                extra={"reference": self.object.reference},
            )
            raise NotImplementedError("We do not handle uncompleted project")

        context["petition_project"] = self.object
        context["moulinette"] = moulinette
        context.update(moulinette.catalog)
        context["base_result"] = moulinette.get_result_template()
        context["is_read_only"] = True

        context["plantation_evaluation"] = PlantationEvaluator(
            moulinette, moulinette.catalog["haies"]
        )
        context["demarches_simplifiees_dossier_number"] = (
            self.object.demarches_simplifiees_dossier_number
        )
        context["created_at"] = self.object.created_at
        context["demarches_simplifiees_date_depot"] = (
            self.object.demarches_simplifiees_date_depot
        )
        plantation_url = reverse(
            "input_hedges",
            args=[
                moulinette.department.department,
                "read_only",
                self.object.hedge_data.id,
            ],
        )
        plantation_url = update_qs(plantation_url, {"source": "consultation"})
        context["plantation_url"] = plantation_url

        current_url = self.request.build_absolute_uri()
        share_btn_url = update_qs(current_url, {"mtm_campaign": "share-simu"})
        parsed_moulinette_url = urlparse(self.object.moulinette_url)
        moulinette_params = parse_qs(parsed_moulinette_url.query)
        moulinette_params["edit"] = ["true"]
        result_url = reverse("moulinette_result")
        edit_url = update_qs(result_url, moulinette_params)

        context["share_btn_url"] = share_btn_url
        context["edit_url"] = edit_url
        context["ds_url"] = (
            f"https://www.demarches-simplifiees.fr/dossiers/"
            f"{self.object.demarches_simplifiees_dossier_number}"
        )

<<<<<<< HEAD
        context["triage_form"] = self.object.get_triage_form()
=======
        matomo_custom_path = self.request.path.replace(
            self.object.reference, "+ref_projet+"
        )
        context["matomo_custom_url"] = self.request.build_absolute_uri(
            matomo_custom_path
        )
>>>>>>> 17765f9e

        return context


class PetitionProjectAutoRedirection(View):
    def get(self, request, *args, **kwargs):
        # Set a flag in the session
        request.session["auto_redirection"] = True
        # Redirect to the petition_project view
        return redirect(reverse("petition_project", kwargs=kwargs))


class PetitionProjectInstructorMixin(LoginRequiredMixin, SingleObjectMixin):
    """Mixin for petition project instructor views"""

    queryset = PetitionProject.objects.all()
    slug_field = "reference"
    slug_url_kwarg = "reference"
    matomo_tag = "consultation_i"

    def get(self, request, *args, **kwargs):
        """Authorize user according to project department and log event"""
        result = super().get(request, *args, **kwargs)
        user = request.user

        # check if user is authorize, else returns 403 error
        if self.object.is_instructor_authorized(user):
            if self.matomo_tag:
                log_event(
                    "projet",
                    self.matomo_tag,
                    self.request,
                    **self.object.get_log_event_data(),
                    **get_matomo_tags(self.request),
                )
            return result

        else:
            return TemplateResponse(
                request, template="haie/petitions/403.html", status=403
            )

    def get_context_data(self, **kwargs):
        context = super().get_context_data(**kwargs)

        moulinette = self.object.get_moulinette()
        context["petition_project"] = self.object
        context["moulinette"] = moulinette
        context["project_url"] = reverse(
            "petition_project", kwargs={"reference": self.object.reference}
        )

        plantation_url = reverse(
            "input_hedges",
            args=[
                moulinette.department.department,
                "read_only",
                self.object.hedge_data.id,
            ],
        )
        plantation_url = update_qs(plantation_url, {"source": "instruction"})
        context["plantation_url"] = plantation_url
        context["invitation_token_url"] = self.request.build_absolute_uri(
            reverse(
                "petition_project_invitation_token",
                kwargs={"reference": self.object.reference},
            )
        )
        context["register_url"] = self.request.build_absolute_uri(
            reverse(
                "register",
            )
        )

        matomo_custom_path = self.request.path.replace(
            self.object.reference, "+ref_projet+"
        )
        context["matomo_custom_url"] = self.request.build_absolute_uri(
            matomo_custom_path
        )

        return context


class PetitionProjectInstructorView(PetitionProjectInstructorMixin, UpdateView):
    """View for petition project instructor page"""

    template_name = "haie/petitions/instructor_view.html"
    form_class = PetitionProjectInstructorNotesForm
    matomo_tag = "consultation_i"

    def get_context_data(self, **kwargs):
        context = super().get_context_data(**kwargs)
        context["project_details"] = get_instructor_view_context(
            self.object,
            context["moulinette"],
            self.request.site,
            self.request.COOKIES.get(settings.VISITOR_COOKIE_NAME, ""),
            self.request.user,
        )

        # Send message if info from DS is not in project details
        if not settings.DEMARCHES_SIMPLIFIEES["ENABLED"]:
            messages.info(
                self.request,
                """L'accès à l'API démarches simplifiées n'est pas activée.
                Les données proviennent d'un dossier factice.""",
            )

        return context

    def get_success_url(self):
        return reverse("petition_project_instructor_view", kwargs=self.kwargs)


class PetitionProjectInstructorRegulationView(PetitionProjectInstructorView):
    """View for petition project instructor page"""

    template_name = "haie/petitions/instructor_view_regulation.html"
    matomo_tag = ""

    def get_context_data(self, **kwargs):
        """Insert current regulation in context dict"""
        context = super().get_context_data(**kwargs)
        regulation_slug = self.kwargs.get("regulation")
        if regulation_slug:
            try:
                current_regulation = context["moulinette"].regulations.get(
                    regulation=regulation_slug
                )
            except Regulation.DoesNotExist:
                raise Http404()

            context["current_regulation"] = current_regulation
        return context

    def get_form_class(self):
        """Return the form class to use in this view."""
        regulation_slug = self.kwargs.get("regulation")
        if regulation_slug == "ep":
            return PetitionProjectInstructorEspecesProtegeesForm
        else:
            return self.form_class

    def get_success_url(self):
        return reverse(
            "petition_project_instructor_regulation_view", kwargs=self.kwargs
        )


class PetitionProjectInstructorDossierDSView(
    PetitionProjectInstructorMixin, DetailView
):
    """View for petition project page with demarches simplifiées data"""

    template_name = "haie/petitions/instructor_view_dossier_ds.html"
    matomo_tag = "consultation_i_ds"

    def get_context_data(self, **kwargs):
        context = super().get_context_data(**kwargs)
        context["project_details"] = compute_instructor_informations_ds(
            self.object,
            context["moulinette"],
            self.request.site,
            self.request.COOKIES.get(settings.VISITOR_COOKIE_NAME, ""),
            self.request.user,
        )

        # Send message if info from DS is not in project details
        if not settings.DEMARCHES_SIMPLIFIEES["ENABLED"]:
            messages.info(
                self.request,
                """L'accès à l'API démarches simplifiées n'est pas activée.
                Affichage d'un dossier factice.""",
            )

        # Send message if info from DS is not in project details
        if not context["project_details"]:
            messages.warning(
                self.request,
                """Impossible de récupérer les informations du dossier Démarches Simplifiées.
                Si le problème persiste, contactez le support en indiquant l'identifiant du dossier.""",
            )

        return context


class PetitionProjectInstructorNotesView(PetitionProjectInstructorView):
    """View for petition project instructor page"""

    template_name = "haie/petitions/instructor_view_notes.html"
    matomo_tag = ""

    def get_success_url(self):
        return reverse("petition_project_instructor_notes_view", kwargs=self.kwargs)


class PetitionProjectHedgeDataExport(DetailView):
    """Export Hedge data in geopackage"""

    model = PetitionProject
    slug_field = "reference"
    slug_url_kwarg = "reference"

    def get(self, request, *args, **kwargs):
        response = super().get(request, *args, **kwargs)
        data = self.object.hedge_data

        with tempfile.TemporaryDirectory() as tmpdirname:
            template_file = settings.GUH_DATA_EXPORT_TEMPLATE
            export_file = os.path.join(tmpdirname, "output.gpkg")
            shutil.copy(template_file, export_file)

            # Fiona cannot append to an existing file
            # By opening a layer in write mode, it will squash the layer data
            # Luckily for us, that's the behaviour we want
            with fiona.open(template_file) as src, fiona.open(
                export_file, "w", layer="haies", **src.meta
            ) as dst:
                for hedge in data.hedges():
                    transformer = Transformer.from_crs(
                        EPSG_WGS84, EPSG_LAMB93, always_xy=True
                    )
                    geometry = Geometry.from_dict(
                        transform(transformer.transform, hedge.geometry)
                    )
                    properties = Properties.from_dict(
                        {
                            "id": hedge.id,
                            "type": (
                                "A_PLANTER" if hedge.type == TO_PLANT else "A_DETRUIRE"
                            ),
                            "type_haie": hedge.hedge_type,
                            "sur_parcelle_pac": "oui" if hedge.is_on_pac else "non",
                        }
                    )
                    feat = Feature(geometry=geometry, properties=properties)
                    dst.write(feat)

            # Create a response with the GeoPackage file
            export_filename = "haies_dossier.gpkg"
            if self.object.demarches_simplifiees_dossier_number:
                export_filename = f"haies_dossier_{self.object.demarches_simplifiees_dossier_number}.gpkg"

            with open(export_file, "rb") as f:
                response = HttpResponse(f.read(), content_type="application/geopackage")
                response["Content-Disposition"] = (
                    f'attachment; filename="{export_filename}"'
                )

        return response


class PetitionProjectInvitationToken(SingleObjectMixin, LoginRequiredMixin, View):
    """Create an invitation token for a petition project"""

    model = PetitionProject
    slug_field = "reference"
    slug_url_kwarg = "reference"

    def post(self, request, *args, **kwargs):
        project = self.get_object()

        if project.is_instructor_authorized(request.user):
            token = InvitationToken.objects.create(
                created_by=request.user,
                petition_project=project,
            )
            invitation_url = self.request.build_absolute_uri(
                reverse(
                    "petition_project_accept_invitation",
                    kwargs={"reference": project.reference, "token": token.token},
                )
            )
            return JsonResponse({"invitation_url": invitation_url})
        else:
            return JsonResponse(
                {
                    "error": "You are not authorized to create an invitation token for this project."
                },
                status=403,
            )


class PetitionProjectAcceptInvitation(SingleObjectMixin, LoginRequiredMixin, View):
    """Accept an invitation to a petition project"""

    model = PetitionProject
    slug_field = "reference"
    slug_url_kwarg = "reference"

    def dispatch(self, request, *args, **kwargs):
        project = self.get_object()
        self.request.invitation = InvitationToken.objects.filter(
            petition_project=project, token=kwargs.get("token")
        ).first()

        if not self.request.invitation or not self.request.invitation.is_valid():
            return TemplateResponse(
                request,
                template="haie/petitions/invalid_invitation_token.html",
                status=403,
            )

        return super().dispatch(request, *args, **kwargs)

    def get(self, request, *args, **kwargs):
        """Accept the invitation and redirect to the instructor view of the petition project"""

        # the token should not be consumed by its own creator
        if self.request.invitation.created_by != request.user:
            self.request.invitation.user = request.user
            self.request.invitation.save()

        return redirect(
            reverse(
                "petition_project_instructor_view",
                kwargs={
                    "reference": self.request.invitation.petition_project.reference
                },
            )
        )<|MERGE_RESOLUTION|>--- conflicted
+++ resolved
@@ -513,17 +513,14 @@
             f"https://www.demarches-simplifiees.fr/dossiers/"
             f"{self.object.demarches_simplifiees_dossier_number}"
         )
-
-<<<<<<< HEAD
         context["triage_form"] = self.object.get_triage_form()
-=======
+
         matomo_custom_path = self.request.path.replace(
             self.object.reference, "+ref_projet+"
         )
         context["matomo_custom_url"] = self.request.build_absolute_uri(
             matomo_custom_path
         )
->>>>>>> 17765f9e
 
         return context
 
