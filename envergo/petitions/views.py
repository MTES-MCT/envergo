--- conflicted
+++ resolved
@@ -784,26 +784,13 @@
         res = super().post(request, *args, **kwargs)
         return res
 
-<<<<<<< HEAD
-=======
-    def has_view_permission(self, user, object):
-        """Check that the current user has permission to access the project."""
-
-        return object.has_user_as_instructor(user)
-
-    def has_edit_permission(self, user, object):
-        """Authorize edition only for department instructors"""
-
-        return object.has_user_as_department_instructor(user)
-
     def get_context_data(self, **kwargs):
         context = super().get_context_data(**kwargs)
-        context["has_edit_permission"] = self.has_edit_permission(
-            self.request.user, self.object
+        context["has_edit_permission"] = self.object.user_has_edit_permission(
+            self.request.user
         )
         return context
 
->>>>>>> 13ae37f8
     def log_event_action(self, request):
         if not self.event_action:
             return
