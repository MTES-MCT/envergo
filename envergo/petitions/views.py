import logging
import os
import shutil
import tempfile
from urllib.parse import parse_qs, urlparse

import fiona
import requests
from django.conf import settings
from django.contrib import messages
from django.contrib.auth.mixins import LoginRequiredMixin
from django.db import transaction
<<<<<<< HEAD
from django.db.models import Q
from django.http import HttpResponse, JsonResponse
=======
from django.http import Http404, HttpResponse, JsonResponse
>>>>>>> a7eb5963
from django.shortcuts import redirect
from django.template.response import TemplateResponse
from django.urls import reverse
from django.views import View
from django.views.generic import DetailView, FormView, ListView, UpdateView
from django.views.generic.detail import SingleObjectMixin
from fiona import Feature, Geometry, Properties
from pyproj import Transformer
from shapely.ops import transform

from envergo.analytics.utils import get_matomo_tags, log_event
from envergo.hedges.models import EPSG_LAMB93, EPSG_WGS84, TO_PLANT
from envergo.hedges.services import PlantationEvaluator, PlantationResults
<<<<<<< HEAD
from envergo.moulinette.models import ConfigHaie, MoulinetteHaie
from envergo.petitions.forms import PetitionProjectForm, PetitionProjectInstructorForm
from envergo.petitions.models import DOSSIER_STATES, InvitationToken, PetitionProject
=======
from envergo.moulinette.models import ConfigHaie, MoulinetteHaie, Regulation
from envergo.petitions.forms import (
    PetitionProjectForm,
    PetitionProjectInstructorEspecesProtegeesForm,
    PetitionProjectInstructorNotesForm,
)
from envergo.petitions.models import DOSSIER_STATES, PetitionProject
>>>>>>> a7eb5963
from envergo.petitions.services import (
    PetitionProjectCreationAlert,
    PetitionProjectCreationProblem,
    compute_instructor_informations_ds,
    get_instructor_view_context,
)
from envergo.utils.mattermost import notify
from envergo.utils.tools import generate_key
from envergo.utils.urls import extract_param_from_url, update_qs

logger = logging.getLogger(__name__)


class PetitionProjectList(LoginRequiredMixin, ListView):
    """View list for PetitionProject"""

    template_name = "haie/petitions/instructor_dossier_list.html"
    queryset = (
        PetitionProject.objects.exclude(
            demarches_simplifiees_state__exact=DOSSIER_STATES.draft
        )
        .select_related("hedge_data")
        .order_by("-created_at")
    )
    paginate_by = 30

    def get_queryset(self):
        """Override queryset filtering projects from user departments

        Returns
        - all objects if user is superuser
        - filtered objects on department if user is instructor
        - none object if user is not instructor or not superuser
        """
        current_user = self.request.user
        if current_user.is_superuser:
            queryset = self.queryset
        elif current_user.is_instructor:
            user_departments = current_user.departments.defer("geometry").all()
            queryset = self.queryset.filter(
                Q(department__in=user_departments)
                | Q(invitation_tokens__user_id=current_user.id)
            ).distinct()
        else:
            queryset = self.queryset.none()
        return queryset


class PetitionProjectCreate(FormView):
    form_class = PetitionProjectForm

    def dispatch(self, request, *args, **kwargs):
        # store alerts in the request object to notify admins if needed
        request.alerts = PetitionProjectCreationAlert(request)
        res = super().dispatch(request, *args, **kwargs)

        if len(request.alerts) > 0:
            notify(request.alerts.compute_message(), "haie")
        return res

    def form_valid(self, form):

        form.instance.hedge_data_id = extract_param_from_url(
            form.cleaned_data["moulinette_url"], "haies"
        )

        with transaction.atomic():
            petition_project = form.save()
            read_only_url = reverse(
                "petition_project_auto_redirection",
                kwargs={"reference": petition_project.reference},
            )

            demarche_simplifiee_url, dossier_number = self.pre_fill_demarche_simplifiee(
                petition_project
            )

            if not demarche_simplifiee_url:
                res = self.form_invalid(form)
                # Rollback the transaction to avoid saving the petition project
                transaction.set_rollback(True)
            else:
                petition_project.demarches_simplifiees_dossier_number = dossier_number
                petition_project.save()

                log_event(
                    "dossier",
                    "creation",
                    self.request,
                    **petition_project.get_log_event_data(),
                    **get_matomo_tags(self.request),
                )

                self.request.alerts.petition_project = petition_project

                res = JsonResponse(
                    {
                        "demarche_simplifiee_url": demarche_simplifiee_url,
                        "read_only_url": read_only_url,
                    }
                )

        return res

    def pre_fill_demarche_simplifiee(self, project):
        """Send a http request to pre-fill a dossier on demarches-simplifiees.fr based on moulinette data.

        Return the url of the created dossier if successful, None otherwise
        """

        moulinette_url = project.moulinette_url
        parsed_url = urlparse(moulinette_url)
        moulinette_data = parse_qs(parsed_url.query)
        # Flatten the dictionary
        for key, value in moulinette_data.items():
            if isinstance(value, list) and len(value) == 1:
                moulinette_data[key] = value[0]
        department = moulinette_data.get("department")  # department is mandatory
        if not department:
            logger.error(
                "Moulinette URL for guichet unique de la haie should always contain a department to "
                "start a demarche simplifiée",
                extra={"moulinette_url": moulinette_url},
            )
            return None

        moulinette_data["haies"] = project.hedge_data
        config = ConfigHaie.objects.select_related("department").get(
            department__department=department
        )  # it should always exist, otherwise the simulator would not be available
        self.request.alerts.config = config
        demarche_id = config.demarche_simplifiee_number

        if not demarche_id:
            logger.error(
                "An activated department should always have a demarche_simplifiee_number",
                extra={"haie config": config.id, "department": department},
            )

            self.request.alerts.append(
                PetitionProjectCreationProblem(
                    "missing_demarche_simplifiee_number", is_fatal=True
                )
            )
            return None

        api_url = f"{settings.DEMARCHES_SIMPLIFIEES['PRE_FILL_API_URL']}demarches/{demarche_id}/dossiers"
        body = {}
        moulinette = MoulinetteHaie(moulinette_data, moulinette_data)
        for field in config.demarche_simplifiee_pre_fill_config:
            if "id" not in field or "value" not in field:
                logger.error(
                    "Invalid pre-fill configuration for a dossier on demarches-simplifiees.fr",
                    extra={"haie config": config.id, "field": field},
                )

                self.request.alerts.append(
                    PetitionProjectCreationProblem(
                        "invalid_prefill_field",
                        {
                            "field": field,
                        },
                    )
                )
                continue

            body[f"champ_{field['id']}"] = self.get_value_from_source(
                project,
                moulinette,
                field["value"],
                field.get("mapping", {}),
                config,
            )

        if not settings.DEMARCHES_SIMPLIFIEES["ENABLED"]:
            logger.warning(
                f"Demarches Simplifiees is not enabled. Doing nothing."
                f"\nrequest.url: {api_url}"
                f"\nrequest.body: {body}"
            )
            return None, None

        response = requests.post(
            api_url, json=body, headers={"Content-Type": "application/json"}
        )
        redirect_url, dossier_number = None, None
        if 200 <= response.status_code < 400:
            data = response.json()
            redirect_url = data.get("dossier_url")
            dossier_number = data.get("dossier_number")
        else:
            logger.error(
                "Error while pre-filling a dossier on demarches-simplifiees.fr",
                extra={
                    "api_url": response.request.url,
                    "request_body": response.request.body,
                    "status_code": response.status_code,
                    "response.text": response.text,
                },
            )
            self.request.alerts.append(
                PetitionProjectCreationProblem(
                    "ds_api_http_error",
                    {
                        "response": response,
                        "api_url": api_url,
                        "request_body": body,
                    },
                    is_fatal=True,
                )
            )
        return redirect_url, dossier_number

    def get_value_from_source(
        self, petition_project, moulinette, source, mapping, config
    ):
        """Get the value to pre-fill a dossier on demarches-simplifiees.fr from a source.

        Available sources are listed by this method : ConfigHaie.get_demarche_simplifiee_value_sources()
        Depending on the source, the value comes from the moulinette data, the moulinette result or the moulinette url.
        Then it will map the value if a mapping is provided.
        """
        if source == "url_moulinette":
            value = petition_project.moulinette_url
        elif source == "url_projet":
            value = self.request.build_absolute_uri(
                reverse(
                    "petition_project",
                    kwargs={"reference": petition_project.reference},
                )
            )
        elif source == "ref_projet":
            value = petition_project.reference
        elif source == "plantation_adequate":
            haies = moulinette.catalog.get("haies")
            value = (
                PlantationEvaluator(moulinette, haies).result
                == PlantationResults.Adequate.value
                if haies
                else False
            )
        elif source == "vieil_arbre":
            haies = moulinette.catalog.get("haies")
            if haies:
                value = haies.is_removing_old_tree()
        elif source == "sur_talus_d":
            haies = moulinette.catalog.get("haies")
            value = (
                any(h.prop("sur_talus") for h in haies.hedges_to_remove())
                if haies
                else False
            )
        elif source == "sur_talus_p":
            haies = moulinette.catalog.get("haies")
            value = (
                any(h.prop("sur_talus") for h in haies.hedges_to_plant())
                if haies
                else False
            )
        elif source == "proximite_mare":
            haies = moulinette.catalog.get("haies")
            if haies:
                value = haies.is_removing_near_pond()
        elif source.endswith(".result"):
            regulation_slug = source[:-7]
            regulation_result = getattr(moulinette, regulation_slug, None)
            if regulation_result is None:
                logger.warning(
                    "Unable to get the regulation result to pre-fill a démarche simplifiée",
                    extra={
                        "regulation_slug": regulation_slug,
                        "moulinette_url": petition_project.moulinette_url,
                        "haie config": config.id,
                    },
                )
                self.request.alerts.append(
                    PetitionProjectCreationProblem(
                        "missing_source_regulation",
                        {
                            "source": source,
                            "regulation_slug": regulation_slug,
                        },
                    )
                )

                value = None
            else:
                value = regulation_result.result
        elif source.endswith(".result_code"):
            criteria_path = source[:-12].split(".")
            regulation_slug = criteria_path[0]
            criteria_slug = criteria_path[1]
            regulation = getattr(moulinette, regulation_slug, None)
            criteria = getattr(regulation, criteria_slug, None)
            if criteria is None:
                logger.warning(
                    "Unable to get the criteria result code to pre-fill a démarche simplifiée",
                    extra={
                        "source": source,
                        "moulinette_url": petition_project.moulinette_url,
                        "haie config": config.id,
                    },
                )
                self.request.alerts.append(
                    PetitionProjectCreationProblem(
                        "missing_source_criterion",
                        {
                            "source": source,
                            "criterion_slug": f"{regulation_slug} > {criteria_slug}",
                        },
                    )
                )

                value = None
            else:
                value = criteria.result_code
        else:
            if source in moulinette.catalog:
                value = moulinette.catalog[source]
            else:
                logger.warning(
                    "Unable to get the moulinette value to pre-fill a démarche simplifiée",
                    extra={
                        "source": source,
                        "moulinette_url": petition_project.moulinette_url,
                        "haie config": config.id,
                    },
                )

                self.request.alerts.append(
                    PetitionProjectCreationProblem(
                        "missing_source_moulinette",
                        {
                            "source": source,
                        },
                    )
                )
                value = None

        if mapping:
            # if the mapping object is not empty but do not contain the value, log an info
            if value not in mapping:
                logger.info(
                    "The value to pre-fill a dossier on demarches-simplifiees.fr is not in the mapping",
                    extra={
                        "source": source,
                        "mapping": mapping,
                        "moulinette_url": petition_project.moulinette_url,
                        "haie config": config.id,
                    },
                )
                self.request.alerts.append(
                    PetitionProjectCreationProblem(
                        "mapping_missing_value",
                        {
                            "source": source,
                            "value": value,
                            "mapping": mapping,
                        },
                    )
                )

        mapped_value = mapping.get(value, value)

        # Handle boolean values as strings 😞
        return {
            True: "true",
            False: "false",
        }.get(mapped_value, mapped_value)

    def form_invalid(self, form):
        logger.error("Unable to create a petition project", extra={"form": form})

        self.request.alerts.form = form
        self.request.alerts.user_error_reference = generate_key()

        if form.errors:
            self.request.alerts.append(
                PetitionProjectCreationProblem("invalid_form", is_fatal=True)
            )

        if len(self.request.alerts) == 0:
            self.request.alerts.append(
                PetitionProjectCreationProblem("unknown_error", is_fatal=True)
            )

        return JsonResponse(
            {
                "error_title": "Un problème technique empêche la création de votre dossier.",
                "error_body": f"""
                Nous avons été notifiés et travaillons à la résolution de cette erreur.
                <br/>
                Identifiant de l’erreur : {self.request.alerts.user_error_reference.upper()}
                <br/>
                Merci de vous faire connaître en nous transmettant cet identifiant en nous écrivant à \
                contact@haie.beta.gouv.fr
                <br/>
                Nous vous accompagnerons pour vous permettre de déposer votre demande sans encombres.""",
            },
            status=400,
        )


class PetitionProjectDetail(DetailView):
    template_name = "haie/moulinette/petition_project.html"
    queryset = PetitionProject.objects.all()
    slug_field = "reference"
    slug_url_kwarg = "reference"

    def get(self, request, *args, **kwargs):
        result = super().get(request, *args, **kwargs)

        # Log the consultation event only if it is not after an automatic redirection due to dossier creation
        if not request.session.pop("auto_redirection", False):
            log_event(
                "projet",
                "consultation",
                self.request,
                **self.object.get_log_event_data(),
                **get_matomo_tags(self.request),
            )

        return result

    def get_context_data(self, **kwargs):
        context = super().get_context_data(**kwargs)

        moulinette = self.object.get_moulinette()

        if moulinette.has_missing_data():
            # this should not happen, unless we have stored an incomplete project
            # If we add some new regulations, or adding evaluators on existing ones, we could have obsolete moulinette
            # we should implement static simulation/project to avoid this case.
            logger.warning(
                "A petition project has missing data. This should not happen unless regulations have changed."
                "We should implement static simulation/project to avoid this case.",
                extra={"reference": self.object.reference},
            )
            raise NotImplementedError("We do not handle uncompleted project")

        context["petition_project"] = self.object
        context["moulinette"] = moulinette
        context.update(moulinette.catalog)
        context["base_result"] = moulinette.get_result_template()
        context["is_read_only"] = True

        context["plantation_evaluation"] = PlantationEvaluator(
            moulinette, moulinette.catalog["haies"]
        )
        context["demarches_simplifiees_dossier_number"] = (
            self.object.demarches_simplifiees_dossier_number
        )
        context["created_at"] = self.object.created_at
        context["demarches_simplifiees_date_depot"] = (
            self.object.demarches_simplifiees_date_depot
        )
        plantation_url = reverse(
            "input_hedges",
            args=[
                moulinette.department.department,
                "read_only",
                self.object.hedge_data.id,
            ],
        )
        plantation_url = update_qs(plantation_url, {"source": "consultation"})
        context["plantation_url"] = plantation_url

        current_url = self.request.build_absolute_uri()
        share_btn_url = update_qs(current_url, {"mtm_campaign": "share-simu"})
        parsed_moulinette_url = urlparse(self.object.moulinette_url)
        moulinette_params = parse_qs(parsed_moulinette_url.query)
        moulinette_params["edit"] = ["true"]
        result_url = reverse("moulinette_result")
        edit_url = update_qs(result_url, moulinette_params)

        context["share_btn_url"] = share_btn_url
        context["edit_url"] = edit_url
        context["ds_url"] = (
            f"https://www.demarches-simplifiees.fr/dossiers/"
            f"{self.object.demarches_simplifiees_dossier_number}"
        )

        matomo_custom_path = self.request.path.replace(
            self.object.reference, "+ref_projet+"
        )
        context["matomo_custom_url"] = self.request.build_absolute_uri(
            matomo_custom_path
        )

        return context


class PetitionProjectAutoRedirection(View):
    def get(self, request, *args, **kwargs):
        # Set a flag in the session
        request.session["auto_redirection"] = True
        # Redirect to the petition_project view
        return redirect(reverse("petition_project", kwargs=kwargs))


class PetitionProjectInstructorMixin(LoginRequiredMixin, SingleObjectMixin):
    """Mixin for petition project instructor views"""

    queryset = PetitionProject.objects.all()
    slug_field = "reference"
    slug_url_kwarg = "reference"
    matomo_tag = "consultation_i"

    def get(self, request, *args, **kwargs):
        """Authorize user according to project department and log event"""
        result = super().get(request, *args, **kwargs)
        user = request.user

        # check if user is authorize, else returns 403 error
<<<<<<< HEAD
        if self.object.is_instructor_authorized(user):
            log_event(
                "projet",
                self.matomo_tag,
                self.request,
                **self.object.get_log_event_data(),
                **get_matomo_tags(self.request),
            )
=======
        if user.is_superuser or all(
            (user.is_instructor, department in user.departments.defer("geometry").all())
        ):
            if self.matomo_tag:
                log_event(
                    "projet",
                    self.matomo_tag,
                    self.request,
                    **self.object.get_log_event_data(),
                    **get_matomo_tags(self.request),
                )
>>>>>>> a7eb5963
            return result

        else:
            return TemplateResponse(
                request, template="haie/petitions/403.html", status=403
            )

    def get_context_data(self, **kwargs):
        context = super().get_context_data(**kwargs)

        moulinette = self.object.get_moulinette()
        context["petition_project"] = self.object
        context["moulinette"] = moulinette
        context["project_url"] = reverse(
            "petition_project", kwargs={"reference": self.object.reference}
        )

        plantation_url = reverse(
            "input_hedges",
            args=[
                moulinette.department.department,
                "read_only",
                self.object.hedge_data.id,
            ],
        )
        plantation_url = update_qs(plantation_url, {"source": "instruction"})
        context["plantation_url"] = plantation_url
        context["invitation_token_url"] = self.request.build_absolute_uri(
            reverse(
                "petition_project_invitation_token",
                kwargs={"reference": self.object.reference},
            )
        )
        context["register_url"] = self.request.build_absolute_uri(
            reverse(
                "register",
            )
        )

        matomo_custom_path = self.request.path.replace(
            self.object.reference, "+ref_projet+"
        )
        context["matomo_custom_url"] = self.request.build_absolute_uri(
            matomo_custom_path
        )

        return context


class PetitionProjectInstructorView(PetitionProjectInstructorMixin, UpdateView):
    """View for petition project instructor page"""

    template_name = "haie/petitions/instructor_view.html"
    form_class = PetitionProjectInstructorNotesForm
    matomo_tag = "consultation_i"

    def get_context_data(self, **kwargs):
        context = super().get_context_data(**kwargs)
        context["project_details"] = get_instructor_view_context(
            self.object,
            context["moulinette"],
            self.request.site,
            self.request.COOKIES.get(settings.VISITOR_COOKIE_NAME, ""),
            self.request.user,
        )

        # Send message if info from DS is not in project details
        if not settings.DEMARCHES_SIMPLIFIEES["ENABLED"]:
            messages.info(
                self.request,
                """L'accès à l'API démarches simplifiées n'est pas activée.
                Les données proviennent d'un dossier factice.""",
            )

        return context

    def get_success_url(self):
        return reverse("petition_project_instructor_view", kwargs=self.kwargs)


class PetitionProjectInstructorRegulationView(PetitionProjectInstructorView):
    """View for petition project instructor page"""

    template_name = "haie/petitions/instructor_view_regulation.html"
    matomo_tag = ""

    def get_context_data(self, **kwargs):
        """Insert current regulation in context dict"""
        context = super().get_context_data(**kwargs)
        regulation_slug = self.kwargs.get("regulation")
        if regulation_slug:
            try:
                current_regulation = context["moulinette"].regulations.get(
                    regulation=regulation_slug
                )
            except Regulation.DoesNotExist:
                raise Http404()

            context["current_regulation"] = current_regulation
        return context

    def get_form_class(self):
        """Return the form class to use in this view."""
        regulation_slug = self.kwargs.get("regulation")
        if regulation_slug == "ep":
            return PetitionProjectInstructorEspecesProtegeesForm
        else:
            return self.form_class

    def get_success_url(self):
        return reverse(
            "petition_project_instructor_regulation_view", kwargs=self.kwargs
        )


class PetitionProjectInstructorDossierDSView(
    PetitionProjectInstructorMixin, DetailView
):
    """View for petition project page with demarches simplifiées data"""

    template_name = "haie/petitions/instructor_view_dossier_ds.html"
    matomo_tag = "consultation_i_ds"

    def get_context_data(self, **kwargs):
        context = super().get_context_data(**kwargs)
        context["project_details"] = compute_instructor_informations_ds(
            self.object,
            context["moulinette"],
            self.request.site,
            self.request.COOKIES.get(settings.VISITOR_COOKIE_NAME, ""),
            self.request.user,
        )

        # Send message if info from DS is not in project details
        if not settings.DEMARCHES_SIMPLIFIEES["ENABLED"]:
            messages.info(
                self.request,
                """L'accès à l'API démarches simplifiées n'est pas activée.
                Affichage d'un dossier factice.""",
            )

        # Send message if info from DS is not in project details
        if not context["project_details"]:
            messages.warning(
                self.request,
                """Impossible de récupérer les informations du dossier Démarches Simplifiées.
                Si le problème persiste, contactez le support en indiquant l'identifiant du dossier.""",
            )

        return context


class PetitionProjectInstructorNotesView(PetitionProjectInstructorView):
    """View for petition project instructor page"""

    template_name = "haie/petitions/instructor_view_notes.html"
    matomo_tag = ""

    def get_success_url(self):
        return reverse("petition_project_instructor_notes_view", kwargs=self.kwargs)


class PetitionProjectHedgeDataExport(DetailView):
    """Export Hedge data in geopackage"""

    model = PetitionProject
    slug_field = "reference"
    slug_url_kwarg = "reference"

    def get(self, request, *args, **kwargs):
        response = super().get(request, *args, **kwargs)
        data = self.object.hedge_data

        with tempfile.TemporaryDirectory() as tmpdirname:
            template_file = settings.GUH_DATA_EXPORT_TEMPLATE
            export_file = os.path.join(tmpdirname, "output.gpkg")
            shutil.copy(template_file, export_file)

            # Fiona cannot append to an existing file
            # By opening a layer in write mode, it will squash the layer data
            # Luckily for us, that's the behaviour we want
            with fiona.open(template_file) as src, fiona.open(
                export_file, "w", layer="haies", **src.meta
            ) as dst:
                for hedge in data.hedges():
                    transformer = Transformer.from_crs(
                        EPSG_WGS84, EPSG_LAMB93, always_xy=True
                    )
                    geometry = Geometry.from_dict(
                        transform(transformer.transform, hedge.geometry)
                    )
                    properties = Properties.from_dict(
                        {
                            "id": hedge.id,
                            "type": (
                                "A_PLANTER" if hedge.type == TO_PLANT else "A_DETRUIRE"
                            ),
                            "type_haie": hedge.hedge_type,
                            "sur_parcelle_pac": "oui" if hedge.is_on_pac else "non",
                        }
                    )
                    feat = Feature(geometry=geometry, properties=properties)
                    dst.write(feat)

            # Create a response with the GeoPackage file
            export_filename = "haies_dossier.gpkg"
            if self.object.demarches_simplifiees_dossier_number:
                export_filename = f"haies_dossier_{self.object.demarches_simplifiees_dossier_number}.gpkg"

            with open(export_file, "rb") as f:
                response = HttpResponse(f.read(), content_type="application/geopackage")
                response["Content-Disposition"] = (
                    f'attachment; filename="{export_filename}"'
                )

        return response


class PetitionProjectInvitationToken(SingleObjectMixin, LoginRequiredMixin, View):
    """Create an invitation token for a petition project"""

    model = PetitionProject
    slug_field = "reference"
    slug_url_kwarg = "reference"

    def post(self, request, *args, **kwargs):
        project = self.get_object()

        if project.is_instructor_authorized(request.user):
            token = InvitationToken.objects.create(
                created_by=request.user,
                petition_project=project,
            )
            invitation_url = self.request.build_absolute_uri(
                reverse(
                    "petition_project_accept_invitation",
                    kwargs={"reference": project.reference, "token": token.token},
                )
            )
            return JsonResponse({"invitation_url": invitation_url})
        else:
            return JsonResponse(
                {
                    "error": "You are not authorized to create an invitation token for this project."
                },
                status=403,
            )


class PetitionProjectAcceptInvitation(SingleObjectMixin, LoginRequiredMixin, View):
    """Accept an invitation to a petition project"""

    model = PetitionProject
    slug_field = "reference"
    slug_url_kwarg = "reference"

    def dispatch(self, request, *args, **kwargs):
        project = self.get_object()
        self.request.invitation = InvitationToken.objects.filter(
            petition_project=project, token=kwargs.get("token")
        ).first()

        if not self.request.invitation or not self.request.invitation.is_valid():
            return TemplateResponse(
                request,
                template="haie/petitions/invalid_invitation_token.html",
                status=403,
            )

        return super().dispatch(request, *args, **kwargs)

    def get(self, request, *args, **kwargs):

        self.request.invitation.user = request.user
        self.request.invitation.save()

        return redirect(
            reverse(
                "petition_project_instructor_view",
                kwargs={
                    "reference": self.request.invitation.petition_project.reference
                },
            )
        )<|MERGE_RESOLUTION|>--- conflicted
+++ resolved
@@ -10,12 +10,8 @@
 from django.contrib import messages
 from django.contrib.auth.mixins import LoginRequiredMixin
 from django.db import transaction
-<<<<<<< HEAD
 from django.db.models import Q
-from django.http import HttpResponse, JsonResponse
-=======
 from django.http import Http404, HttpResponse, JsonResponse
->>>>>>> a7eb5963
 from django.shortcuts import redirect
 from django.template.response import TemplateResponse
 from django.urls import reverse
@@ -29,19 +25,13 @@
 from envergo.analytics.utils import get_matomo_tags, log_event
 from envergo.hedges.models import EPSG_LAMB93, EPSG_WGS84, TO_PLANT
 from envergo.hedges.services import PlantationEvaluator, PlantationResults
-<<<<<<< HEAD
-from envergo.moulinette.models import ConfigHaie, MoulinetteHaie
-from envergo.petitions.forms import PetitionProjectForm, PetitionProjectInstructorForm
-from envergo.petitions.models import DOSSIER_STATES, InvitationToken, PetitionProject
-=======
 from envergo.moulinette.models import ConfigHaie, MoulinetteHaie, Regulation
 from envergo.petitions.forms import (
     PetitionProjectForm,
     PetitionProjectInstructorEspecesProtegeesForm,
     PetitionProjectInstructorNotesForm,
 )
-from envergo.petitions.models import DOSSIER_STATES, PetitionProject
->>>>>>> a7eb5963
+from envergo.petitions.models import DOSSIER_STATES, InvitationToken, PetitionProject
 from envergo.petitions.services import (
     PetitionProjectCreationAlert,
     PetitionProjectCreationProblem,
@@ -556,19 +546,7 @@
         user = request.user
 
         # check if user is authorize, else returns 403 error
-<<<<<<< HEAD
         if self.object.is_instructor_authorized(user):
-            log_event(
-                "projet",
-                self.matomo_tag,
-                self.request,
-                **self.object.get_log_event_data(),
-                **get_matomo_tags(self.request),
-            )
-=======
-        if user.is_superuser or all(
-            (user.is_instructor, department in user.departments.defer("geometry").all())
-        ):
             if self.matomo_tag:
                 log_event(
                     "projet",
@@ -577,8 +555,7 @@
                     **self.object.get_log_event_data(),
                     **get_matomo_tags(self.request),
                 )
->>>>>>> a7eb5963
-            return result
+                return result
 
         else:
             return TemplateResponse(
