import logging
import os
import shutil
import tempfile
from urllib.parse import parse_qs, urlparse

import fiona
import requests
from django.conf import settings
from django.contrib import messages
from django.contrib.auth.mixins import LoginRequiredMixin
from django.db import transaction
from django.db.models import Q
from django.http import HttpResponse, JsonResponse
from django.shortcuts import redirect
from django.template.response import TemplateResponse
from django.urls import reverse
from django.views import View
from django.views.generic import DetailView, FormView, ListView, UpdateView
from django.views.generic.detail import SingleObjectMixin
from fiona import Feature, Geometry, Properties
from pyproj import Transformer
from shapely.ops import transform

from envergo.analytics.utils import get_matomo_tags, log_event
from envergo.hedges.models import EPSG_LAMB93, EPSG_WGS84, TO_PLANT
from envergo.hedges.services import PlantationEvaluator, PlantationResults
from envergo.moulinette.models import ConfigHaie, MoulinetteHaie
from envergo.petitions.forms import PetitionProjectForm, PetitionProjectInstructorForm
from envergo.petitions.models import DOSSIER_STATES, InvitationToken, PetitionProject
from envergo.petitions.services import (
    PetitionProjectCreationAlert,
    PetitionProjectCreationProblem,
    compute_instructor_informations_ds,
    get_instructor_view_context,
)
from envergo.utils.mattermost import notify
from envergo.utils.tools import generate_key
from envergo.utils.urls import extract_param_from_url, update_qs

logger = logging.getLogger(__name__)


class PetitionProjectList(LoginRequiredMixin, ListView):
    """View list for PetitionProject"""

    template_name = "haie/petitions/instructor_dossier_list.html"
    queryset = (
        PetitionProject.objects.exclude(
            demarches_simplifiees_state__exact=DOSSIER_STATES.draft
        )
        .select_related("hedge_data")
        .order_by("-created_at")
    )
    paginate_by = 30

    def get_queryset(self):
        """Override queryset filtering projects from user departments

        Returns
        - all objects if user is superuser
        - filtered objects on department if user is instructor
        - none object if user is not instructor or not superuser
        """
        current_user = self.request.user
        if current_user.is_superuser:
            queryset = self.queryset
        elif current_user.is_instructor:
            user_departments = current_user.departments.defer("geometry").all()
            queryset = self.queryset.filter(
                Q(department__in=user_departments)
                | Q(invitation_tokens__user_id=current_user.id)
            ).distinct()
        else:
            queryset = self.queryset.none()
        return queryset


class PetitionProjectCreate(FormView):
    form_class = PetitionProjectForm

    def dispatch(self, request, *args, **kwargs):
        # store alerts in the request object to notify admins if needed
        request.alerts = PetitionProjectCreationAlert(request)
        res = super().dispatch(request, *args, **kwargs)

        if len(request.alerts) > 0:
            notify(request.alerts.compute_message(), "haie")
        return res

    def form_valid(self, form):

        form.instance.hedge_data_id = extract_param_from_url(
            form.cleaned_data["moulinette_url"], "haies"
        )

        with transaction.atomic():
            petition_project = form.save()
            read_only_url = reverse(
                "petition_project_auto_redirection",
                kwargs={"reference": petition_project.reference},
            )

            demarche_simplifiee_url, dossier_number = self.pre_fill_demarche_simplifiee(
                petition_project
            )

            if not demarche_simplifiee_url:
                res = self.form_invalid(form)
                # Rollback the transaction to avoid saving the petition project
                transaction.set_rollback(True)
            else:
                petition_project.demarches_simplifiees_dossier_number = dossier_number
                petition_project.save()

                log_event(
                    "dossier",
                    "creation",
                    self.request,
                    **petition_project.get_log_event_data(),
                    **get_matomo_tags(self.request),
                )

                self.request.alerts.petition_project = petition_project

                res = JsonResponse(
                    {
                        "demarche_simplifiee_url": demarche_simplifiee_url,
                        "read_only_url": read_only_url,
                    }
                )

        return res

    def pre_fill_demarche_simplifiee(self, project):
        """Send a http request to pre-fill a dossier on demarches-simplifiees.fr based on moulinette data.

        Return the url of the created dossier if successful, None otherwise
        """

        moulinette_url = project.moulinette_url
        parsed_url = urlparse(moulinette_url)
        moulinette_data = parse_qs(parsed_url.query)
        # Flatten the dictionary
        for key, value in moulinette_data.items():
            if isinstance(value, list) and len(value) == 1:
                moulinette_data[key] = value[0]
        department = moulinette_data.get("department")  # department is mandatory
        if not department:
            logger.error(
                "Moulinette URL for guichet unique de la haie should always contain a department to "
                "start a demarche simplifiée",
                extra={"moulinette_url": moulinette_url},
            )
            return None

        moulinette_data["haies"] = project.hedge_data
        config = ConfigHaie.objects.select_related("department").get(
            department__department=department
        )  # it should always exist, otherwise the simulator would not be available
        self.request.alerts.config = config
        demarche_id = config.demarche_simplifiee_number

        if not demarche_id:
            logger.error(
                "An activated department should always have a demarche_simplifiee_number",
                extra={"haie config": config.id, "department": department},
            )

            self.request.alerts.append(
                PetitionProjectCreationProblem(
                    "missing_demarche_simplifiee_number", is_fatal=True
                )
            )
            return None

        api_url = f"{settings.DEMARCHES_SIMPLIFIEES['PRE_FILL_API_URL']}demarches/{demarche_id}/dossiers"
        body = {}
        moulinette = MoulinetteHaie(moulinette_data, moulinette_data)
        for field in config.demarche_simplifiee_pre_fill_config:
            if "id" not in field or "value" not in field:
                logger.error(
                    "Invalid pre-fill configuration for a dossier on demarches-simplifiees.fr",
                    extra={"haie config": config.id, "field": field},
                )

                self.request.alerts.append(
                    PetitionProjectCreationProblem(
                        "invalid_prefill_field",
                        {
                            "field": field,
                        },
                    )
                )
                continue

            body[f"champ_{field['id']}"] = self.get_value_from_source(
                project,
                moulinette,
                field["value"],
                field.get("mapping", {}),
                config,
            )

        if not settings.DEMARCHES_SIMPLIFIEES["ENABLED"]:
            logger.warning(
                f"Demarches Simplifiees is not enabled. Doing nothing."
                f"\nrequest.url: {api_url}"
                f"\nrequest.body: {body}"
            )
            return None, None

        response = requests.post(
            api_url, json=body, headers={"Content-Type": "application/json"}
        )
        redirect_url, dossier_number = None, None
        if 200 <= response.status_code < 400:
            data = response.json()
            redirect_url = data.get("dossier_url")
            dossier_number = data.get("dossier_number")
        else:
            logger.error(
                "Error while pre-filling a dossier on demarches-simplifiees.fr",
                extra={
                    "api_url": response.request.url,
                    "request_body": response.request.body,
                    "status_code": response.status_code,
                    "response.text": response.text,
                },
            )
            self.request.alerts.append(
                PetitionProjectCreationProblem(
                    "ds_api_http_error",
                    {
                        "response": response,
                        "api_url": api_url,
                        "request_body": body,
                    },
                    is_fatal=True,
                )
            )
        return redirect_url, dossier_number

    def get_value_from_source(
        self, petition_project, moulinette, source, mapping, config
    ):
        """Get the value to pre-fill a dossier on demarches-simplifiees.fr from a source.

        Available sources are listed by this method : ConfigHaie.get_demarche_simplifiee_value_sources()
        Depending on the source, the value comes from the moulinette data, the moulinette result or the moulinette url.
        Then it will map the value if a mapping is provided.
        """
        if source == "url_moulinette":
            value = petition_project.moulinette_url
        elif source == "url_projet":
            value = self.request.build_absolute_uri(
                reverse(
                    "petition_project",
                    kwargs={"reference": petition_project.reference},
                )
            )
        elif source == "ref_projet":
            value = petition_project.reference
        elif source == "plantation_adequate":
            haies = moulinette.catalog.get("haies")
            value = (
                PlantationEvaluator(moulinette, haies).result
                == PlantationResults.Adequate.value
                if haies
                else False
            )
        elif source == "vieil_arbre":
            haies = moulinette.catalog.get("haies")
            if haies:
                value = haies.is_removing_old_tree()
        elif source == "sur_talus_d":
            haies = moulinette.catalog.get("haies")
            value = (
                any(h.prop("sur_talus") for h in haies.hedges_to_remove())
                if haies
                else False
            )
        elif source == "sur_talus_p":
            haies = moulinette.catalog.get("haies")
            value = (
                any(h.prop("sur_talus") for h in haies.hedges_to_plant())
                if haies
                else False
            )
        elif source == "proximite_mare":
            haies = moulinette.catalog.get("haies")
            if haies:
                value = haies.is_removing_near_pond()
        elif source.endswith(".result"):
            regulation_slug = source[:-7]
            regulation_result = getattr(moulinette, regulation_slug, None)
            if regulation_result is None:
                logger.warning(
                    "Unable to get the regulation result to pre-fill a démarche simplifiée",
                    extra={
                        "regulation_slug": regulation_slug,
                        "moulinette_url": petition_project.moulinette_url,
                        "haie config": config.id,
                    },
                )
                self.request.alerts.append(
                    PetitionProjectCreationProblem(
                        "missing_source_regulation",
                        {
                            "source": source,
                            "regulation_slug": regulation_slug,
                        },
                    )
                )

                value = None
            else:
                value = regulation_result.result
        elif source.endswith(".result_code"):
            criteria_path = source[:-12].split(".")
            regulation_slug = criteria_path[0]
            criteria_slug = criteria_path[1]
            regulation = getattr(moulinette, regulation_slug, None)
            criteria = getattr(regulation, criteria_slug, None)
            if criteria is None:
                logger.warning(
                    "Unable to get the criteria result code to pre-fill a démarche simplifiée",
                    extra={
                        "source": source,
                        "moulinette_url": petition_project.moulinette_url,
                        "haie config": config.id,
                    },
                )
                self.request.alerts.append(
                    PetitionProjectCreationProblem(
                        "missing_source_criterion",
                        {
                            "source": source,
                            "criterion_slug": f"{regulation_slug} > {criteria_slug}",
                        },
                    )
                )

                value = None
            else:
                value = criteria.result_code
        else:
            if source in moulinette.catalog:
                value = moulinette.catalog[source]
            else:
                logger.warning(
                    "Unable to get the moulinette value to pre-fill a démarche simplifiée",
                    extra={
                        "source": source,
                        "moulinette_url": petition_project.moulinette_url,
                        "haie config": config.id,
                    },
                )

                self.request.alerts.append(
                    PetitionProjectCreationProblem(
                        "missing_source_moulinette",
                        {
                            "source": source,
                        },
                    )
                )
                value = None

        if mapping:
            # if the mapping object is not empty but do not contain the value, log an info
            if value not in mapping:
                logger.info(
                    "The value to pre-fill a dossier on demarches-simplifiees.fr is not in the mapping",
                    extra={
                        "source": source,
                        "mapping": mapping,
                        "moulinette_url": petition_project.moulinette_url,
                        "haie config": config.id,
                    },
                )
                self.request.alerts.append(
                    PetitionProjectCreationProblem(
                        "mapping_missing_value",
                        {
                            "source": source,
                            "value": value,
                            "mapping": mapping,
                        },
                    )
                )

        mapped_value = mapping.get(value, value)

        # Handle boolean values as strings 😞
        return {
            True: "true",
            False: "false",
        }.get(mapped_value, mapped_value)

    def form_invalid(self, form):
        logger.error("Unable to create a petition project", extra={"form": form})

        self.request.alerts.form = form
        self.request.alerts.user_error_reference = generate_key()

        if form.errors:
            self.request.alerts.append(
                PetitionProjectCreationProblem("invalid_form", is_fatal=True)
            )

        if len(self.request.alerts) == 0:
            self.request.alerts.append(
                PetitionProjectCreationProblem("unknown_error", is_fatal=True)
            )

        return JsonResponse(
            {
                "error_title": "Un problème technique empêche la création de votre dossier.",
                "error_body": f"""
                Nous avons été notifiés et travaillons à la résolution de cette erreur.
                <br/>
                Identifiant de l’erreur : {self.request.alerts.user_error_reference.upper()}
                <br/>
                Merci de vous faire connaître en nous transmettant cet identifiant en nous écrivant à \
                contact@haie.beta.gouv.fr
                <br/>
                Nous vous accompagnerons pour vous permettre de déposer votre demande sans encombres.""",
            },
            status=400,
        )


class PetitionProjectDetail(DetailView):
    template_name = "haie/moulinette/petition_project.html"
    queryset = PetitionProject.objects.all()
    slug_field = "reference"
    slug_url_kwarg = "reference"

    def get(self, request, *args, **kwargs):
        result = super().get(request, *args, **kwargs)

        # Log the consultation event only if it is not after an automatic redirection due to dossier creation
        if not request.session.pop("auto_redirection", False):
            log_event(
                "projet",
                "consultation",
                self.request,
                **self.object.get_log_event_data(),
                **get_matomo_tags(self.request),
            )

        return result

    def get_context_data(self, **kwargs):
        context = super().get_context_data(**kwargs)

        moulinette = self.object.get_moulinette()

        if moulinette.has_missing_data():
            # this should not happen, unless we have stored an incomplete project
            # If we add some new regulations, or adding evaluators on existing ones, we could have obsolete moulinette
            # we should implement static simulation/project to avoid this case.
            logger.warning(
                "A petition project has missing data. This should not happen unless regulations have changed."
                "We should implement static simulation/project to avoid this case.",
                extra={"reference": self.object.reference},
            )
            raise NotImplementedError("We do not handle uncompleted project")

        context["petition_project"] = self.object
        context["moulinette"] = moulinette
        context.update(moulinette.catalog)
        context["base_result"] = moulinette.get_result_template()
        context["is_read_only"] = True

        context["plantation_evaluation"] = PlantationEvaluator(
            moulinette, moulinette.catalog["haies"]
        )
        context["demarches_simplifiees_dossier_number"] = (
            self.object.demarches_simplifiees_dossier_number
        )
        context["created_at"] = self.object.created_at
        context["demarches_simplifiees_date_depot"] = (
            self.object.demarches_simplifiees_date_depot
        )
        plantation_url = reverse(
            "input_hedges",
            args=[
                moulinette.department.department,
                "read_only",
                self.object.hedge_data.id,
            ],
        )
        plantation_url = update_qs(plantation_url, {"source": "consultation"})
        context["plantation_url"] = plantation_url

        current_url = self.request.build_absolute_uri()
        share_btn_url = update_qs(current_url, {"mtm_campaign": "share-simu"})
        parsed_moulinette_url = urlparse(self.object.moulinette_url)
        moulinette_params = parse_qs(parsed_moulinette_url.query)
        moulinette_params["edit"] = ["true"]
        result_url = reverse("moulinette_result")
        edit_url = update_qs(result_url, moulinette_params)

        context["share_btn_url"] = share_btn_url
        context["edit_url"] = edit_url
        context["ds_url"] = (
            f"https://www.demarches-simplifiees.fr/dossiers/"
            f"{self.object.demarches_simplifiees_dossier_number}"
        )
        return context


class PetitionProjectAutoRedirection(View):
    def get(self, request, *args, **kwargs):
        # Set a flag in the session
        request.session["auto_redirection"] = True
        # Redirect to the petition_project view
        return redirect(reverse("petition_project", kwargs=kwargs))


class PetitionProjectInstructorMixin(LoginRequiredMixin, SingleObjectMixin):
    """Mixin for petition project instructor views"""

    matomo_tag = "consultation_i"
    queryset = PetitionProject.objects.all()
    slug_field = "reference"
    slug_url_kwarg = "reference"
    matomo_tag = "consultation_i"

    def get(self, request, *args, **kwargs):
        """Authorize user according to project department and log event"""
        result = super().get(request, *args, **kwargs)
        user = request.user

        # check if user is authorize, else returns 403 error
        if self.object.is_instructor_authorized(user):
            log_event(
                "projet",
                self.matomo_tag,
                self.request,
                **self.object.get_log_event_data(),
                **get_matomo_tags(self.request),
            )
            return result

        else:
            return TemplateResponse(
                request, template="haie/petitions/403.html", status=403
            )

    def get_context_data(self, **kwargs):
        context = super().get_context_data(**kwargs)

        moulinette = self.object.get_moulinette()
        context["petition_project"] = self.object
        context["moulinette"] = moulinette
        context["project_url"] = reverse(
            "petition_project", kwargs={"reference": self.object.reference}
        )

        plantation_url = reverse(
            "input_hedges",
            args=[
                moulinette.department.department,
                "read_only",
                self.object.hedge_data.id,
            ],
        )
<<<<<<< HEAD
        context["plantation_url"] = self.request.build_absolute_uri(plantation_url)
        context["invitation_token_url"] = self.request.build_absolute_uri(
            reverse(
                "petition_project_invitation_token",
                kwargs={"reference": self.object.reference},
            )
        )
        context["register_url"] = self.request.build_absolute_uri(
            reverse(
                "register",
            )
        )
=======
        plantation_url = update_qs(plantation_url, {"source": "instruction"})
        context["plantation_url"] = plantation_url
>>>>>>> 8a090700

        return context


class PetitionProjectInstructorView(PetitionProjectInstructorMixin, UpdateView):
    """View for petition project instructor page"""

    template_name = "haie/petitions/instructor_view.html"
    form_class = PetitionProjectInstructorForm
    matomo_tag = "consultation_i"

    def get_context_data(self, **kwargs):
        context = super().get_context_data(**kwargs)
        context["project_details"] = get_instructor_view_context(
            self.object,
            context["moulinette"],
            self.request.site,
            self.request.COOKIES.get(settings.VISITOR_COOKIE_NAME, ""),
            self.request.user,
        )

        # Send message if info from DS is not in project details
        if not settings.DEMARCHES_SIMPLIFIEES["ENABLED"]:
            messages.info(
                self.request,
                """L'accès à l'API démarches simplifiées n'est pas activée.
                Les données proviennent d'un dossier factice.""",
            )

        return context

    def get_success_url(self):
        return reverse("petition_project_instructor_view", kwargs=self.kwargs)


class PetitionProjectInstructorDossierDSView(
    PetitionProjectInstructorMixin, DetailView
):
    """View for petition project page with demarches simplifiées data"""

    template_name = "haie/petitions/instructor_dossier_ds_view.html"
    matomo_tag = "consultation_i_ds"

    def get_context_data(self, **kwargs):
        context = super().get_context_data(**kwargs)
        context["project_details"] = compute_instructor_informations_ds(
            self.object,
            context["moulinette"],
            self.request.site,
            self.request.COOKIES.get(settings.VISITOR_COOKIE_NAME, ""),
            self.request.user,
        )

        # Send message if info from DS is not in project details
        if not settings.DEMARCHES_SIMPLIFIEES["ENABLED"]:
            messages.info(
                self.request,
                """L'accès à l'API démarches simplifiées n'est pas activée.
                Affichage d'un dossier factice.""",
            )

        # Send message if info from DS is not in project details
        if not context["project_details"]:
            messages.warning(
                self.request,
                """Impossible de récupérer les informations du dossier Démarches Simplifiées.
                Si le problème persiste, contactez le support en indiquant l'identifiant du dossier.""",
            )

        return context


class PetitionProjectHedgeDataExport(DetailView):
    """Export Hedge data in geopackage"""

    model = PetitionProject
    slug_field = "reference"
    slug_url_kwarg = "reference"

    def get(self, request, *args, **kwargs):
        response = super().get(request, *args, **kwargs)
        data = self.object.hedge_data

        with tempfile.TemporaryDirectory() as tmpdirname:
            template_file = settings.GUH_DATA_EXPORT_TEMPLATE
            export_file = os.path.join(tmpdirname, "output.gpkg")
            shutil.copy(template_file, export_file)

            # Fiona cannot append to an existing file
            # By opening a layer in write mode, it will squash the layer data
            # Luckily for us, that's the behaviour we want
            with fiona.open(template_file) as src, fiona.open(
                export_file, "w", layer="haies", **src.meta
            ) as dst:
                for hedge in data.hedges():
                    transformer = Transformer.from_crs(
                        EPSG_WGS84, EPSG_LAMB93, always_xy=True
                    )
                    geometry = Geometry.from_dict(
                        transform(transformer.transform, hedge.geometry)
                    )
                    properties = Properties.from_dict(
                        {
                            "id": hedge.id,
                            "type": (
                                "A_PLANTER" if hedge.type == TO_PLANT else "A_DETRUIRE"
                            ),
                            "type_haie": hedge.hedge_type,
                            "sur_parcelle_pac": "oui" if hedge.is_on_pac else "non",
                        }
                    )
                    feat = Feature(geometry=geometry, properties=properties)
                    dst.write(feat)

            # Create a response with the GeoPackage file
            export_filename = "haies_dossier.gpkg"
            if self.object.demarches_simplifiees_dossier_number:
                export_filename = f"haies_dossier_{self.object.demarches_simplifiees_dossier_number}.gpkg"

            with open(export_file, "rb") as f:
                response = HttpResponse(f.read(), content_type="application/geopackage")
                response["Content-Disposition"] = (
                    f'attachment; filename="{export_filename}"'
                )

        return response


class PetitionProjectInvitationToken(SingleObjectMixin, LoginRequiredMixin, View):
    """Create an invitation token for a petition project"""

    model = PetitionProject
    slug_field = "reference"
    slug_url_kwarg = "reference"

    def post(self, request, *args, **kwargs):
        project = self.get_object()

        if project.is_instructor_authorized(request.user):
            token = InvitationToken.objects.create(
                created_by=request.user,
                petition_project=project,
            )
            invitation_url = self.request.build_absolute_uri(
                reverse(
                    "petition_project_accept_invitation",
                    kwargs={"reference": project.reference, "token": token.token},
                )
            )
            return JsonResponse({"invitation_url": invitation_url})
        else:
            return JsonResponse(
                {
                    "error": "You are not authorized to create an invitation token for this project."
                },
                status=403,
            )


class PetitionProjectAcceptInvitation(SingleObjectMixin, LoginRequiredMixin, View):
    """accept an invitation to a petition project"""

    model = PetitionProject
    slug_field = "reference"
    slug_url_kwarg = "reference"

    def dispatch(self, request, *args, **kwargs):
        project = self.get_object()
        self.request.invitation = InvitationToken.objects.filter(
            petition_project=project, token=kwargs.get("token")
        ).first()

        if not self.request.invitation or not self.request.invitation.is_valid():
            return TemplateResponse(
                request,
                template="haie/petitions/invalid_invitation_token.html",
                status=403,
            )

        return super().dispatch(request, *args, **kwargs)

    def get(self, request, *args, **kwargs):

        self.request.invitation.user = request.user
        self.request.invitation.save()

        return redirect(
            reverse(
                "petition_project_instructor_view",
                kwargs={
                    "reference": self.request.invitation.petition_project.reference
                },
            )
        )<|MERGE_RESOLUTION|>--- conflicted
+++ resolved
@@ -568,8 +568,8 @@
                 self.object.hedge_data.id,
             ],
         )
-<<<<<<< HEAD
-        context["plantation_url"] = self.request.build_absolute_uri(plantation_url)
+        plantation_url = update_qs(plantation_url, {"source": "instruction"})
+        context["plantation_url"] = plantation_url
         context["invitation_token_url"] = self.request.build_absolute_uri(
             reverse(
                 "petition_project_invitation_token",
@@ -581,10 +581,6 @@
                 "register",
             )
         )
-=======
-        plantation_url = update_qs(plantation_url, {"source": "instruction"})
-        context["plantation_url"] = plantation_url
->>>>>>> 8a090700
 
         return context
 
