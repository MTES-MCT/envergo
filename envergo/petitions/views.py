--- conflicted
+++ resolved
@@ -21,16 +21,7 @@
 from envergo.analytics.utils import get_matomo_tags, log_event
 from envergo.hedges.models import EPSG_LAMB93, EPSG_WGS84, TO_PLANT
 from envergo.hedges.services import PlantationEvaluator
-<<<<<<< HEAD
-from envergo.moulinette.models import (
-    ConfigHaie,
-    MoulinetteHaie,
-    get_moulinette_class_from_site,
-)
-from envergo.moulinette.views import MoulinetteMixin
-=======
 from envergo.moulinette.models import ConfigHaie, MoulinetteHaie
->>>>>>> 5874adb5
 from envergo.petitions.forms import PetitionProjectForm, PetitionProjectInstructorForm
 from envergo.petitions.models import PetitionProject
 from envergo.petitions.services import (
@@ -363,69 +354,13 @@
         )
 
 
-<<<<<<< HEAD
-class PetitionProjectMixin(MoulinetteMixin):
-    def __init__(self, **kwargs):
-        super().__init__(**kwargs)
-        self.moulinette = None
-        self.object = None
-
-    def get(self, request, *args, **kwargs):
-        parsed_url = urlparse(self.object.moulinette_url)
-        query_string = parsed_url.query
-        # We need to convert the query string to a flat dict
-        raw_data = QueryDict(query_string)
-        # Save the moulinette data in the request object
-        # we will need it for things like triage form or params validation
-        self.request.moulinette_data = raw_data
-
-        moulinette_data = raw_data.dict()
-        moulinette_data["haies"] = self.object.hedge_data
-
-        MoulinetteClass = get_moulinette_class_from_site(self.request.site)
-        self.moulinette = MoulinetteClass(
-            moulinette_data,
-            moulinette_data,
-            self.should_activate_optional_criteria(),
-        )
-
-        if self.moulinette.has_missing_data():
-            # this should not happen, unless we have stored an incomplete project
-            # If we add some new regulations, or adding evaluators on existing ones, we could have obsolete moulinette
-            # we should implement static simulation/project to avoid this case.
-            logger.warning(
-                "A petition project has missing data. This should not happen unless regulations have changed."
-                "We should implement static simulation/project to avoid this case.",
-                extra={"reference": self.object.reference},
-            )
-            raise NotImplementedError("We do not handle uncompleted project")
-
-        return super().get(request, *args, **kwargs)
-
-    def get_context_data(self, **kwargs):
-        context = super().get_context_data(**kwargs)
-        context["moulinette"] = self.moulinette
-        context["base_result"] = self.moulinette.get_result_template()
-        context["is_read_only"] = True
-        context["petition_project"] = self.object
-        return context
-
-
-class PetitionProjectDetail(PetitionProjectMixin, FormView):
-=======
 class PetitionProjectDetail(DetailView):
->>>>>>> 5874adb5
     template_name = "haie/moulinette/petition_project.html"
     queryset = PetitionProject.objects.all()
     slug_field = "reference"
     slug_url_kwarg = "reference"
 
     def get(self, request, *args, **kwargs):
-        # Instanciate the moulinette object from the petition project in order to use the MoulinetteMixin
-        self.object = get_object_or_404(
-            PetitionProject.objects.select_related("hedge_data"),
-            reference=self.kwargs["reference"],
-        )
         result = super().get(request, *args, **kwargs)
 
         # Log the consultation event only if it is not after an automatic redirection due to dossier creation
@@ -490,21 +425,12 @@
         return redirect(reverse("petition_project", kwargs=kwargs))
 
 
-<<<<<<< HEAD
-class PetitionProjectInstructorView(
-    LoginRequiredMixin, PetitionProjectMixin, UpdateView
-):
-=======
-class PetitionProjectInstructorView(UpdateView):
->>>>>>> 5874adb5
+class PetitionProjectInstructorView(LoginRequiredMixin, UpdateView):
     template_name = "haie/petitions/instructor_view.html"
     queryset = PetitionProject.objects.all()
     slug_field = "reference"
     slug_url_kwarg = "reference"
-<<<<<<< HEAD
-=======
     form_class = PetitionProjectInstructorForm
->>>>>>> 5874adb5
 
     def get(self, request, *args, **kwargs):
         self.object = self.get_object()
@@ -525,252 +451,13 @@
         context["petition_project"] = self.object
         context["moulinette"] = moulinette
         context["project_details"] = compute_instructor_informations(
-<<<<<<< HEAD
-            self.object, self.moulinette
-=======
             self.object, moulinette
->>>>>>> 5874adb5
         )
 
         return context
-
-<<<<<<< HEAD
-    def get_form_class(self):
-        return PetitionProjectInstructorForm
-
-    def get_form_kwargs(self):
-        kwargs = super().get_form_kwargs()
-        kwargs["instance"] = self.object  # Pass the instance to the form
-        return kwargs
 
     def get_success_url(self):
         return reverse("petition_project_instructor_view", kwargs=self.kwargs)
-
-
-class Alert:
-    def __init__(self, key, extra: dict[str, Any] = dict, is_fatal=False):
-        self.key = key
-        self.extra = extra
-        self.is_fatal = is_fatal
-
-
-class AlertList(List[Alert]):
-    def __init__(self, request):
-        super().__init__()
-        self.request = request
-        self._config = None
-        self._petition_project = None
-        self._form = None
-        self._user_error_reference = None
-
-    @property
-    def petition_project(self):
-        return self._petition_project
-
-    @petition_project.setter
-    def petition_project(self, value):
-        self._petition_project = value
-
-    @property
-    def config(self):
-        return self._config
-
-    @config.setter
-    def config(self, value):
-        self._config = value
-
-    @property
-    def form(self):
-        return self._form
-
-    @form.setter
-    def form(self, value):
-        self._form = value
-
-    @property
-    def user_error_reference(self):
-        return self._user_error_reference
-
-    @user_error_reference.setter
-    def user_error_reference(self, value):
-        self._user_error_reference = value
-
-    def append(self, item: Alert) -> None:
-        if not isinstance(item, Alert):
-            raise TypeError("Only Alert instances can be added to AlertList")
-        super().append(item)
-
-    def compute_message(self):
-        lines = []
-        config_url = None
-        if self.config:
-            config_relative_url = reverse(
-                "admin:moulinette_confighaie_change", args=[self.config.id]
-            )
-            config_url = self.request.build_absolute_uri(config_relative_url)
-
-        if self.object:
-            lines.append("#### Mapping avec Démarches-simplifiées : :warning: anomalie")
-            projet_relative_url = reverse(
-                "admin:petitions_petitionproject_change",
-                args=[self.object.id],
-            )
-            projet_url = self.request.build_absolute_uri(projet_relative_url)
-
-            lines.append("Un dossier a été créé sur démarches-simplifiées : ")
-            lines.append(f"* [projet dans l’admin]({projet_url})")
-
-            if self.config:
-                dossier_url = (
-                    f"https://www.demarches-simplifiees.fr/procedures/"
-                    f"{self.config.demarche_simplifiee_number}/dossiers/"
-                    f"{self.object.demarches_simplifiees_dossier_number}"
-                )
-                lines.append(
-                    f"* [dossier DS n°{self.object.demarches_simplifiees_dossier_number}]"
-                    f"({dossier_url}) (:icon-info:  le lien ne sera fonctionnel qu’après le dépôt du dossier"
-                    f" par le pétitionnaire)"
-                )
-            if config_url:
-                lines.append("")
-                lines.append(
-                    f"Une ou plusieurs anomalies ont été détectées dans la [configuration du département "
-                    f"{self.config.department}]({config_url})"
-                )
-
-            lines.append("")
-            lines.append(
-                "Le dossier a été créé sans encombres, mais il contient peut-être des réponses sans pré-remplissage "
-                "ou avec une valeur erronnée."
-            )
-
-        else:
-            lines.append("### Mapping avec Démarches-simplifiées : :x: erreur")
-
-            lines.append(
-                "La création d’un dossier démarches-simplifiées n’a pas pu aboutir."
-            )
-
-            if config_url:
-                lines.append(
-                    f"Cette erreur révèle une possible anomalie de la [configuration du département "
-                    f"{self.config.department}]({config_url})"
-                )
-
-            lines.append(
-                f"L’utilisateur a reçu un message d’erreur avec l’identifiant `{self.user_error_reference.upper()}` "
-                f"l’invitant à nous contacter."
-            )
-
-            if self.form:
-                lines.append(
-                    f"""
-* form :
-```
-{display_form_details(self.form)}
-```
-"""
-                )
-
-        index = 0
-
-        for alert in self:
-            index = index + 1
-            if alert.is_fatal:
-                lines.append("")
-                lines.append(f"#### :x: Description de l’erreur #{index}")
-            else:
-                lines.append("")
-                lines.append(f"#### :warning: Description de l’anomalie #{index}")
-
-            if alert.key == "missing_demarche_simplifiee_number":
-                lines.append(
-                    "Un département activé doit toujours avoir un numéro de démarche sur Démarches Simplifiées"
-                )
-
-            elif alert.key == "invalid_prefill_field":
-                lines.append(
-                    "Chaque entrée de la configuration de pré-remplissage doit obligatoirement avoir un id et une "
-                    "valeur. Le mapping est optionnel."
-                )
-                lines.append(f"* Champ : {alert.extra['field']}")
-
-            elif alert.key == "ds_api_http_error":
-                lines.append(
-                    "L'API de Démarches Simplifiées a retourné une erreur lors de la création du dossier."
-                )
-                lines.append(
-                    dedent(
-                        f"""
-                **Requête:**
-                * url : {alert.extra['api_url']}
-                * body :
-                ```
-                {alert.extra['request_body']}
-                ```
-
-                **Réponse:**
-                * status : {alert.extra['response'].status_code}
-                * content:
-                ```
-                {alert.extra['response'].text}
-                ```
-                """
-                    )
-                )
-
-            elif alert.key == "missing_source_regulation":
-                lines.append(
-                    f"La configuration demande de pré-remplir un champ avec la valeur de **{alert.extra['source']}** "
-                    f"mais la moulinette n'a pas de résultat pour la réglementation "
-                    f"**{alert.extra['regulation_slug']}**."
-                )
-
-            elif alert.key == "missing_source_criterion":
-                lines.append(
-                    f"La configuration demande de pré-remplir un champ avec la valeur de **{alert.extra['source']}** "
-                    f"mais la moulinette n'a pas de résultat pour le critère "
-                    f"**{alert.extra['criterion_slug']}**."
-                )
-
-            elif alert.key == "missing_source_moulinette":
-                lines.append(
-                    f"La configuration demande de pré-remplir un champ avec la valeur de **{alert.extra['source']}** "
-                    f"mais la simulation ne possède pas cette valeur."
-                )
-
-            elif alert.key == "mapping_missing_value":
-                lines.append(
-                    dedent(
-                        f"""\
-               Une valeur prise en entrée n’a pas été reconnue dans le mapping
-               * Champ : {alert.extra['source']}
-               * Valeur : {alert.extra['value']}
-               * mapping :
-               ```
-               {alert.extra['mapping']}
-               ```
-               """
-                    )
-                )
-
-            elif alert.key == "invalid_form":
-                lines.append("Le formulaire contient des erreurs")
-
-            elif alert.key == "unknown_error":
-                lines.append("Nous ne savons pas d'où provient ce problème...")
-
-            else:
-                logger.error(
-                    "Unknown alert key during petition project creation",
-                    extra={"alert": alert},
-                )
-
-        return "\n".join(lines)
-=======
-    def get_success_url(self):
-        return reverse("petition_project_instructor_view", kwargs=self.kwargs)
->>>>>>> 5874adb5
 
 
 class PetitionProjectHedgeDataExport(DetailView):
