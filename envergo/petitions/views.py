--- conflicted
+++ resolved
@@ -404,13 +404,9 @@
         )
         context["created_at"] = self.object.created_at
 
-<<<<<<< HEAD
-        parsed_moulinette_url = urlparse(self.object.moulinette_url)
-=======
         current_url = self.request.build_absolute_uri()
         share_btn_url = update_qs(current_url, {"mtm_campaign": "share-simu"})
-        parsed_moulinette_url = urlparse(self.petition_project.moulinette_url)
->>>>>>> 57683f5b
+        parsed_moulinette_url = urlparse(self.object.moulinette_url)
         moulinette_params = parse_qs(parsed_moulinette_url.query)
         moulinette_params["edit"] = ["true"]
         result_url = reverse("moulinette_result")
