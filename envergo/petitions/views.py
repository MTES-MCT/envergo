import logging
from textwrap import dedent
from typing import Any, List
from urllib.parse import parse_qs, urlparse

import requests
from django.conf import settings
from django.db import transaction
from django.http import JsonResponse, QueryDict
from django.shortcuts import get_object_or_404, redirect
from django.urls import reverse
from django.views import View
from django.views.generic import FormView

<<<<<<< HEAD
from envergo.analytics.utils import log_event
from envergo.moulinette.models import (
    ConfigHaie,
    MoulinetteHaie,
    get_moulinette_class_from_site,
)
=======
from envergo.analytics.utils import get_matomo_tags, log_event
from envergo.moulinette.models import get_moulinette_class_from_site
>>>>>>> 0b4f7f2e
from envergo.moulinette.views import MoulinetteMixin
from envergo.petitions.forms import PetitionProjectForm
from envergo.petitions.models import PetitionProject
from envergo.utils.mattermost import notify
from envergo.utils.tools import display_form_details, generate_key
from envergo.utils.urls import extract_param_from_url

logger = logging.getLogger(__name__)


class PetitionProjectCreate(FormView):
    form_class = PetitionProjectForm

    def dispatch(self, request, *args, **kwargs):
        # store alerts in the request object to notify admins if needed
        request.alerts = AlertList(request)
        res = super().dispatch(request, *args, **kwargs)

        if len(request.alerts) > 0:
            notify(request.alerts.compute_message())
        return res

    def form_valid(self, form):

        form.instance.hedge_data_id = extract_param_from_url(
            form.cleaned_data["moulinette_url"], "haies"
        )

        with transaction.atomic():
            petition_project = form.save()
            read_only_url = reverse(
                "petition_project_auto_redirection",
                kwargs={"reference": petition_project.reference},
            )

            demarche_simplifiee_url, dossier_number = self.pre_fill_demarche_simplifiee(
                petition_project
            )

            if not demarche_simplifiee_url:
                res = self.form_invalid(form)
                # Rollback the transaction to avoid saving the petition project
                transaction.set_rollback(True)
            else:
                petition_project.demarches_simplifiees_dossier_number = dossier_number
                petition_project.save()

                self.request.alerts.petition_project = petition_project

                log_event(
                    "dossier",
                    "creation",
                    self.request,
                    **petition_project.get_log_event_data(),
                    **get_matomo_tags(self.request),
                )
                res = JsonResponse(
                    {
                        "demarche_simplifiee_url": demarche_simplifiee_url,
                        "read_only_url": read_only_url,
                    }
                )

        return res

    def pre_fill_demarche_simplifiee(self, project):
        """Send a http request to pre-fill a dossier on demarches-simplifiees.fr based on moulinette data.

        Return the url of the created dossier if successful, None otherwise
        """
        moulinette_url = project.moulinette_url
        parsed_url = urlparse(moulinette_url)
        moulinette_data = parse_qs(parsed_url.query)
        # Flatten the dictionary
        for key, value in moulinette_data.items():
            if isinstance(value, list) and len(value) == 1:
                moulinette_data[key] = value[0]
        department = moulinette_data.get("department")  # department is mandatory
        if not department:
            logger.error(
                "Moulinette URL for guichet unique de la haie should always contain a department to "
                "start a demarche simplifiée",
                extra={"moulinette_url": moulinette_url},
            )
            return None

        moulinette_data["haies"] = project.hedge_data
        config = ConfigHaie.objects.select_related("department").get(
            department__department=department
        )  # it should always exist, otherwise the simulator would not be available
        self.request.alerts.config = config
        demarche_id = config.demarche_simplifiee_number

        if not demarche_id:
            logger.error(
                "An activated department should always have a demarche_simplifiee_number",
                extra={"haie config": config.id, "department": department},
            )

            self.request.alerts.append(
                Alert("missing_demarche_simplifiee_number", is_fatal=True)
            )
            return None

        api_url = f"{settings.DEMARCHES_SIMPLIFIEE['API_URL']}demarches/{demarche_id}/dossiers"
        body = {}
        moulinette = MoulinetteHaie(moulinette_data, moulinette_data)
        for field in config.demarche_simplifiee_pre_fill_config:
            if "id" not in field or "value" not in field:
                logger.error(
                    "Invalid pre-fill configuration for a dossier on demarches-simplifiees.fr",
                    extra={"haie config": config.id, "field": field},
                )

                self.request.alerts.append(
                    Alert(
                        "invalid_prefill_field",
                        {
                            "field": field,
                        },
                    )
                )
                continue

            body[f"champ_{field['id']}"] = self.get_value_from_source(
                project,
                moulinette,
                field["value"],
                field.get("mapping", {}),
                config,
            )

        response = requests.post(
            api_url, json=body, headers={"Content-Type": "application/json"}
        )
        redirect_url, dossier_number = None, None
        if 200 <= response.status_code < 400:
            data = response.json()
            redirect_url = data.get("dossier_url")
            dossier_number = data.get("dossier_number")
        else:
            logger.error(
                "Error while pre-filling a dossier on demarches-simplifiees.fr",
                extra={"response": response},
            )
            self.request.alerts.append(
                Alert(
                    "ds_api_http_error",
                    {
                        "response": response,
                        "api_url": api_url,
                        "request_body": body,
                    },
                    is_fatal=True,
                )
            )
        return redirect_url, dossier_number

    def get_value_from_source(
        self, petition_project, moulinette, source, mapping, config
    ):
        """Get the value to pre-fill a dossier on demarches-simplifiees.fr from a source.

        Available sources are listed by this method : ConfigHaie.get_demarche_simplifiee_value_sources()
        Depending on the source, the value comes from the moulinette data, the moulinette result or the moulinette url.
        Then it will map the value if a mapping is provided.
        """
        if source == "url_moulinette":
            value = petition_project.moulinette_url
        elif source == "url_projet":
            value = self.request.build_absolute_uri(
                reverse(
                    "petition_project",
                    kwargs={"reference": petition_project.reference},
                )
            )
        elif source == "ref_projet":
            value = petition_project.reference
        elif source.endswith(".result"):
            regulation_slug = source[:-7]
            regulation_result = getattr(moulinette, regulation_slug, None)
            if regulation_result is None:
                logger.warning(
                    "Unable to get the regulation result to pre-fill a démarche simplifiée",
                    extra={
                        "regulation_slug": regulation_slug,
                        "moulinette_url": petition_project.moulinette_url,
                        "haie config": config.id,
                    },
                )
                self.request.alerts.append(
                    Alert(
                        "missing_source_result",
                        {
                            "source": source,
                            "regulation_slug": regulation_slug,
                        },
                    )
                )

                value = None
            else:
                value = regulation_result.result
        else:
            if source in moulinette.catalog:
                value = moulinette.catalog[source]
            else:
                logger.warning(
                    "Unable to get the moulinette value to pre-fill a démarche simplifiée",
                    extra={
                        "source": source,
                        "moulinette_url": petition_project.moulinette_url,
                        "haie config": config.id,
                    },
                )

                self.request.alerts.append(
                    Alert(
                        "missing_source_moulinette",
                        {
                            "source": source,
                        },
                    )
                )
                value = None

        if mapping:
            # if the mapping object is not empty but do not contain the value, log an info
            if value not in mapping:
                logger.info(
                    "The value to pre-fill a dossier on demarches-simplifiees.fr is not in the mapping",
                    extra={
                        "source": source,
                        "mapping": mapping,
                        "moulinette_url": petition_project.moulinette_url,
                        "haie config": config.id,
                    },
                )
                self.request.alerts.append(
                    Alert(
                        "mapping_missing_value",
                        {
                            "source": source,
                            "value": value,
                            "mapping": mapping,
                        },
                    )
                )

        mapped_value = mapping.get(value, value)

        # Handle boolean values as strings 😞
        return {
            True: "true",
            False: "false",
        }.get(mapped_value, mapped_value)

    def form_invalid(self, form):
        logger.error("Unable to create a petition project", extra={"form": form})

        self.request.alerts.form = form
        self.request.alerts.user_error_reference = generate_key()

        if form.errors:
            self.request.alerts.append(Alert("invalid_form", is_fatal=True))

        if len(self.request.alerts) == 0:
            self.request.alerts.append(Alert("unknown_error", is_fatal=True))

        return JsonResponse(
            {
                "error_title": "Un problème technique empêche la création de votre dossier.",
                "error_body": f"""
                Nous avons été notifiés et travaillons à la résolution de cette erreur.

                Référence de l’erreur : ‘{self.request.alerts.user_error_reference}’

                Merci de vous faire connaître en nous transmettant la référence de l’erreur en nous écrivant à \
                contact@haie.beta.gouv.fr . Nous vous accompagnerons pour vous permettre de déposer votre demande sans \
                encombres.""",
            },
            status=400,
        )


class PetitionProjectDetail(MoulinetteMixin, FormView):
    def __init__(self, **kwargs):
        super().__init__(**kwargs)
        self.moulinette = None

    def get(self, request, *args, **kwargs):

        # Instanciate the moulinette object from the petition project in order to use the MoulinetteMixin
        petition_project = get_object_or_404(
            PetitionProject.objects.select_related("hedge_data"),
            reference=self.kwargs["reference"],
        )
        parsed_url = urlparse(petition_project.moulinette_url)
        query_string = parsed_url.query
        # We need to convert the query string to a flat dict
        raw_data = QueryDict(query_string)
        # Save the moulinette data in the request object
        # we will need it for things like triage form or params validation
        self.request.moulinette_data = raw_data

        moulinette_data = raw_data.dict()
        moulinette_data["haies"] = petition_project.hedge_data

        MoulinetteClass = get_moulinette_class_from_site(self.request.site)
        self.moulinette = MoulinetteClass(
            moulinette_data,
            moulinette_data,
            self.should_activate_optional_criteria(),
        )

        if self.moulinette.has_missing_data():
            # this should not happen, unless we have stored an incomplete project
            # If we add some new regulations, or adding evaluators on existing ones, we could have obsolete moulinette
            # we should implement static simulation/project to avoid this case.
            logger.warning(
                "A petition project has missing data. This should not happen unless regulations have changed."
                "We should implement static simulation/project to avoid this case.",
                extra={"reference": petition_project.reference},
            )
            raise NotImplementedError("We do not handle uncompleted project")

        # Log the consultation event only if it is not after an automatic redirection due to dossier creation
        if not request.session.pop("auto_redirection", False):
            log_event(
                "projet",
                "consultation",
                self.request,
                **petition_project.get_log_event_data(),
                **get_matomo_tags(self.request),
            )

        return super().get(request, *args, **kwargs)

    def get_context_data(self, **kwargs):
        context = super().get_context_data(**kwargs)
        context["moulinette"] = self.moulinette
        context["base_result"] = self.moulinette.get_result_template()
        context["is_read_only"] = True
        return context

    def get_template_names(self):
        """Check which template to use depending on the moulinette result."""
        moulinette = self.moulinette
        return [moulinette.get_result_template()]


<<<<<<< HEAD
class Alert:
    def __init__(self, key, extra: dict[str, Any] = dict, is_fatal=False):
        self.key = key
        self.extra = extra
        self.is_fatal = is_fatal


class AlertList(List[Alert]):
    def __init__(self, request):
        super().__init__()
        self.request = request
        self._config = None
        self._petition_project = None
        self._form = None
        self._user_error_reference = None

    @property
    def petition_project(self):
        return self._petition_project

    @petition_project.setter
    def petition_project(self, value):
        self._petition_project = value

    @property
    def config(self):
        return self._config

    @config.setter
    def config(self, value):
        self._config = value

    @property
    def form(self):
        return self._form

    @form.setter
    def form(self, value):
        self._form = value

    @property
    def user_error_reference(self):
        return self._user_error_reference

    @user_error_reference.setter
    def user_error_reference(self, value):
        self._user_error_reference = value

    def append(self, item: Alert) -> None:
        if not isinstance(item, Alert):
            raise TypeError("Only Alert instances can be added to AlertList")
        super().append(item)

    def compute_message(self):
        lines = []
        config_url = None
        if self.config:
            config_relative_url = reverse(
                "admin:moulinette_confighaie_change", args=[self.config.id]
            )
            config_url = self.request.build_absolute_uri(config_relative_url)

        if self.petition_project:
            lines.append("#### Mapping avec Démarches-simplifiées : :warning: anomalie")
            projet_relative_url = reverse(
                "admin:petitions_petitionproject_change",
                args=[self.petition_project.id],
            )
            projet_url = self.request.build_absolute_uri(projet_relative_url)

            dossier_link = ""
            if self.config:
                dossier_url = (
                    f"https://www.demarches-simplifiees.fr/procedures/"
                    f"{self.config.demarche_simplifiee_number}/dossiers/"
                    f"{self.petition_project.demarches_simplifiees_dossier_number}"
                )
                dossier_link = f", [dossier DS]({dossier_url})"

            lines.append(
                f"Un dossier a été créé sur démarches-simplifiées ([projet dans l’admin]"
                f"({projet_url}){dossier_link})."
            )
            if dossier_link:
                lines.append(
                    f":icon-info: Le lien vers Démarches Simplifiées ne sera fonctionnel que lorsque le dossier "
                    f"n°{self.petition_project.demarches_simplifiees_dossier_number}  aura été soumis par le "
                    f"pétitionnaire"
                )
            if config_url:
                lines.append("")
                lines.append(
                    f"Une ou plusieurs anomalies ont été détectées dans la [configuration du département "
                    f"{self.config.department}]({config_url})"
                )

            lines.append("")
            lines.append(
                "Le dossier a été créé sans encombres, mais il contient peut-être des réponses sans pré-remplissage "
                "ou avec une valeur erronnée."
            )

        else:
            lines.append("### Mapping avec Démarches-simplifiées : :x: erreur")

            lines.append(
                "La création d’un dossier démarches-simplifiées n’a pas pu aboutir."
            )

            if config_url:
                lines.append(
                    f"Cette erreur révèle une possible anomalie de la [configuration du département "
                    f"{self.config.department}]({config_url})"
                )

            lines.append(
                f"L’utilisateur a reçu un message d’erreur avec l’identifiant `{self.user_error_reference}` l’invitant "
                f"à nous contacter."
            )

            if self.form:
                lines.append(
                    f"""
* form :
```
{display_form_details(self.form)}
```
"""
                )

        index = 0

        for alert in self:
            index = index + 1
            if alert.is_fatal:
                lines.append("")
                lines.append(f"#### :x: Description de l’erreur #{index}")
            else:
                lines.append("")
                lines.append(f"#### :warning: Description de l’anomalie #{index}")

            if alert.key == "missing_demarche_simplifiee_number":
                lines.append(
                    "Un département activé doit toujours avoir un numéro de démarche sur Démarches Simplifiées"
                )

            elif alert.key == "invalid_prefill_field":
                lines.append(
                    "Chaque entrée de la configuration de pré-remplissage doit obligatoirement avoir un id et une "
                    "valeur. Le mapping est optionnel."
                )
                lines.append(f"* Champ : {alert.extra['field']}")

            elif alert.key == "ds_api_http_error":
                lines.append(
                    "L'API de Démarches Simplifiées a retourné une erreur lors de la création du dossier."
                )
                lines.append(
                    dedent(
                        f"""
                **Requête:**
                * url : {alert.extra['api_url']}
                * body :
                ```
                {alert.extra['request_body']}
                ```

                **Réponse:**
                * status : {alert.extra['response'].status_code}
                * content:
                ```
                {alert.extra['response'].text}
                ```
                """
                    )
                )

            elif alert.key == "missing_source_result":
                lines.append(
                    f"La configuration demande de pré-remplir un champ avec la valeur de **{alert.extra['source']}** "
                    f"mais la moulinette n'a pas de résultat pour la réglementation "
                    f"**{alert.extra['regulation_slug']}**."
                )

            elif alert.key == "missing_source_moulinette":
                lines.append(
                    f"La configuration demande de pré-remplir un champ avec la valeur de **{alert.extra['source']}** "
                    f"mais la simulation ne possède pas cette valeur."
                )

            elif alert.key == "mapping_missing_value":
                lines.append(
                    dedent(
                        f"""\
               Une valeur prise en entrée n’a pas été reconnue dans le mapping
               * Champ : {alert.extra['source']}
               * Valeur : {alert.extra['value']}
               * mapping :
               ```
               {alert.extra['mapping']}
               ```
               """
                    )
                )

            elif alert.key == "invalid_form":
                lines.append("Le formulaire contient des erreurs")

            elif alert.key == "unknown_error":
                lines.append("Nous ne savons pas d'où provient ce problème...")

            else:
                logger.error(
                    "Unknown alert key during petition project creation",
                    extra={"alert": alert},
                )

        return "\n".join(lines)
=======
class PetitionProjectAutoRedirection(View):
    def get(self, request, *args, **kwargs):
        # Set a flag in the session
        request.session["auto_redirection"] = True
        # Redirect to the petition_project view
        return redirect(reverse("petition_project", kwargs=kwargs))
>>>>>>> 0b4f7f2e
<|MERGE_RESOLUTION|>--- conflicted
+++ resolved
@@ -12,17 +12,12 @@
 from django.views import View
 from django.views.generic import FormView
 
-<<<<<<< HEAD
-from envergo.analytics.utils import log_event
+from envergo.analytics.utils import get_matomo_tags, log_event
 from envergo.moulinette.models import (
     ConfigHaie,
     MoulinetteHaie,
     get_moulinette_class_from_site,
 )
-=======
-from envergo.analytics.utils import get_matomo_tags, log_event
-from envergo.moulinette.models import get_moulinette_class_from_site
->>>>>>> 0b4f7f2e
 from envergo.moulinette.views import MoulinetteMixin
 from envergo.petitions.forms import PetitionProjectForm
 from envergo.petitions.models import PetitionProject
@@ -374,7 +369,14 @@
         return [moulinette.get_result_template()]
 
 
-<<<<<<< HEAD
+class PetitionProjectAutoRedirection(View):
+    def get(self, request, *args, **kwargs):
+        # Set a flag in the session
+        request.session["auto_redirection"] = True
+        # Redirect to the petition_project view
+        return redirect(reverse("petition_project", kwargs=kwargs))
+
+
 class Alert:
     def __init__(self, key, extra: dict[str, Any] = dict, is_fatal=False):
         self.key = key
@@ -592,12 +594,4 @@
                     extra={"alert": alert},
                 )
 
-        return "\n".join(lines)
-=======
-class PetitionProjectAutoRedirection(View):
-    def get(self, request, *args, **kwargs):
-        # Set a flag in the session
-        request.session["auto_redirection"] = True
-        # Redirect to the petition_project view
-        return redirect(reverse("petition_project", kwargs=kwargs))
->>>>>>> 0b4f7f2e
+        return "\n".join(lines)