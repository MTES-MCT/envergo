import datetime
import logging
import os
import shutil
import tempfile
from urllib.parse import parse_qs, urlparse
from zoneinfo import ZoneInfo

import fiona
import requests
from django.conf import settings
from django.contrib import messages
from django.contrib.auth.decorators import login_required
from django.contrib.auth.mixins import LoginRequiredMixin
from django.contrib.sites.models import Site
from django.core.paginator import EmptyPage, PageNotAnInteger, Paginator
from django.db import transaction
from django.db.models import Exists, OuterRef, Prefetch, Q, Subquery
from django.db.models.functions import Coalesce
from django.http import Http404, HttpResponse, HttpResponseRedirect, JsonResponse
from django.shortcuts import get_object_or_404, redirect
from django.template.loader import render_to_string
from django.template.response import TemplateResponse
from django.urls import reverse
from django.utils import timezone
from django.utils.http import url_has_allowed_host_and_scheme
from django.utils.safestring import mark_safe
from django.views import View
from django.views.decorators.http import require_POST
from django.views.generic import DetailView, FormView, ListView, UpdateView
from django.views.generic.detail import SingleObjectMixin
from fiona import Feature, Geometry, Properties
from pyproj import Transformer
from shapely.ops import transform

from envergo.analytics.utils import (
    get_matomo_tags,
    log_event,
    update_url_with_matomo_params,
)
from envergo.geodata.utils import get_google_maps_centered_url, get_ign_centered_url
from envergo.hedges.models import EPSG_LAMB93, EPSG_WGS84, TO_PLANT
from envergo.hedges.services import PlantationEvaluator, PlantationResults
from envergo.moulinette.models import ConfigHaie, MoulinetteHaie, Regulation
from envergo.petitions.demarches_simplifiees.client import DemarchesSimplifieesError
from envergo.petitions.forms import (
    PetitionProjectForm,
    PetitionProjectInstructorEspecesProtegeesForm,
    PetitionProjectInstructorMessageForm,
    PetitionProjectInstructorNotesForm,
    ProcedureForm,
    RequestAdditionalInfoForm,
    ResumeProcessingForm,
    SimulationForm,
)
from envergo.petitions.models import (
    DECISIONS,
    DOSSIER_STATES,
    STAGES,
    InvitationToken,
    LatestMessagerieAccess,
    PetitionProject,
    Simulation,
    StatusLog,
)
from envergo.petitions.services import (
    DEMARCHES_SIMPLIFIEES_STATUS_MAPPING,
    PetitionProjectCreationAlert,
    PetitionProjectCreationProblem,
    compute_instructor_informations_ds,
    extract_data_from_fields,
    get_context_from_ds,
    get_messages_and_senders_from_ds,
    get_project_context,
    send_message_dossier_ds,
    update_demarches_simplifiees_status,
)
from envergo.users.models import User
from envergo.utils.mattermost import notify
from envergo.utils.tools import generate_key
from envergo.utils.urls import extract_param_from_url, remove_mtm_params, update_qs

logger = logging.getLogger(__name__)

INVITATION_TOKEN_MATOMO_TAG = "invitation_dossier"


class PetitionProjectList(LoginRequiredMixin, ListView):
    """View list for PetitionProject"""

    template_name = "haie/petitions/instructor_dossier_list.html"
    paginate_by = 30

    def filter_queryset_user(self, qs, user):
        """Add filters according to user status to the queryset"""
        if user.is_superuser:
            # don't filter the queryset
            pass
        elif user.access_haie:
            user_departments = user.departments.defer("geometry").all()
            qs = qs.filter(
                Q(department__in=user_departments)
                | Q(invitation_tokens__user_id=user.id)
            ).distinct()
        else:
            qs = qs.none()
        return qs

    def get_queryset(self):
        """Override queryset filtering projects from user departments

        Returns
        - all objects if user is superuser
        - filtered objects on department if user is instructor
        - none object if user is not instructor or not superuser
        """
        current_user = self.request.user

        messagerie_access_qs = LatestMessagerieAccess.objects.filter(
            user=current_user
        ).filter(project=OuterRef("pk"))

        queryset = (
            PetitionProject.objects.exclude(
                demarches_simplifiees_state__exact=DOSSIER_STATES.draft
            )
            .select_related("hedge_data", "department__confighaie")
            .prefetch_related(
                Prefetch(
                    "status_history",
                    queryset=StatusLog.objects.all().order_by("-created_at"),
                )
            )
            .annotate(messagerie_access=Subquery(messagerie_access_qs.values("access")))
            .annotate(
                latest_access=Coalesce("messagerie_access", current_user.date_joined)
            )
            .annotate(
                followed_up=Exists(
                    PetitionProject.followed_by.through.objects.filter(
                        petitionproject_id=OuterRef("pk"),
                        user_id=current_user.pk,
                    )
                )
            )
            .order_by("-demarches_simplifiees_date_depot", "-created_at")
        )

        # Filter on current user status
        queryset = self.filter_queryset_user(queryset, current_user)

        # Filter on request GET params
        request_filters = self.request.GET.getlist("f", [])
        if "mes_dossiers" in request_filters:
            queryset = queryset.filter(followed_up=True)

        if "dossiers_sans_instructeur" in request_filters:
            instructors_users_qs = User.objects.filter(is_instructor=True).exclude(
                is_superuser=True
            )
            queryset = queryset.exclude(followed_by__in=instructors_users_qs)

        return queryset

    def get_context_data(self, **kwargs):
        context = super().get_context_data(**kwargs)

        # Check if object_list without filter is empty when filters are in querystring
        if context["object_list"]:
            context["user_can_view_one_petition_project"] = True
        else:
            queryset = PetitionProject.objects.exclude(
                demarches_simplifiees_state__exact=DOSSIER_STATES.draft
            )
            queryset = self.filter_queryset_user(queryset, self.request.user)
            context["user_can_view_one_petition_project"] = queryset.exists()

        # Add city and organization to each obj
        for obj in context["object_list"]:
            dossier = obj.prefetched_dossier
            if dossier:
                city, organization, _ = extract_data_from_fields(
                    obj.department.confighaie, dossier
                )
                obj.city = city
                obj.organization = organization

        return context


class PetitionProjectCreate(FormView):
    form_class = PetitionProjectForm

    def dispatch(self, request, *args, **kwargs):
        # store alerts in the request object to notify admins if needed
        request.alerts = PetitionProjectCreationAlert(request)
        res = super().dispatch(request, *args, **kwargs)

        if len(request.alerts) > 0:
            notify(request.alerts.compute_message(), "haie")
        return res

    def form_valid(self, form):

        form.instance.hedge_data_id = extract_param_from_url(
            form.cleaned_data["moulinette_url"], "haies"
        )

        with transaction.atomic():
            petition_project = form.save()
            read_only_url = reverse(
                "petition_project_auto_redirection",
                kwargs={"reference": petition_project.reference},
            )

            demarche_simplifiee_url, dossier_number = self.pre_fill_demarche_simplifiee(
                petition_project
            )

            if not demarche_simplifiee_url:
                res = self.form_invalid(form)
                # Rollback the transaction to avoid saving the petition project
                transaction.set_rollback(True)
            else:
                petition_project.demarches_simplifiees_dossier_number = dossier_number
                petition_project.save()

                StatusLog.objects.create(petition_project=petition_project)

                Simulation.objects.create(
                    project=petition_project,
                    is_initial=True,
                    is_active=True,
                    moulinette_url=petition_project.moulinette_url,
                    comment="Simulation initiale",
                )

                log_event(
                    "demande",
                    "creation",
                    self.request,
                    **petition_project.get_log_event_data(),
                    **get_matomo_tags(self.request),
                )

                self.request.alerts.petition_project = petition_project

                res = JsonResponse(
                    {
                        "demarche_simplifiee_url": demarche_simplifiee_url,
                        "read_only_url": read_only_url,
                    }
                )

        return res

    def pre_fill_demarche_simplifiee(self, project):
        """Send a http request to pre-fill a dossier on demarches-simplifiees.fr based on moulinette data.

        Return the url of the created dossier if successful, None otherwise
        """

        moulinette_url = project.moulinette_url
        parsed_url = urlparse(moulinette_url)
        moulinette_data = parse_qs(parsed_url.query)
        # Flatten the dictionary
        for key, value in moulinette_data.items():
            if isinstance(value, list) and len(value) == 1:
                moulinette_data[key] = value[0]
        department = moulinette_data.get("department")  # department is mandatory
        if not department:
            logger.error(
                "Moulinette URL for guichet unique de la haie should always contain a department to "
                "start a demarche simplifiée",
                extra={"moulinette_url": moulinette_url},
            )
            return None

        moulinette_data["haies"] = project.hedge_data
        config = ConfigHaie.objects.select_related("department").get(
            department__department=department
        )  # it should always exist, otherwise the simulator would not be available
        self.request.alerts.config = config
        demarche_id = config.demarche_simplifiee_number

        if not demarche_id:
            logger.error(
                "An activated department should always have a demarche_simplifiee_number",
                extra={"haie config": config.id, "department": department},
            )

            self.request.alerts.append(
                PetitionProjectCreationProblem(
                    "missing_demarche_simplifiee_number", is_fatal=True
                )
            )
            return None

        api_url = f"{settings.DEMARCHES_SIMPLIFIEES['PRE_FILL_API_URL']}demarches/{demarche_id}/dossiers"
        body = {}
        form_data = {"initial": moulinette_data, "data": moulinette_data}
        moulinette = MoulinetteHaie(form_data)
        for field in config.demarche_simplifiee_pre_fill_config:
            if "id" not in field or "value" not in field:
                logger.error(
                    "Invalid pre-fill configuration for a dossier on demarches-simplifiees.fr",
                    extra={"haie config": config.id, "field": field},
                )

                self.request.alerts.append(
                    PetitionProjectCreationProblem(
                        "invalid_prefill_field",
                        {
                            "field": field,
                        },
                    )
                )
                continue

            body[f"champ_{field['id']}"] = self.get_value_from_source(
                project,
                moulinette,
                field["value"],
                field.get("mapping", {}),
                config,
            )

        if not settings.DEMARCHES_SIMPLIFIEES["ENABLED"]:
            logger.warning(
                f"Demarches Simplifiees is not enabled. Doing nothing."
                f"\nrequest.url: {api_url}"
                f"\nrequest.body: {body}"
            )
            return None, None

        response = requests.post(
            api_url, json=body, headers={"Content-Type": "application/json"}
        )
        redirect_url, dossier_number = None, None
        if 200 <= response.status_code < 400:
            data = response.json()
            redirect_url = data.get("dossier_url")
            dossier_number = data.get("dossier_number")
        else:
            logger.error(
                "Error while pre-filling a dossier on demarches-simplifiees.fr",
                extra={
                    "api_url": response.request.url,
                    "request_body": response.request.body,
                    "status_code": response.status_code,
                    "response.text": response.text,
                },
            )
            self.request.alerts.append(
                PetitionProjectCreationProblem(
                    "ds_api_http_error",
                    {
                        "response": response,
                        "api_url": api_url,
                        "request_body": body,
                    },
                    is_fatal=True,
                )
            )
        return redirect_url, dossier_number

    def get_value_from_source(
        self, petition_project, moulinette, source, mapping, config
    ):
        """Get the value to pre-fill a dossier on demarches-simplifiees.fr from a source.

        Available sources are listed by this method : ConfigHaie.get_demarche_simplifiee_value_sources()
        Depending on the source, the value comes from the moulinette data, the moulinette result or the moulinette url.
        Then it will map the value if a mapping is provided.
        """
        if source == "url_moulinette":
            value = petition_project.moulinette_url
        elif source == "url_projet":
            value = self.request.build_absolute_uri(
                reverse(
                    "petition_project",
                    kwargs={"reference": petition_project.reference},
                )
            )
        elif source == "ref_projet":
            value = petition_project.reference
        elif source == "plantation_adequate":
            haies = moulinette.catalog.get("haies")
            value = (
                PlantationEvaluator(moulinette, haies).result
                == PlantationResults.Adequate.value
                if haies
                else False
            )
        elif source == "vieil_arbre":
            haies = moulinette.catalog.get("haies")
            if haies:
                value = haies.is_removing_old_tree()
        elif source == "sur_talus_d":
            haies = moulinette.catalog.get("haies")
            value = (
                any(h.prop("sur_talus") for h in haies.hedges_to_remove())
                if haies
                else False
            )
        elif source == "sur_talus_p":
            haies = moulinette.catalog.get("haies")
            value = (
                any(h.prop("sur_talus") for h in haies.hedges_to_plant())
                if haies
                else False
            )
        elif source == "proximite_mare":
            haies = moulinette.catalog.get("haies")
            if haies:
                value = haies.is_removing_near_pond()
        elif source.endswith(".result"):
            regulation_slug = source[:-7]
            regulation_result = getattr(moulinette, regulation_slug, None)
            if regulation_result is None:
                logger.warning(
                    "Unable to get the regulation result to pre-fill a démarche simplifiée",
                    extra={
                        "regulation_slug": regulation_slug,
                        "moulinette_url": petition_project.moulinette_url,
                        "haie config": config.id,
                    },
                )
                self.request.alerts.append(
                    PetitionProjectCreationProblem(
                        "missing_source_regulation",
                        {
                            "source": source,
                            "regulation_slug": regulation_slug,
                        },
                    )
                )

                value = None
            else:
                value = regulation_result.result
        elif source.endswith(".result_code"):
            criteria_path = source[:-12].split(".")
            regulation_slug = criteria_path[0]
            criteria_slug = criteria_path[1]
            regulation = getattr(moulinette, regulation_slug, None)
            criteria = getattr(regulation, criteria_slug, None)
            if criteria is None:
                logger.warning(
                    "Unable to get the criteria result code to pre-fill a démarche simplifiée",
                    extra={
                        "source": source,
                        "moulinette_url": petition_project.moulinette_url,
                        "haie config": config.id,
                    },
                )
                self.request.alerts.append(
                    PetitionProjectCreationProblem(
                        "missing_source_criterion",
                        {
                            "source": source,
                            "criterion_slug": f"{regulation_slug} > {criteria_slug}",
                        },
                    )
                )

                value = None
            else:
                value = criteria.result_code
        else:
            if source in moulinette.catalog:
                value = moulinette.catalog[source]
            else:
                logger.warning(
                    "Unable to get the moulinette value to pre-fill a démarche simplifiée",
                    extra={
                        "source": source,
                        "moulinette_url": petition_project.moulinette_url,
                        "haie config": config.id,
                    },
                )

                self.request.alerts.append(
                    PetitionProjectCreationProblem(
                        "missing_source_moulinette",
                        {
                            "source": source,
                        },
                    )
                )
                value = None

        if mapping:
            # if the mapping object is not empty but do not contain the value, log an info
            if value not in mapping:
                logger.info(
                    "The value to pre-fill a dossier on demarches-simplifiees.fr is not in the mapping",
                    extra={
                        "source": source,
                        "mapping": mapping,
                        "moulinette_url": petition_project.moulinette_url,
                        "haie config": config.id,
                    },
                )
                self.request.alerts.append(
                    PetitionProjectCreationProblem(
                        "mapping_missing_value",
                        {
                            "source": source,
                            "value": value,
                            "mapping": mapping,
                        },
                    )
                )

        mapped_value = mapping.get(value, value)

        # Handle boolean values as strings 😞
        return {
            True: "true",
            False: "false",
        }.get(mapped_value, mapped_value)

    def form_invalid(self, form):
        logger.error("Unable to create a petition project", extra={"form": form})

        self.request.alerts.form = form
        self.request.alerts.user_error_reference = generate_key()

        if form.errors:
            self.request.alerts.append(
                PetitionProjectCreationProblem("invalid_form", is_fatal=True)
            )

        if len(self.request.alerts) == 0:
            self.request.alerts.append(
                PetitionProjectCreationProblem("unknown_error", is_fatal=True)
            )

        return JsonResponse(
            {
                "error_title": "Un problème technique empêche la création de votre dossier.",
                "error_body": f"""
                Nous avons été notifiés et travaillons à la résolution de cette erreur.
                <br/>
                Identifiant de l’erreur : {self.request.alerts.user_error_reference.upper()}
                <br/>
                Merci de vous faire connaître en nous transmettant cet identifiant en nous écrivant à \
                contact@haie.beta.gouv.fr
                <br/>
                Nous vous accompagnerons pour vous permettre de déposer votre demande sans encombres.""",
            },
            status=400,
        )


class PetitionProjectDetail(DetailView):
    template_name = "haie/moulinette/petition_project.html"
    queryset = PetitionProject.objects.all()
    slug_field = "reference"
    slug_url_kwarg = "reference"

    def get(self, request, *args, **kwargs):
        result = super().get(request, *args, **kwargs)

        # Log the consultation event only if it is not after an automatic redirection due to dossier creation
        if not request.session.pop("auto_redirection", False):
            log_event(
                "simulateur",
                "consultation",
                self.request,
                **self.object.get_log_event_data(),
                **get_matomo_tags(self.request),
            )

        return result

    def get_context_data(self, **kwargs):
        context = super().get_context_data(**kwargs)

        moulinette = self.object.get_moulinette()

        if moulinette.has_missing_data():
            # this should not happen, unless we have stored an incomplete project
            # If we add some new regulations, or adding evaluators on existing ones, we could have obsolete moulinette
            # we should implement static simulation/project to avoid this case.
            logger.warning(
                "A petition project has missing data. This should not happen unless regulations have changed."
                "We should implement static simulation/project to avoid this case.",
                extra={"reference": self.object.reference},
            )
            raise NotImplementedError("We do not handle uncompleted project")

        context["petition_project"] = self.object
        context["moulinette"] = moulinette
        context.update(moulinette.catalog)
        context["base_result"] = moulinette.get_result_template()
        context["is_read_only"] = True

        context["plantation_evaluation"] = PlantationEvaluator(
            moulinette, moulinette.catalog["haies"]
        )
        context["demarches_simplifiees_dossier_number"] = (
            self.object.demarches_simplifiees_dossier_number
        )
        context["created_at"] = self.object.created_at
        context["demarches_simplifiees_date_depot"] = (
            self.object.demarches_simplifiees_date_depot
        )
        plantation_url = reverse(
            "input_hedges",
            args=[
                moulinette.department.department,
                "read_only",
                self.object.hedge_data.id,
            ],
        )
        plantation_url = update_qs(plantation_url, {"source": "consultation"})
        context["plantation_url"] = plantation_url

        current_url = self.request.build_absolute_uri()
        share_btn_url = update_qs(
            remove_mtm_params(current_url), {"mtm_campaign": "share-simu"}
        )

        parsed_moulinette_url = urlparse(self.object.moulinette_url)
        moulinette_params = parse_qs(parsed_moulinette_url.query)
        form_url = reverse("moulinette_form")

        moulinette_params["alternative"] = True
        edit_url = update_qs(form_url, moulinette_params)

        context["share_btn_url"] = share_btn_url
        context["edit_url"] = edit_url
        context["ds_url"] = self.object.demarches_simplifiees_petitioner_url
        context["triage_form"] = self.object.get_triage_form()

        matomo_custom_path = self.request.path.replace(
            self.object.reference, "+ref_projet+"
        )
        context["matomo_custom_url"] = update_url_with_matomo_params(
            self.request.build_absolute_uri(matomo_custom_path), self.request
        )

        return context


class PetitionProjectAutoRedirection(View):
    def get(self, request, *args, **kwargs):
        # Set a flag in the session
        request.session["auto_redirection"] = True
        # Redirect to the petition_project view
        return redirect(reverse("petition_project", kwargs=kwargs))


class PetitionProjectInstructorMixin(SingleObjectMixin):
    """Mixin for petition project instructor views"""

    slug_field = "reference"
    slug_url_kwarg = "reference"
    event_category = "dossier"
    event_action = None
    context_object_name = "petition_project"

    def has_view_permission(self, request, object):
        """Check if request has view permission on object"""
        return object.has_view_permission(request.user)

    def has_change_permission(self, request, object):
        """Check if request has edit permission on object"""
        return object.has_change_permission(request.user)

    def get_queryset(self):
        current_user = self.request.user
        messagerie_access_qs = LatestMessagerieAccess.objects.filter(
            user=current_user
        ).filter(project=OuterRef("pk"))

        queryset = (
            PetitionProject.objects.all()
            .prefetch_related(
                Prefetch(
                    "status_history",
                    queryset=StatusLog.objects.all().order_by("-created_at"),
                )
            )
            .annotate(messagerie_access=Subquery(messagerie_access_qs.values("access")))
            .annotate(
                latest_access=Coalesce("messagerie_access", current_user.date_joined)
            )
            .annotate(
                followed_up=Exists(
                    PetitionProject.followed_by.through.objects.filter(
                        petitionproject_id=OuterRef("pk"),
                        user_id=current_user.pk,
                    )
                ),
            )
        )
        return queryset

    def get_log_event_data(self):
        return self.object.get_log_event_data()

    def get_context_data(self, **kwargs):
        context = super().get_context_data(**kwargs)

        moulinette = self.object.get_moulinette()
        context["moulinette"] = moulinette

        context.update(get_context_from_ds(self.object, moulinette))

        context.update(moulinette.catalog)

        context["plantation_evaluation"] = PlantationEvaluator(
            context["moulinette"], context["moulinette"].catalog["haies"]
        )

        plantation_url = reverse(
            "input_hedges",
            args=[
                moulinette.department.department,
                "read_only",
                self.object.hedge_data.id,
            ],
        )
        plantation_url = update_qs(plantation_url, {"source": "instruction"})
        context["plantation_url"] = plantation_url
        context["invitation_token_url"] = self.request.build_absolute_uri(
            reverse(
                "petition_project_invitation_token",
                kwargs={"reference": self.object.reference},
            )
        )
        context["invitation_register_url"] = update_qs(
            self.request.build_absolute_uri(
                reverse(
                    "register",
                )
            ),
            {"mtm_campaign": INVITATION_TOKEN_MATOMO_TAG},
        )
        context["invitation_contact_url"] = update_qs(
            self.request.build_absolute_uri(
                reverse(
                    "contact_us",
                )
            ),
            {"mtm_campaign": INVITATION_TOKEN_MATOMO_TAG},
        )
        context["is_department_instructor"] = self.has_change_permission(
            self.request, self.object
        )

        matomo_custom_path = self.request.path.replace(
            self.object.reference, "+ref_projet+"
        )
        context["matomo_custom_url"] = update_url_with_matomo_params(
            self.request.build_absolute_uri(matomo_custom_path), self.request
        )
        context["ds_url"] = self.object.get_demarches_simplifiees_instructor_url(
            moulinette.config.demarche_simplifiee_number
        )

        # Send message if info from DS is not in project details
        if not settings.DEMARCHES_SIMPLIFIEES["ENABLED"]:
            messages.info(
                self.request,
                """L'accès à l'API démarches simplifiées n'est pas activée.
                Les données proviennent d'un dossier factice.""",
            )

        context["has_unread_messages"] = self.object.has_unread_messages

        return context


class BasePetitionProjectInstructorView(
    LoginRequiredMixin, PetitionProjectInstructorMixin, View
):
    """Base class for all instructor pages.

    - make sure the project is always available in the view.
    - make sure the permission is checked.
    - log read event (XXX why?)
    """

    def get(self, request, *args, **kwargs):
        self.object = self.get_object()
        if not self.has_view_permission(request, self.object):
            return TemplateResponse(
                request=request, template="haie/petitions/403.html", status=403
            )
        res = super().get(request, *args, **kwargs)
        self.log_event_action(self.request)
        return res

    def post(self, request, *args, **kwargs):
        self.object = self.get_object()
        if not self.has_change_permission(request, self.object):
            return TemplateResponse(
                request=request, template="haie/petitions/403.html", status=403
            )

        res = super().post(request, *args, **kwargs)
        return res

    def get_context_data(self, **kwargs):
        context = super().get_context_data(**kwargs)
<<<<<<< HEAD
        context["has_change_permission"] = self.object.has_change_permission(
            self.request.user
=======
        context["has_change_permission"] = self.has_change_permission(
            self.request, self.object
>>>>>>> afcee6ef
        )
        return context

    def log_event_action(self, request):
        if not self.event_action:
            return

        referer = request.META.get("HTTP_REFERER")
        if (
            not referer
            or url_has_allowed_host_and_scheme(
                referer, allowed_hosts={request.get_host()}
            )
            and urlparse(referer).path != request.path
        ):
            # avoid logging event if user is just refreshing the page or is redirected after posting a form
            log_event(
                self.event_category,
                self.event_action,
                self.request,
                **self.get_log_event_data(),
                **get_matomo_tags(self.request),
            )


class PetitionProjectInstructorView(BasePetitionProjectInstructorView, DetailView):
    """View for petition project instructor page"""

    template_name = "haie/petitions/instructor_view.html"
    event_action = "consultation"

    def get_context_data(self, **kwargs):
        context = super().get_context_data(**kwargs)
        context.update(get_project_context(self.object, context["moulinette"]))
        return context

    def get_success_url(self):
        return reverse("petition_project_instructor_view", kwargs=self.kwargs)


class BasePetitionProjectInstructorUpdateView(
    BasePetitionProjectInstructorView, UpdateView
):
    """Base form view for petition project instructor pages"""

    form_class = PetitionProjectInstructorNotesForm

    def get_context_data(self, **kwargs):
        context = super().get_context_data(**kwargs)
        if not context["is_department_instructor"]:
            for field in context["form"].fields.values():
                field.widget.attrs["disabled"] = "disabled"
        return context


class PetitionProjectInstructorRegulationView(BasePetitionProjectInstructorUpdateView):
    """View for petition project instructor page"""

    template_name = "haie/petitions/instructor_view_regulation.html"

    def get_context_data(self, **kwargs):
        """Insert current regulation in context dict"""
        context = super().get_context_data(**kwargs)

        hedge_data = context["petition_project"].hedge_data
        context["ign_url"] = get_ign_centered_url(hedge_data)
        context["google_maps_url"] = get_google_maps_centered_url(hedge_data)

        regulation_slug = self.kwargs.get("regulation")
        if regulation_slug:
            try:
                current_regulation = context["moulinette"].regulations.get(
                    regulation=regulation_slug
                )
            except Regulation.DoesNotExist:
                raise Http404()

            context["current_regulation"] = current_regulation
        return context

    def get_form_class(self):
        """Return the form class to use in this view."""
        regulation_slug = self.kwargs.get("regulation")
        if regulation_slug == "ep":
            return PetitionProjectInstructorEspecesProtegeesForm
        else:
            return self.form_class

    def get_success_url(self):
        return reverse(
            "petition_project_instructor_regulation_view", kwargs=self.kwargs
        )


class PetitionProjectInstructorDossierDSView(
    BasePetitionProjectInstructorView, DetailView
):
    """View for petition project page with demarches simplifiées data"""

    template_name = "haie/petitions/instructor_view_dossier_ds.html"

    def get_context_data(self, **kwargs):
        context = super().get_context_data(**kwargs)

        project_details = compute_instructor_informations_ds(
            self.object
        )  # compute DS details first as it will force update the dossier cache
        context["project_details"] = project_details
        # Send message if info from DS is not in project details
        if not context["project_details"]:
            messages.warning(
                self.request,
                """Impossible de récupérer les informations du dossier Démarches Simplifiées.
                Si le problème persiste, contactez le support en indiquant l'identifiant du dossier.""",
            )

        context["triage_form"] = self.object.get_triage_form()

        return context


class PetitionProjectInstructorNotesView(BasePetitionProjectInstructorUpdateView):
    """View for petition project instructor page"""

    template_name = "haie/petitions/instructor_view_notes.html"

    def form_valid(self, form):
        res = super().form_valid(form)
        log_event(
            "dossier",
            "edition_notes",
            self.request,
            reference=self.object.reference,
            **get_matomo_tags(self.request),
        )
        return res

    def get_success_url(self):
        return reverse("petition_project_instructor_notes_view", kwargs=self.kwargs)


class PetitionProjectInstructorMessagerieView(
    BasePetitionProjectInstructorView, FormView
):
    """View for petition project instructor page with demarche simplifiées messagerie"""

    template_name = "haie/petitions/instructor_view_dossier_messagerie.html"
    event_category = "message"
    event_action = "lecture"
    form_class = PetitionProjectInstructorMessageForm

    def get(self, request, *args, **kwargs):
        res = super().get(request, *args, **kwargs)

        # Invited instructors do not see the "unread message" notification pill
        # Hence, we only log messagerie accesses for instructors with edit permissions
        if res.status_code == 200 and self.has_change_permission(request, self.object):
            LatestMessagerieAccess.objects.update_or_create(
                user=request.user,
                project=self.object,
                defaults={"access": timezone.now()},
            )

        return res

    def get_context_data(self, **kwargs):
        context = super().get_context_data(**kwargs)

        ds_messages, ds_instructeurs_emails, ds_petitioner_email = (
            get_messages_and_senders_from_ds(self.object)
        )

        context["ds_messages"] = ds_messages
        context["ds_sender_emails_categories"] = {
            "petitioner": ds_petitioner_email,
            "instructor": ds_instructeurs_emails,
            "automatic": "contact@demarches-simplifiees.fr",
        }

        # Send message if info from DS is not in project details
        if context["ds_messages"] is None:
            messages.warning(
                self.request,
                """Impossible de récupérer les informations du dossier Démarches Simplifiées.
                Si le problème persiste, contactez le support en indiquant l'identifiant du dossier.""",
            )

        # Invited instructors cannot send messages
        context["has_send_message_permission"] = self.has_change_permission(
            self.request, self.object
        )

        return context

    def form_invalid(self, form):
        """Avoid errors if forms is invalid"""

        if form.errors:
            messages.warning(
                self.request,
                """Le message n’a pas pu être envoyé.
Vérifiez que la pièce jointe respecte les conditions suivantes :
<ul><li>Taille maximale : 20 Mo</li>
<li>Formats autorisés : PNG, JPG, PDF et ZIP</li>""",
            )

        self.object = self.get_object()
        return super().form_invalid(form)

    def form_valid(self, form):
        """Send message if form is valid"""
        message_body = form.cleaned_data["message_body"]
        attachments = form.cleaned_data["additional_file"]

        self.object = self.get_object()

        # Only instructors can send messages
        if not self.has_change_permission(self.request, self.object):
            return TemplateResponse(
                request=self.request, template="haie/petitions/403.html", status=403
            )

        ds_response = send_message_dossier_ds(self.object, message_body, attachments)
        self.event_action = "envoi"

        if ds_response is None or (
            "errors" in ds_response and ds_response["errors"] is not None
        ):
            messages.warning(
                self.request,
                """Le message n'a pas pu être envoyé, réessayez dans quelques minutes.
                Si le problème persiste, contactez le support en indiquant l'identifiant du dossier.""",
            )

        elif "message" in ds_response and ds_response["message"] is not None:
            messages.success(
                self.request,
                """Le message a bien été envoyé au demandeur.""",
            )

            # Log matomo event
            log_event(
                self.event_category,
                "envoi",
                self.request,
                reference=self.object.reference,
                piece_jointe=(
                    len(attachments)
                    if isinstance(attachments, list)
                    else 1 if attachments else 0
                ),
                **get_matomo_tags(self.request),
            )

        return super().form_valid(form)

    def get_log_event_data(self):
        return {
            "reference": self.object.reference,
        }

    def get_success_url(self):
        return reverse(
            "petition_project_instructor_messagerie_view", kwargs=self.kwargs
        )


class PetitionProjectInstructorMessagerieMarkUnreadView(
    BasePetitionProjectInstructorView, View
):
    """View for petition project instructor page with demarche simplifiées messagerie"""

    event_category = "message"
    event_action = "marquage_non_lu"

    def post(self, request, *args, **kwargs):
        self.object = self.get_object()
        if self.has_change_permission(request, self.object):
            old_date = datetime.datetime(1985, 10, 1, tzinfo=datetime.UTC)
            LatestMessagerieAccess.objects.filter(
                project=self.object, user=request.user
            ).update(access=old_date)

            self.log_event_action(self.request)

        url = reverse("petition_project_instructor_view", args=[self.object.reference])
        return HttpResponseRedirect(url)


class PetitionProjectInstructorAlternativeView(
    BasePetitionProjectInstructorView, FormView
):
    """View for creating an alternative of a petition project by the instructor"""

    template_name = "haie/petitions/instructor_view_alternatives.html"
    form_class = SimulationForm

    def get_context_data(self, **kwargs):
        context = super().get_context_data(**kwargs)

        context["simulations"] = (
            Simulation.objects.filter(project=self.object)
            .select_related("project")
            .prefetch_related(
                Prefetch(
                    "project__status_history",
                    queryset=StatusLog.objects.all().order_by("-created_at"),
                )
            )
            .order_by("created_at")
        )

<<<<<<< HEAD
        context["base_url"] = self.request.build_absolute_uri("/")
=======
        context["base_url"] = self.request.build_absolute_uri("")
>>>>>>> afcee6ef

        return context

    def form_valid(self, form):
        simulation = form.save(commit=False)
        simulation.project = self.object
        simulation.save()

        return HttpResponseRedirect(self.get_success_url())

    def get_success_url(self):
        url = reverse(
            "petition_project_instructor_alternative_view", args=[self.object.reference]
        )
        return url


class PetitionProjectInstructorAlternativeEdit(
    BasePetitionProjectInstructorView, FormView
):
    """View for updating alternative simulations."""

    http_method_names = ["post"]

    def post(self, request, *args, **kwargs):
        self.object = self.get_object()
        if not self.has_change_permission(request, self.object):
            return TemplateResponse(
                request=request, template="haie/petitions/403.html", status=403
            )

        simulation_qs = (
            Simulation.objects.filter(project=self.object)
            .select_related("project")
            .prefetch_related(
                Prefetch(
                    "project__status_history",
                    queryset=StatusLog.objects.all().order_by("-created_at"),
                )
            )
        )

        try:
            simulation = simulation_qs.get(pk=kwargs["simulation_id"])
        except Simulation.DoesNotExist:
            raise Http404()

        action = kwargs["action"]
        if action == "activate" and simulation.can_be_activated():
            with transaction.atomic():
                simulation_qs.update(is_active=False)
                simulation.is_active = True
                simulation.save()

                project = simulation.project
                project.moulinette_url = simulation.moulinette_url
                project.save()

        # The main active simulation cannot be deleted
        elif action == "delete" and simulation.can_be_deleted():
            simulation.delete()

        return HttpResponseRedirect(self.get_success_url())

    def get_success_url(self):
        url = reverse(
            "petition_project_instructor_alternative_view", args=[self.object.reference]
        )
        return url


class PetitionProjectInstructorProcedureView(
    BasePetitionProjectInstructorView, FormView
):
    """View for display and edit the petition project procedure by the instructor"""

    form_class = ProcedureForm
    template_name = "haie/petitions/instructor_view_procedure.html"
    paginate_by = 10

    def get_initial(self):
        initial = super().get_initial()
        initial["stage"] = self.object.current_stage
        initial["decision"] = self.object.current_decision

        return initial

    def get_context_data(self, **kwargs):

        def extract_entries(log):
            entries = [
                {
                    "type": "status_change",
                    "created_at": log.created_at,
                    "status_date": log.status_date,
                    "created_by": (
                        ""
                        if not log.created_by
                        else (
                            log.created_by.email
                            if not log.created_by.is_staff
                            else "Administrateur"
                        )
                    ),
                    "update_comment": log.update_comment,
                    "stage": log.stage,
                    "decision": log.decision,
                    "due_date": log.due_date,
                }
            ]
            if log.suspension_date:
                entries.insert(
                    0,
                    {
                        "type": "suspension",
                        "created_by": (
                            ""
                            if not log.suspended_by
                            else (
                                log.suspended_by.email
                                if not log.suspended_by.is_staff
                                else "Administrateur"
                            )
                        ),
                        "created_at": datetime.datetime.combine(
                            log.suspension_date, datetime.time.min
                        ).replace(tzinfo=ZoneInfo("UTC")),
                        "response_due_date": log.response_due_date,
                    },
                )
            if log.info_receipt_date:
                entries.insert(
                    0,
                    {
                        "type": "resumption",
                        "created_at": datetime.datetime.combine(
                            log.suspension_date, datetime.time.min
                        ).replace(tzinfo=ZoneInfo("UTC")),
                        "due_date": log.due_date,
                    },
                )
                entries[0]["due_date"] = log.original_due_date

            return entries

        context = super().get_context_data(**kwargs)
        obj = self.object
        history_qs = obj.status_history.select_related("created_by").order_by(
            "-created_at"
        )
        paginator = Paginator(history_qs, self.paginate_by)

        page_number = self.request.GET.get("page")
        try:
            page_obj = paginator.page(page_number)
        except PageNotAnInteger:
            page_obj = paginator.page(1)
        except EmptyPage:
            page_obj = paginator.page(paginator.num_pages)
        start = page_obj.start_index() - 1
        end = page_obj.end_index()
        logs = [
            entry for log in history_qs[start:end] for entry in extract_entries(log)
        ]
        context.update(
            {
                "object_list": logs,
                "paginator": paginator,
                "page_obj": page_obj,
                "is_paginated": paginator.num_pages > 1,
                "STAGES": STAGES,
                "DECISIONS": DECISIONS,
            }
        )

        # Request for additional information is only relevant when the project is
        # in the "instruction" phase
        if self.has_change_permission(
            self.request, self.object
        ) and obj.current_stage.startswith("instruction"):
            request_info_form = RequestAdditionalInfoForm()
            resume_processing_form = ResumeProcessingForm()
            context.update(
                {
                    "request_info_form": request_info_form,
                    "resume_processing_form": resume_processing_form,
                }
            )

        return context

    def form_valid(self, form):

        def notify_admin():
            haie_site = Site.objects.get(domain=settings.ENVERGO_HAIE_DOMAIN)
            admin_url = reverse(
                "admin:petitions_petitionproject_change",
                args=[self.object.pk],
            )
            procedure_url = reverse(
                "petition_project_instructor_procedure_view",
                kwargs={"reference": self.object.reference},
            )
            message = render_to_string(
                "haie/petitions/mattermost_project_procedure_edition.txt",
                context={
                    "department": self.object.department,
                    "reference": self.object.reference,
                    "admin_url": f"https://{haie_site.domain}{admin_url}",
                    "procedure_url": f"https://{haie_site.domain}{procedure_url}",
                },
            )
            notify(message, "haie")

        log = form.save(commit=False)
        log.petition_project = self.object
        log.created_by = self.request.user
        previous_stage = self.object.current_stage
        previous_decision = self.object.current_decision

        previous_ds_status = self.object.demarches_simplifiees_state
        new_ds_status = DEMARCHES_SIMPLIFIEES_STATUS_MAPPING[(log.stage, log.decision)]
        if previous_ds_status != new_ds_status:
            try:
                update_demarches_simplifiees_status(self.object, new_ds_status)
            except DemarchesSimplifieesError as e:
                logger.error(e)
                form.add_error(
                    None,
                    mark_safe(
                        f"Impossible de mettre à jour le dossier dans Démarches Simplifiées. Si le problème persiste, "
                        f"<a href='{reverse("contact_us")}'>contactez l'équipe du Guichet Unique de la Haie</a> en "
                        f"indiquant l'identifiant du dossier."
                    ),
                )
                return self.form_invalid(form)

        log.save()

        res = HttpResponseRedirect(self.get_success_url())

        transaction.on_commit(
            lambda: log_event(
                "dossier",
                "modification_etat",
                self.request,
                reference=self.object.reference,
                etape_i=previous_stage,
                department=self.object.get_department_code(),
                etape_f=log.stage,
                decision_i=previous_decision,
                decision_f=log.decision,
                **get_matomo_tags(self.request),
            )
        )
        transaction.on_commit(notify_admin)

        return res

    def get_success_url(self):
        return reverse("petition_project_instructor_procedure_view", kwargs=self.kwargs)


class PetitionProjectInstructorRequestAdditionalInfoView(
    BasePetitionProjectInstructorView, FormView
):
    """Process the "request additional info / resume instruction" forms."""

    http_method_names = ["post"]

    def get_form_class(self):
        if self.object.is_paused:
            form_class = ResumeProcessingForm
        else:
            form_class = RequestAdditionalInfoForm
        return form_class

    def form_invalid(self, form):
        messages.error(self.request, "L'état du dossier n'a pas pu être mis à jour.")

        return HttpResponseRedirect(self.get_success_url())

    def form_valid(self, form):
        if isinstance(form, ResumeProcessingForm):
            return self.resume_form_valid(form)
        else:
            return self.pause_form_valid(form)

    def pause_form_valid(self, form):
        """Instructor requested additional data."""

        project = self.object
        status = project.current_status

        try:
            with transaction.atomic():
                # Update data model
                status.suspension_date = timezone.now().date()
                status.info_receipt_date = None
                status.original_due_date = status.due_date
                status.response_due_date = form.cleaned_data["response_due_date"]
                status.due_date = status.response_due_date
                status.suspended_by = self.request.user
                status.save()

                # Send DS Message
                message = form.cleaned_data["request_message"]
                ds_response = send_message_dossier_ds(self.object, message)

                if ds_response is None or ds_response.get("errors") is not None:
                    # We raise an exception to make sure the data model transaction
                    # is aborted
                    raise DemarchesSimplifieesError(message="DS message not sent")

            # Send Mattermost notification
            haie_site = Site.objects.get(domain=settings.ENVERGO_HAIE_DOMAIN)
            admin_url = reverse(
                "admin:petitions_petitionproject_change",
                args=[self.object.pk],
            )
            procedure_url = reverse(
                "petition_project_instructor_procedure_view",
                kwargs={"reference": self.object.reference},
            )
            messagerie_url = reverse(
                "petition_project_instructor_messagerie_view",
                args=[project.reference],
            )
            message = render_to_string(
                "haie/petitions/mattermost_project_request_additional_info.txt",
                context={
                    "department": self.object.department,
                    "reference": self.object.reference,
                    "admin_url": f"https://{haie_site.domain}{admin_url}",
                    "procedure_url": f"https://{haie_site.domain}{procedure_url}",
                    "messagerie_url": f"https://{haie_site.domain}{messagerie_url}",
                },
            )
            notify(message, "haie")

            # Log analytics event
            log_event(
                "dossier",
                "suspension_delai",
                self.request,
                switch="on",
                **project.get_log_event_data(),
                **get_matomo_tags(self.request),
            )

            success_message = f"""
            Le message au demandeur a bien été envoyé.
            <a href="{messagerie_url}">Retrouvez-le dans la messagerie.</a>
            """
            messages.success(self.request, success_message)
            res = HttpResponseRedirect(self.get_success_url())
            return res

        except DemarchesSimplifieesError:
            error_message = """Le message n'a pas pu être envoyé.
            Merci de ré-essayer dans quelques minutes.
            Si le problème persiste, contacter le support en indiquant l'identifiant du dossier.
            """
            messages.error(self.request, error_message)
            res = HttpResponseRedirect(self.get_success_url())
            return res

    def resume_form_valid(self, form):
        """Instructor received the requested additional info."""

        project = self.object
        status = project.current_status

        # Update model data
        # Compute the new due date, that is the original due date + number of interruption days
        # Note: if you modify this rule, you must apply the same update in the sync_new_due_date.js file
        status.info_receipt_date = form.cleaned_data["info_receipt_date"]
        interruption_days = status.info_receipt_date - status.suspension_date
        if status.original_due_date:
            status.due_date = status.original_due_date + interruption_days
        else:
            status.due_date = None
        status.save()

        # Send Mattermost notification
        haie_site = Site.objects.get(domain=settings.ENVERGO_HAIE_DOMAIN)
        admin_url = reverse(
            "admin:petitions_petitionproject_change",
            args=[self.object.pk],
        )
        procedure_url = reverse(
            "petition_project_instructor_procedure_view",
            kwargs={"reference": self.object.reference},
        )
        message = render_to_string(
            "haie/petitions/mattermost_project_resume_instruction.txt",
            context={
                "department": self.object.department,
                "reference": self.object.reference,
                "admin_url": f"https://{haie_site.domain}{admin_url}",
                "procedure_url": f"https://{haie_site.domain}{procedure_url}",
            },
        )
        notify(message, "haie")

        # Log analytics event
        log_event(
            "dossier",
            "suspension_delai",
            self.request,
            switch="off",
            **project.get_log_event_data(),
            **get_matomo_tags(self.request),
        )

        success_message = "L'instruction du dossier a repris."
        messages.success(self.request, success_message)
        res = HttpResponseRedirect(self.get_success_url())
        return res

    def get_success_url(self):
        project = self.get_object()
        url = reverse(
            "petition_project_instructor_procedure_view", args=[project.reference]
        )
        return url


class PetitionProjectHedgeDataExport(DetailView):
    """Export Hedge data in geopackage"""

    model = PetitionProject
    slug_field = "reference"
    slug_url_kwarg = "reference"

    def get(self, request, *args, **kwargs):
        response = super().get(request, *args, **kwargs)
        data = self.object.hedge_data

        with tempfile.TemporaryDirectory() as tmpdirname:
            template_file = settings.GUH_DATA_EXPORT_TEMPLATE
            export_file = os.path.join(tmpdirname, "output.gpkg")
            shutil.copy(template_file, export_file)

            # Fiona cannot append to an existing file
            # By opening a layer in write mode, it will squash the layer data
            # Luckily for us, that's the behaviour we want
            with fiona.open(template_file) as src, fiona.open(
                export_file, "w", layer="haies", **src.meta
            ) as dst:
                for hedge in data.hedges():
                    transformer = Transformer.from_crs(
                        EPSG_WGS84, EPSG_LAMB93, always_xy=True
                    )
                    geometry = Geometry.from_dict(
                        transform(transformer.transform, hedge.geometry)
                    )
                    properties = Properties.from_dict(
                        {
                            "id": hedge.id,
                            "type": (
                                "A_PLANTER" if hedge.type == TO_PLANT else "A_DETRUIRE"
                            ),
                            "type_haie": hedge.hedge_type,
                            "sur_parcelle_pac": "oui" if hedge.is_on_pac else "non",
                        }
                    )
                    feat = Feature(geometry=geometry, properties=properties)
                    dst.write(feat)

            # Create a response with the GeoPackage file
            export_filename = "haies_dossier.gpkg"
            if self.object.demarches_simplifiees_dossier_number:
                export_filename = f"haies_dossier_{self.object.demarches_simplifiees_dossier_number}.gpkg"

            with open(export_file, "rb") as f:
                response = HttpResponse(f.read(), content_type="application/geopackage")
                response["Content-Disposition"] = (
                    f'attachment; filename="{export_filename}"'
                )

        return response


class PetitionProjectInvitationToken(SingleObjectMixin, LoginRequiredMixin, View):
    """Create an invitation token for a petition project"""

    model = PetitionProject
    slug_field = "reference"
    slug_url_kwarg = "reference"

    def post(self, request, *args, **kwargs):
        project = self.get_object()
        if project.has_change_permission(request.user):
            token = InvitationToken.objects.create(
                created_by=request.user,
                petition_project=project,
            )
            invitation_url = update_qs(
                self.request.build_absolute_uri(
                    reverse(
                        "petition_project_accept_invitation",
                        kwargs={"reference": project.reference, "token": token.token},
                    )
                ),
                {"mtm_campaign": INVITATION_TOKEN_MATOMO_TAG},
            )
            log_event(
                "dossier",
                "invitation",
                self.request,
                reference=project.reference,
                department=project.get_department_code(),
                **get_matomo_tags(self.request),
            )
            return JsonResponse({"invitation_url": invitation_url})
        else:
            return JsonResponse(
                {
                    "error": "You are not authorized to create an invitation token for this project."
                },
                status=403,
            )


class PetitionProjectAcceptInvitation(SingleObjectMixin, LoginRequiredMixin, View):
    """Accept an invitation to a petition project"""

    model = PetitionProject
    slug_field = "reference"
    slug_url_kwarg = "reference"

    def dispatch(self, request, *args, **kwargs):
        project = self.get_object()
        self.request.invitation = InvitationToken.objects.filter(
            petition_project=project, token=kwargs.get("token")
        ).first()

        if not self.request.invitation or not self.request.invitation.is_valid():
            return TemplateResponse(
                request=request,
                template="haie/petitions/invalid_invitation_token.html",
                status=403,
            )

        return super().dispatch(request, *args, **kwargs)

    def get(self, request, *args, **kwargs):
        """Accept the invitation and redirect to the instructor view of the petition project"""

        # the token should not be consumed by its own creator
        if self.request.invitation.created_by != request.user:
            self.request.invitation.user = request.user
            self.request.invitation.save()

        return redirect(
            reverse(
                "petition_project_instructor_view",
                kwargs={
                    "reference": self.request.invitation.petition_project.reference
                },
            )
        )


@login_required
@require_POST
def toggle_follow_project(request, reference):
    """Toggle follow/unfollow a petition project"""
    project = get_object_or_404(PetitionProject, reference=reference)
    if not project.has_view_permission(request.user):
        return TemplateResponse(
            request=request, template="haie/petitions/403.html", status=403
        )

    if request.POST.get("follow") == "true":
        project.followed_by.add(request.user)
        switch = "on"
    else:
        project.followed_by.remove(request.user)
        switch = "off"

    # Get the next URL from POST or referrer
    next_url = request.POST.get("next") or request.META.get("HTTP_REFERER") or "/"

    log_event(
        "dossier",
        "suivi",
        request,
        reference=project.reference,
        switch=switch,
        view=(
            "liste"
            if "liste" in next_url
            else "detail" if "instruction" in next_url else next_url
        ),
        **get_matomo_tags(request),
    )

    # Ensure the URL is safe (avoid open redirects)
    if not url_has_allowed_host_and_scheme(
        next_url, allowed_hosts={request.get_host()}, require_https=request.is_secure()
    ):
        next_url = settings.LOGIN_REDIRECT_URL  # or "/" as a safe fallback

    return redirect(next_url)<|MERGE_RESOLUTION|>--- conflicted
+++ resolved
@@ -807,13 +807,8 @@
 
     def get_context_data(self, **kwargs):
         context = super().get_context_data(**kwargs)
-<<<<<<< HEAD
-        context["has_change_permission"] = self.object.has_change_permission(
-            self.request.user
-=======
         context["has_change_permission"] = self.has_change_permission(
             self.request, self.object
->>>>>>> afcee6ef
         )
         return context
 
@@ -1126,11 +1121,7 @@
             .order_by("created_at")
         )
 
-<<<<<<< HEAD
-        context["base_url"] = self.request.build_absolute_uri("/")
-=======
         context["base_url"] = self.request.build_absolute_uri("")
->>>>>>> afcee6ef
 
         return context
 
