--- conflicted
+++ resolved
@@ -61,20 +61,17 @@
                 # Rollback the transaction to avoid saving the petition project
                 transaction.set_rollback(True)
             else:
-<<<<<<< HEAD
+                petition_project.demarches_simplifiees_dossier_number = dossier_number
+                petition_project.save()
+
+                self.request.alerts.petition_project = petition_project
+
                 log_event(
                     "dossier",
                     "creation",
                     self.request,
                     **petition_project.get_log_event_data(),
                 )
-=======
-                petition_project.demarches_simplifiees_dossier_number = dossier_number
-                petition_project.save()
-
-                self.request.alerts.petition_project = petition_project
-
->>>>>>> 367143cc
                 res = JsonResponse(
                     {
                         "demarche_simplifiee_url": demarche_simplifiee_url,
