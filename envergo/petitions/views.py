--- conflicted
+++ resolved
@@ -786,13 +786,8 @@
 
     def get_context_data(self, **kwargs):
         context = super().get_context_data(**kwargs)
-<<<<<<< HEAD
         context["has_change_permission"] = self.object.has_change_permission(
             self.request.user
-=======
-        context["has_change_permission"] = self.has_edit_permission(
-            self.request.user, self.object
->>>>>>> ddf8740f
         )
         return context
 
