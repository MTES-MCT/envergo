--- conflicted
+++ resolved
@@ -240,7 +240,18 @@
 }
 """
 
-<<<<<<< HEAD
+MESSAGE_FRAGMENT = """
+fragment MessageFragment on Message {
+  id,
+  createdAt,
+  email,
+  body,
+  attachments {
+  ...FileFragment
+  }
+}
+"""
+
 DOSSIER_FRAGMENT = (
     (
         CHAMP_FRAGMENT
@@ -284,46 +295,6 @@
   nomMandataire
   deposeParUnTiers
   demandeur {
-=======
-MESSAGE_FRAGMENT = """
-fragment MessageFragment on Message {
-  id,
-  createdAt,
-  email,
-  body,
-  attachments {
-  ...FileFragment
-  }
-}
-"""
-
-DOSSIER_FRAGMENTS = (
-    CHAMP_FRAGMENT
-    + PERSONNE_MORALE_FRAGMENT
-    + PERSONNE_MORALE_INCOMPLETE_FRAGMENT
-    + PERSONNE_PHYSIQUE_FRAGMENT
-    + FILE_FRAGMENT
-    + ADDRESS_FRAGMENT
-    + PAYS_FRAGMENT
-    + REGION_FRAGMENT
-    + DEPARTEMENT_FRAGMENT
-    + EPCI_FRAGMENT
-    + COMMUNE_FRAGMENT
-    + RNF_FRAGMENT
-    + ENGAGEMENT_JURIDIQUE_FRAGMENT
-)
-
-GET_DOSSIER_QUERY = (
-    DOSSIER_FRAGMENTS
-    + """
-query getDossier(
-    $dossierNumber: Int!,
-    $includeChamps: Boolean = true,
-    $includeTraitements: Boolean = false,
-    )
-{
-  dossier(number: $dossierNumber) {
->>>>>>> e4e3a207
     __typename
     ...PersonnePhysiqueFragment
     ...PersonneMoraleFragment
