<<<<<<< HEAD
import logging

from django.db import models
from django.template.loader import render_to_string
from django.urls import reverse
=======
from urllib.parse import urlparse

from django.db import models
from django.http import QueryDict
>>>>>>> 6138978c
from django.utils import timezone
from django.utils.translation import gettext_lazy as _
from model_utils import Choices

from envergo.analytics.utils import log_event_raw
from envergo.evaluations.models import generate_reference
from envergo.geodata.models import DEPARTMENT_CHOICES
from envergo.hedges.models import HedgeData
<<<<<<< HEAD
from envergo.utils.mattermost import notify
=======
from envergo.moulinette.models import MoulinetteHaie
>>>>>>> 6138978c
from envergo.utils.urls import extract_param_from_url

logger = logging.getLogger(__name__)

DOSSIER_STATES = Choices(
    ("draft", _("Draft")),
    ("prefilled", _("Prefilled")),
    ("accepte", _("Accepted")),
    ("en_construction", _("Under construction")),
    ("en_instruction", _("Under instruction")),
    ("refuse", _("Refused")),
    ("sans_suite", _("No follow-up")),
)

# This session key is used when we are not able to find the real user session key.
SESSION_KEY = "untracked_dossier_submission"


class PetitionProject(models.Model):
    """A petition project by a project owner.

    A petition project will store any data needed to follow up a request concerning a hedge.
    Both the project owner and the public administration will be able to follow up the request.
    """

    reference = models.CharField(
        _("Reference"),
        max_length=64,
        null=True,
        default=generate_reference,
        unique=True,
        db_index=True,
    )
    moulinette_url = models.URLField(_("Moulinette url"), max_length=1024, blank=True)

    hedge_data = models.ForeignKey(
        HedgeData,
        on_delete=models.PROTECT,
    )

    demarches_simplifiees_dossier_number = models.IntegerField(
        help_text=_("Dossier number on demarches-simplifiees.fr"), blank=True, null=True
    )

    demarches_simplifiees_state = models.CharField(
        _("State of the dossier on demarches-simplifiees.fr"),
        max_length=20,
        choices=DOSSIER_STATES,
        default=DOSSIER_STATES.draft,
    )

    onagre_number = models.CharField(
        "Référence ONAGRE du dossier", max_length=64, blank=True
    )

    instructor_free_mention = models.TextField(
        "Mention libre de l'instructeur", blank=True
    )

    # Meta fields
    created_at = models.DateTimeField(_("Date created"), default=timezone.now)

    class Meta:
        verbose_name = _("Petition project")
        verbose_name_plural = _("Petition projects")

    def __str__(self):
        return self.reference

    def get_log_event_data(self):
        department = extract_param_from_url(self.moulinette_url, "department")
        return {
            "reference": self.reference,
            "department": department,
            "longueur_detruite": (
                self.hedge_data.length_to_remove() if self.hedge_data else None
            ),
            "longueur_plantee": (
                self.hedge_data.length_to_plant() if self.hedge_data else None
            ),
        }

    @property
    def is_dossier_submitted(self):
        return (
            self.demarches_simplifiees_state != DOSSIER_STATES.draft
            and self.demarches_simplifiees_state != DOSSIER_STATES.prefilled
        )

<<<<<<< HEAD
    def synchronize_with_demarches_simplifiees(
        self, dossier, site, demarche_label, ds_url, visitor_id, user
    ):
        """update the petition project with the latest data from demarches-simplifiees.fr

        a notification is sent to the mattermost channel when the dossier is submitted for the first time
        """
        if not self.is_dossier_submitted:
            # first time we have some data about this dossier
            department = extract_param_from_url(self.moulinette_url, "department")
            admin_url = reverse(
                "admin:petitions_petitionproject_change",
                args=[self.pk],
            )

            usager_email = (dossier.get("usager") or {}).get("email", "non renseigné")
            message_body = render_to_string(
                "haie/petitions/mattermost_dossier_submission_notif.txt",
                context={
                    "department": dict(DEPARTMENT_CHOICES).get(department, department),
                    "demarche_label": demarche_label,
                    "ds_url": ds_url,
                    "admin_url": f"https://{site.domain}{admin_url}",
                    "usager_email": usager_email,
                    "length_to_remove": self.hedge_data.length_to_remove(),
                },
            )
            notify(message_body, "haie")

            log_event_raw(
                "dossier",
                "depot",
                visitor_id,
                user,
                site,
                **self.get_log_event_data(),
            )

        self.demarches_simplifiees_state = dossier["state"]
        self.save()
=======
    def get_moulinette(self):
        parsed_url = urlparse(self.moulinette_url)
        query_string = parsed_url.query
        # We need to convert the query string to a flat dict
        raw_data = QueryDict(query_string)
        moulinette_data = raw_data.dict()
        moulinette_data["haies"] = self.hedge_data
        moulinette = MoulinetteHaie(
            moulinette_data,
            moulinette_data,
            False,
        )
        return moulinette
>>>>>>> 6138978c
<|MERGE_RESOLUTION|>--- conflicted
+++ resolved
@@ -1,15 +1,10 @@
-<<<<<<< HEAD
 import logging
-
-from django.db import models
-from django.template.loader import render_to_string
-from django.urls import reverse
-=======
 from urllib.parse import urlparse
 
 from django.db import models
 from django.http import QueryDict
->>>>>>> 6138978c
+from django.template.loader import render_to_string
+from django.urls import reverse
 from django.utils import timezone
 from django.utils.translation import gettext_lazy as _
 from model_utils import Choices
@@ -18,11 +13,8 @@
 from envergo.evaluations.models import generate_reference
 from envergo.geodata.models import DEPARTMENT_CHOICES
 from envergo.hedges.models import HedgeData
-<<<<<<< HEAD
+from envergo.moulinette.models import MoulinetteHaie
 from envergo.utils.mattermost import notify
-=======
-from envergo.moulinette.models import MoulinetteHaie
->>>>>>> 6138978c
 from envergo.utils.urls import extract_param_from_url
 
 logger = logging.getLogger(__name__)
@@ -112,7 +104,20 @@
             and self.demarches_simplifiees_state != DOSSIER_STATES.prefilled
         )
 
-<<<<<<< HEAD
+    def get_moulinette(self):
+        parsed_url = urlparse(self.moulinette_url)
+        query_string = parsed_url.query
+        # We need to convert the query string to a flat dict
+        raw_data = QueryDict(query_string)
+        moulinette_data = raw_data.dict()
+        moulinette_data["haies"] = self.hedge_data
+        moulinette = MoulinetteHaie(
+            moulinette_data,
+            moulinette_data,
+            False,
+        )
+        return moulinette
+
     def synchronize_with_demarches_simplifiees(
         self, dossier, site, demarche_label, ds_url, visitor_id, user
     ):
@@ -152,19 +157,4 @@
             )
 
         self.demarches_simplifiees_state = dossier["state"]
-        self.save()
-=======
-    def get_moulinette(self):
-        parsed_url = urlparse(self.moulinette_url)
-        query_string = parsed_url.query
-        # We need to convert the query string to a flat dict
-        raw_data = QueryDict(query_string)
-        moulinette_data = raw_data.dict()
-        moulinette_data["haies"] = self.hedge_data
-        moulinette = MoulinetteHaie(
-            moulinette_data,
-            moulinette_data,
-            False,
-        )
-        return moulinette
->>>>>>> 6138978c
+        self.save()