import logging
import secrets
from datetime import datetime, timedelta
from urllib.parse import urlparse

from dateutil import parser
from django.conf import settings
from django.contrib.sites.models import Site
from django.core.exceptions import ObjectDoesNotExist
from django.db import models
from django.http import QueryDict
from django.template.loader import render_to_string
from django.urls import reverse
from django.utils import timezone
from django.utils.translation import gettext_lazy as _
from model_utils import Choices

from envergo.analytics.models import Event
from envergo.analytics.utils import log_event_raw
from envergo.evaluations.models import generate_reference
from envergo.geodata.models import DEPARTMENT_CHOICES, Department
from envergo.hedges.models import HedgeData
from envergo.moulinette.forms import TriageFormHaie
from envergo.moulinette.models import MoulinetteHaie
from envergo.petitions.demarches_simplifiees.models import Dossier
from envergo.users.models import User
from envergo.utils.mattermost import notify
from envergo.utils.urls import extract_param_from_url

logger = logging.getLogger(__name__)

DOSSIER_STATES = Choices(
    ("draft", _("Draft")),
    ("prefilled", _("Prefilled")),
    ("accepte", _("Accepted")),
    ("en_construction", _("Under construction")),
    ("en_instruction", _("Under instruction")),
    ("refuse", _("Refused")),
    ("sans_suite", _("No follow-up")),
)

STAGES = Choices(
    ("a_instruire", "À instruire"),
    ("instruction", "Instruction"),
    ("redaction_decision", "Rédaction décision"),
    ("notification_publicite", "Notification & publicité"),
    ("clos", "Dossier clos"),
)

DECISIONS = Choices(
    ("unset", "À déterminer"),
    ("accord", "Accord"),
    ("opposition", "Opposition"),
    ("sans_suite", "Classé sans suite"),
)

# This session key is used when we are not able to find the real user session key.
SESSION_KEY = "untracked_dossier_submission"


class PetitionProject(models.Model):
    """A petition project by a project owner.

    A petition project will store any data needed to follow up a request concerning a hedge.
    Both the project owner and the public administration will be able to follow up the request.
    """

    reference = models.CharField(
        _("Reference"),
        max_length=64,
        null=True,
        default=generate_reference,
        unique=True,
        db_index=True,
    )
    moulinette_url = models.URLField(_("Moulinette url"), max_length=1024, blank=True)

    department = models.ForeignKey(
        "geodata.Department",
        on_delete=models.PROTECT,
        related_name="petitionprojects",
        editable=False,
        blank=True,
        null=True,
        verbose_name="Département",
    )

    hedge_data = models.ForeignKey(
        HedgeData,
        on_delete=models.PROTECT,
    )

    demarches_simplifiees_dossier_number = models.IntegerField(
        help_text=_("Dossier number on demarches-simplifiees.fr"), blank=True, null=True
    )

    demarches_simplifiees_dossier_id = models.CharField(
        help_text=_("Dossier ID on demarches-simplifiees.fr"), blank=True, null=True
    )

    demarches_simplifiees_state = models.CharField(
        _("State of the dossier on demarches-simplifiees.fr"),
        max_length=20,
        choices=DOSSIER_STATES,
        default=DOSSIER_STATES.draft,
    )

    demarches_simplifiees_date_depot = models.DateTimeField(
        "Date de dépôt dans Démarches Simplifiées", null=True, blank=True
    )

    demarches_simplifiees_raw_dossier = models.JSONField(
        "Données brutes du dossier provenant de Démarches Simplifiées",
        default=dict,
        blank=True,
    )

    demarches_simplifiees_last_sync = models.DateTimeField(
        "Date de la dernière synchronisation avec Démarches Simplifiées",
        null=True,
        blank=True,
    )

    onagre_number = models.CharField(
        "Référence ONAGRE du dossier", max_length=64, blank=True
    )

    instructor_free_mention = models.TextField(
        "Mention libre de l'instructeur", blank=True
    )

<<<<<<< HEAD
    stage = models.CharField(
        "Étape",
        max_length=30,
        choices=STAGES,
        default=STAGES.a_instruire,
    )

    decision = models.CharField(
        "Décision",
        max_length=30,
        choices=DECISIONS,
        default=DECISIONS.unset,
    )

    stage_date = models.DateField(
        "Date effective du changement d'étape", null=True, blank=True
    )
    stage_updated_at = models.DateTimeField(
        "Date de saisie du changement d'étape", null=True, blank=True
    )

    stage_update_comment = models.TextField(
        "Motif du changement d'étape", null=True, blank=True
    )

    followed_by = models.ManyToManyField(
        "users.User",
        related_name="followed_petition_projects",
        blank=True,
        verbose_name="Instructeurs suivant le projet",
    )

=======
>>>>>>> b2a86aeb
    # Meta fields
    created_at = models.DateTimeField(_("Date created"), default=timezone.now)

    class Meta:
        verbose_name = _("Petition project")
        verbose_name_plural = _("Petition projects")

    def __str__(self):
        return self.reference

    def save(self, *args, **kwargs):
        """Set department code before saving"""
        if not self.department:
            department_code = self.get_department_code()
            try:
                self.department = Department.objects.defer("geometry").get(
                    department=department_code
                )
            except ObjectDoesNotExist:
                self.department = None
        super().save(*args, **kwargs)

    def get_department_code(self):
        """Get department from moulinette url"""
        return extract_param_from_url(self.moulinette_url, "department")

    def get_log_event_data(self):
        """Get log event data for analytics"""
        hedge_centroid_coords = self.hedge_data.get_centroid_to_remove()
        return {
            "reference": self.reference,
            "department": self.get_department_code(),
            "longueur_detruite": (
                self.hedge_data.length_to_remove() if self.hedge_data else None
            ),
            "longueur_plantee": (
                self.hedge_data.length_to_plant() if self.hedge_data else None
            ),
            "lnglat_centroide_haie_detruite": (
                f"{hedge_centroid_coords.x}, {hedge_centroid_coords.y}"
            ),
            "dept_haie_detruite": self.hedge_data.get_department(),
        }

    @property
    def is_dossier_submitted(self):
        return (
            self.demarches_simplifiees_state != DOSSIER_STATES.draft
            and self.demarches_simplifiees_state != DOSSIER_STATES.prefilled
        )

    def synchronize_with_demarches_simplifiees(self, dossier: dict):
        """Update the petition project with the latest data from demarches-simplifiees.fr

        a notification is sent to the mattermost channel when the dossier is submitted for the first time
        """
        logger.info(f"Synchronizing file {self.reference} with DS")

        if not self.is_dossier_submitted:
            # first time we have some data about this dossier
            demarche_number = (
                dossier["demarche"]["number"]
                if "demarche" in dossier and "number" in dossier["demarche"]
                else "Numéro inconnu"
            )

            ds_url = self.get_demarches_simplifiees_instructor_url(demarche_number)

            department = extract_param_from_url(self.moulinette_url, "department")
            admin_url = reverse(
                "admin:petitions_petitionproject_change",
                args=[self.pk],
            )

            instructor_url = reverse(
                "petition_project_instructor_view", kwargs={"reference": self.reference}
            )

            usager_email = (
                dossier["usager"]["email"]
                if "usager" in dossier and "email" in dossier["usager"]
                else "non renseigné"
            )

            haie_site = Site.objects.get(domain=settings.ENVERGO_HAIE_DOMAIN)

            message_body = render_to_string(
                "haie/petitions/mattermost_dossier_submission_notif.txt",
                context={
                    "department": dict(DEPARTMENT_CHOICES).get(department, department),
                    "dossier_number": self.demarches_simplifiees_dossier_number,
                    "instructor_url": f"https://{haie_site.domain}{instructor_url}",
                    "ds_url": ds_url,
                    "admin_url": f"https://{haie_site.domain}{admin_url}",
                    "usager_email": usager_email,
                    "length_to_remove": self.hedge_data.length_to_remove(),
                },
            )
            notify(message_body, "haie")

            creation_event = (
                Event.objects.order_by("-date_created")
                .filter(
                    metadata__reference=self.reference,
                    category="dossier",
                    event="creation",
                )
                .first()
            )
            if not creation_event:
                logger.warning(
                    f"Unable to find creation event for project {self.reference}. "
                    f"The submission event will be logged with a mocked session key.",
                    extra={
                        "project": self,
                        "session_key": SESSION_KEY,
                    },
                )

            visitor_id = creation_event.session_key if creation_event else SESSION_KEY

            user = User(is_staff=False)

            log_event_raw(
                "dossier",
                "depot",
                visitor_id,
                user,
                haie_site,
                **self.get_log_event_data(),
            )

        self.demarches_simplifiees_dossier_id = dossier["id"]
        self.demarches_simplifiees_state = dossier["state"]
        if "dateDepot" in dossier and dossier["dateDepot"]:
            self.demarches_simplifiees_date_depot = parser.isoparse(
                dossier["dateDepot"]
            )

        self.demarches_simplifiees_raw_dossier = dossier

        self.demarches_simplifiees_last_sync = datetime.now(timezone.utc)
        self.save()

    def get_moulinette(self):
        """Recreate moulinette from moulinette url and hedge data"""
        moulinette_data = self._parse_moulinette_data()
        moulinette_data["haies"] = self.hedge_data
        moulinette = MoulinetteHaie(
            moulinette_data,
            moulinette_data,
            False,
        )
        return moulinette

    def get_triage_form(self):
        """Recreate triage form from moulinette url"""
        moulinette_data = self._parse_moulinette_data()
        return TriageFormHaie(data=moulinette_data)

    def _parse_moulinette_data(self):
        parsed_url = urlparse(self.moulinette_url)
        query_string = parsed_url.query
        # We need to convert the query string to a flat dict
        raw_data = QueryDict(query_string)
        moulinette_data = raw_data.dict()
        return moulinette_data

    def has_user_as_department_instructor(self, user):
        department = self.department
        return user.is_superuser or all(
            (
                user.is_active,
                user.access_haie,
                user.departments.filter(id=department.id).exists(),
            )
        )

    def has_user_as_invited_instructor(self, user):
        return user.is_superuser or all(
            (
                user.is_active,
                user.access_haie,
                user.invitation_tokens.filter(petition_project_id=self.pk).exists(),
            )
        )

    def has_user_as_instructor(self, user):
        return self.has_user_as_invited_instructor(
            user
        ) or self.has_user_as_department_instructor(user)

    @property
    def demarches_simplifiees_petitioner_url(self) -> str | None:
        """
        Returns the URL of the dossier for the petitioner.
        """
        if self.demarches_simplifiees_dossier_number:
            return (
                f"{settings.DEMARCHES_SIMPLIFIEES["DOSSIER_BASE_URL"]}/dossiers/"
                f"{self.demarches_simplifiees_dossier_number}/"
            )
        return None

    def get_demarches_simplifiees_instructor_url(self, demarche_number) -> str | None:
        """
        Returns the URL of the dossier for the instructor.
        """
        if self.demarches_simplifiees_dossier_number:
            return (
                f"{settings.DEMARCHES_SIMPLIFIEES["DOSSIER_BASE_URL"]}/procedures/{demarche_number}/dossiers/"
                f"{self.demarches_simplifiees_dossier_number}/"
            )
        return None

    @property
    def prefetched_dossier(self) -> Dossier | None:
        """Returns the dossier from demarches-simplifiees.fr if it has been fetched before."""
        dossier_as_dict = self.demarches_simplifiees_raw_dossier
        return Dossier.from_dict(dossier_as_dict) if dossier_as_dict else None


def one_month_from_now():
    return timezone.now() + timedelta(days=30)


def generate_token():
    return secrets.token_urlsafe(32)


class InvitationToken(models.Model):
    """A token used to invite a user to join a petition project."""

    token = models.CharField(
        "Jeton", max_length=64, unique=True, default=generate_token
    )
    created_by = models.ForeignKey(
        "users.User",
        on_delete=models.CASCADE,
        verbose_name="Compte invitant",
    )
    petition_project = models.ForeignKey(
        PetitionProject,
        on_delete=models.CASCADE,
        related_name="invitation_tokens",
        verbose_name="Projet",
    )
    valid_until = models.DateTimeField(
        "Valide jusqu'au",
        help_text="Date d'expiration du jeton",
        null=True,
        blank=True,
        default=one_month_from_now,
    )
    user = models.ForeignKey(
        "users.User",
        on_delete=models.CASCADE,
        null=True,
        blank=True,
        related_name="invitation_tokens",
        verbose_name="Compte invité",
    )

    # Meta fields
    created_at = models.DateTimeField(_("Date created"), default=timezone.now)

    class Meta:
        verbose_name = "Jeton d'invitation"
        verbose_name_plural = "Jetons d'invitation"

    def is_valid(self):
        """Check if the token is still valid."""
        return self.user_id is None and self.valid_until >= timezone.now()


class StatusLog(models.Model):
    """A petition project status (stage + decision) change log entry."""

    petition_project = models.ForeignKey(
        PetitionProject,
        on_delete=models.CASCADE,
        related_name="status_history",
        verbose_name="Projet",
    )
    created_by = models.ForeignKey(
        "users.User",
        on_delete=models.SET_NULL,
        verbose_name=_("Created by"),
        null=True,
    )
    stage = models.CharField(
        "Étape",
        max_length=30,
        choices=STAGES,
        default=STAGES.a_instruire,
    )
    decision = models.CharField(
        "Décision",
        max_length=30,
        choices=DECISIONS,
        default=DECISIONS.unset,
    )
    update_comment = models.TextField(
        "Commentaire",
        help_text="Ajouter un commentaire expliquant le contexte du changement.",
    )
    status_date = models.DateField(
        "Date effective du changement",
        help_text="Vous pouvez choisir une date rétroactive si nécessaire.",
        default=timezone.now,
    )

    # Meta fields
    created_at = models.DateTimeField(
        "Date de saisie du changement de statut", default=timezone.now
    )

    class Meta:
        verbose_name = "Log de changement de statut de projet"
        verbose_name_plural = "Historique des changements de statut de projet"<|MERGE_RESOLUTION|>--- conflicted
+++ resolved
@@ -129,32 +129,6 @@
         "Mention libre de l'instructeur", blank=True
     )
 
-<<<<<<< HEAD
-    stage = models.CharField(
-        "Étape",
-        max_length=30,
-        choices=STAGES,
-        default=STAGES.a_instruire,
-    )
-
-    decision = models.CharField(
-        "Décision",
-        max_length=30,
-        choices=DECISIONS,
-        default=DECISIONS.unset,
-    )
-
-    stage_date = models.DateField(
-        "Date effective du changement d'étape", null=True, blank=True
-    )
-    stage_updated_at = models.DateTimeField(
-        "Date de saisie du changement d'étape", null=True, blank=True
-    )
-
-    stage_update_comment = models.TextField(
-        "Motif du changement d'étape", null=True, blank=True
-    )
-
     followed_by = models.ManyToManyField(
         "users.User",
         related_name="followed_petition_projects",
@@ -162,8 +136,6 @@
         verbose_name="Instructeurs suivant le projet",
     )
 
-=======
->>>>>>> b2a86aeb
     # Meta fields
     created_at = models.DateTimeField(_("Date created"), default=timezone.now)
 
