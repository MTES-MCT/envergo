import logging
import secrets
from datetime import datetime, timedelta
from urllib.parse import urlparse

from django.core.exceptions import ObjectDoesNotExist
from django.db import models
from django.http import QueryDict
from django.template.loader import render_to_string
from django.urls import reverse
from django.utils import timezone
from django.utils.translation import gettext_lazy as _
from model_utils import Choices

from envergo.analytics.utils import log_event_raw
from envergo.evaluations.models import generate_reference
from envergo.geodata.models import DEPARTMENT_CHOICES, Department
from envergo.hedges.models import HedgeData
from envergo.moulinette.models import MoulinetteHaie
from envergo.utils.mattermost import notify
from envergo.utils.urls import extract_param_from_url

logger = logging.getLogger(__name__)

DOSSIER_STATES = Choices(
    ("draft", _("Draft")),
    ("prefilled", _("Prefilled")),
    ("accepte", _("Accepted")),
    ("en_construction", _("Under construction")),
    ("en_instruction", _("Under instruction")),
    ("refuse", _("Refused")),
    ("sans_suite", _("No follow-up")),
)

# This session key is used when we are not able to find the real user session key.
SESSION_KEY = "untracked_dossier_submission"


class PetitionProject(models.Model):
    """A petition project by a project owner.

    A petition project will store any data needed to follow up a request concerning a hedge.
    Both the project owner and the public administration will be able to follow up the request.
    """

    reference = models.CharField(
        _("Reference"),
        max_length=64,
        null=True,
        default=generate_reference,
        unique=True,
        db_index=True,
    )
    moulinette_url = models.URLField(_("Moulinette url"), max_length=1024, blank=True)

    department = models.ForeignKey(
        "geodata.Department",
        on_delete=models.PROTECT,
        related_name="petitionprojects",
        editable=False,
        blank=True,
        null=True,
    )

    hedge_data = models.ForeignKey(
        HedgeData,
        on_delete=models.PROTECT,
    )

    demarches_simplifiees_dossier_number = models.IntegerField(
        help_text=_("Dossier number on demarches-simplifiees.fr"), blank=True, null=True
    )

    demarches_simplifiees_state = models.CharField(
        _("State of the dossier on demarches-simplifiees.fr"),
        max_length=20,
        choices=DOSSIER_STATES,
        default=DOSSIER_STATES.draft,
    )

    demarches_simplifiees_date_depot = models.DateTimeField(
        "Date de dépôt dans Démarches Simplifiées", null=True, blank=True
    )

    demarches_simplifiees_last_sync = models.DateTimeField(
        "Date de la dernière synchronisation avec Démarches Simplifiées",
        null=True,
        blank=True,
    )

    onagre_number = models.CharField(
        "Référence ONAGRE du dossier", max_length=64, blank=True
    )

    instructor_free_mention = models.TextField(
        "Mention libre de l'instructeur", blank=True
    )

    # Meta fields
    created_at = models.DateTimeField(_("Date created"), default=timezone.now)

    class Meta:
        verbose_name = _("Petition project")
        verbose_name_plural = _("Petition projects")

    def __str__(self):
        return self.reference

    def save(self, *args, **kwargs):
        """Set department code before saving"""
        if not self.department:
            department_code = self.get_department_code()
            try:
                self.department = Department.objects.defer("geometry").get(
                    department=department_code
                )
            except ObjectDoesNotExist:
                self.department = None
        super().save(*args, **kwargs)

    def get_department_code(self):
        """Get department from moulinette url"""
        return extract_param_from_url(self.moulinette_url, "department")

    def get_log_event_data(self):
        """Get log event data for analytics"""
        hedge_centroid_coords = self.hedge_data.get_centroid_to_remove()
        return {
            "reference": self.reference,
            "department": self.get_department_code(),
            "longueur_detruite": (
                self.hedge_data.length_to_remove() if self.hedge_data else None
            ),
            "longueur_plantee": (
                self.hedge_data.length_to_plant() if self.hedge_data else None
            ),
            "lnglat_centroide_haie_detruite": (
                f"{hedge_centroid_coords.x}, {hedge_centroid_coords.y}"
            ),
            "dept_haie_detruite": self.hedge_data.get_department(),
        }

    @property
    def is_dossier_submitted(self):
        return (
            self.demarches_simplifiees_state != DOSSIER_STATES.draft
            and self.demarches_simplifiees_state != DOSSIER_STATES.prefilled
        )

    def synchronize_with_demarches_simplifiees(
        self, dossier, site, demarche_label, ds_url, visitor_id, user
    ):
        """Update the petition project with the latest data from demarches-simplifiees.fr

        a notification is sent to the mattermost channel when the dossier is submitted for the first time
        """
        if not self.is_dossier_submitted:
            # first time we have some data about this dossier
            department = extract_param_from_url(self.moulinette_url, "department")
            admin_url = reverse(
                "admin:petitions_petitionproject_change",
                args=[self.pk],
            )

            usager_email = (dossier.get("usager") or {}).get("email", "non renseigné")
            message_body = render_to_string(
                "haie/petitions/mattermost_dossier_submission_notif.txt",
                context={
                    "department": dict(DEPARTMENT_CHOICES).get(department, department),
                    "demarche_label": demarche_label,
                    "ds_url": ds_url,
                    "admin_url": f"https://{site.domain}{admin_url}",
                    "usager_email": usager_email,
                    "length_to_remove": self.hedge_data.length_to_remove(),
                },
            )
            notify(message_body, "haie")

            log_event_raw(
                "dossier",
                "depot",
                visitor_id,
                user,
                site,
                **self.get_log_event_data(),
            )

        self.demarches_simplifiees_state = dossier["state"]
        if "dateDepot" in dossier:
            self.demarches_simplifiees_date_depot = dossier["dateDepot"]

        self.demarches_simplifiees_last_sync = datetime.now(timezone.utc)
        self.save()

    def get_moulinette(self):
        """Recreate moulinette from moulinette url and hedge data"""
        parsed_url = urlparse(self.moulinette_url)
        query_string = parsed_url.query
        # We need to convert the query string to a flat dict
        raw_data = QueryDict(query_string)
        moulinette_data = raw_data.dict()
        moulinette_data["haies"] = self.hedge_data
        moulinette = MoulinetteHaie(
            moulinette_data,
            moulinette_data,
            False,
        )
        return moulinette

    def is_instructor_authorized(self, user):
        department = self.department
        return (
            user.is_superuser
            or all(
                (
<<<<<<< HEAD
                    user.is_active,
                    user.access_haie,
                    department in user.departments.defer("geometry").all(),
=======
                    user.is_instructor,
                    user.departments.filter(id=department.id).exists(),
>>>>>>> 84b4c146
                )
            )
            or all(
                (
                    user.is_active,
                    user.access_haie,
                    user.invitation_tokens.filter(petition_project_id=self.pk).exists(),
                )
            )
        )


def one_month_from_now():
    return timezone.now() + timedelta(days=30)


def generate_token():
    return secrets.token_urlsafe(32)


class InvitationToken(models.Model):
    """A token used to invite a user to join a petition project."""

    token = models.CharField(
        "Jeton", max_length=64, unique=True, default=generate_token
    )
    created_by = models.ForeignKey(
        "users.User",
        on_delete=models.CASCADE,
        verbose_name="Compte invitant",
    )
    petition_project = models.ForeignKey(
        PetitionProject,
        on_delete=models.CASCADE,
        related_name="invitation_tokens",
        verbose_name="Projet",
    )
    valid_until = models.DateTimeField(
        "Valide jusqu'au",
        help_text="Date d'expiration du jeton",
        null=True,
        blank=True,
        default=one_month_from_now,
    )
    user = models.ForeignKey(
        "users.User",
        on_delete=models.CASCADE,
        null=True,
        blank=True,
        related_name="invitation_tokens",
        verbose_name="Utilisateur invité",
    )

    # Meta fields
    created_at = models.DateTimeField(_("Date created"), default=timezone.now)

    class Meta:
        verbose_name = "Jeton d'invitation"
        verbose_name_plural = "Jetons d'invitation"

    def is_valid(self):
        """Check if the token is still valid."""
        return self.user_id is None and self.valid_until >= timezone.now()<|MERGE_RESOLUTION|>--- conflicted
+++ resolved
@@ -213,14 +213,9 @@
             user.is_superuser
             or all(
                 (
-<<<<<<< HEAD
                     user.is_active,
                     user.access_haie,
-                    department in user.departments.defer("geometry").all(),
-=======
-                    user.is_instructor,
                     user.departments.filter(id=department.id).exists(),
->>>>>>> 84b4c146
                 )
             )
             or all(
