--- conflicted
+++ resolved
@@ -6,8 +6,6 @@
 from envergo.evaluations.models import generate_reference
 from envergo.hedges.models import HedgeData
 from envergo.utils.urls import extract_param_from_url
-<<<<<<< HEAD
-=======
 
 DOSSIER_STATES = Choices(
     ("draft", _("Draft")),
@@ -18,7 +16,6 @@
     ("refuse", _("Refused")),
     ("sans_suite", _("No follow-up")),
 )
->>>>>>> bc1a2914
 
 
 class PetitionProject(models.Model):
@@ -47,8 +44,6 @@
         help_text=_("Dossier number on demarches-simplifiees.fr"), blank=True, null=True
     )
 
-<<<<<<< HEAD
-=======
     demarches_simplifiees_state = models.CharField(
         _("State of the dossier on demarches-simplifiees.fr"),
         max_length=20,
@@ -56,7 +51,6 @@
         default=DOSSIER_STATES.draft,
     )
 
->>>>>>> bc1a2914
     # Meta fields
     created_at = models.DateTimeField(_("Date created"), default=timezone.now)
 
@@ -78,9 +72,6 @@
             "longueur_plantee": (
                 self.hedge_data.length_to_plant() if self.hedge_data else None
             ),
-<<<<<<< HEAD
-        }
-=======
         }
 
     @property
@@ -88,5 +79,4 @@
         return (
             self.demarches_simplifiees_state != DOSSIER_STATES.draft
             and self.demarches_simplifiees_state != DOSSIER_STATES.prefilled
-        )
->>>>>>> bc1a2914
+        )