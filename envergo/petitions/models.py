--- conflicted
+++ resolved
@@ -204,7 +204,6 @@
         )
         return moulinette
 
-<<<<<<< HEAD
     def get_triage_form(self):
         """Recreate triage form from moulinette url"""
         moulinette_data = self._parse_moulinette_data()
@@ -217,7 +216,7 @@
         raw_data = QueryDict(query_string)
         moulinette_data = raw_data.dict()
         return moulinette_data
-=======
+
     def is_instructor_authorized(self, user):
         department = self.department
         return (
@@ -287,5 +286,4 @@
 
     def is_valid(self):
         """Check if the token is still valid."""
-        return self.user_id is None and self.valid_until >= timezone.now()
->>>>>>> 17765f9e
+        return self.user_id is None and self.valid_until >= timezone.now()