import logging
import secrets
from datetime import datetime, timedelta
from urllib.parse import urlparse

from dateutil import parser
from django.conf import settings
from django.contrib.sites.models import Site
from django.core.exceptions import ObjectDoesNotExist
from django.db import models
from django.db.models import Q
from django.http import QueryDict
from django.template.loader import render_to_string
from django.urls import reverse
from django.utils import timezone
from django.utils.translation import gettext_lazy as _
from model_utils import Choices

from envergo.analytics.models import Event
from envergo.analytics.utils import log_event_raw
from envergo.evaluations.models import generate_reference
from envergo.geodata.models import DEPARTMENT_CHOICES, Department
from envergo.hedges.models import HedgeData
from envergo.moulinette.forms import TriageFormHaie
from envergo.moulinette.models import MoulinetteHaie
from envergo.petitions.demarches_simplifiees.models import Dossier
from envergo.users.models import User
from envergo.utils.mattermost import notify
from envergo.utils.urls import extract_param_from_url

logger = logging.getLogger(__name__)

DOSSIER_STATES = Choices(
    ("draft", _("Draft")),
    ("prefilled", _("Prefilled")),
    ("accepte", _("Accepted")),
    ("en_construction", _("Under construction")),
    ("en_instruction", _("Under instruction")),
    ("refuse", _("Refused")),
    ("sans_suite", _("No follow-up")),
)

STAGES = Choices(
    ("to_be_processed", "À instruire"),
    ("instruction_d", "Instruction déclaration"),
    ("instruction_a", "Instruction autorisation"),
    ("instruction_h", "Instruction hors régime unique"),
    ("preparing_decision", "Rédaction décision"),
    ("notification", "Notification / Publicité"),
    ("closed", "Dossier clos"),
)

DECISIONS = Choices(
    ("unset", "À déterminer"),
    ("express_agreement", "Accord exprès"),
    ("tacit_agreement", "Accord tacite"),
    ("opposition", "Opposition"),
    ("dropped", "Classé sans suite"),
)

# This session key is used when we are not able to find the real user session key.
SESSION_KEY = "untracked_dossier_submission"


class PetitionProject(models.Model):
    """A petition project by a project owner.

    A petition project will store any data needed to follow up a request concerning a hedge.
    Both the project owner and the public administration will be able to follow up the request.
    """

    reference = models.CharField(
        _("Reference"),
        max_length=64,
        null=True,
        default=generate_reference,
        unique=True,
        db_index=True,
    )
    moulinette_url = models.URLField(_("Moulinette url"), max_length=1024, blank=True)

    department = models.ForeignKey(
        "geodata.Department",
        on_delete=models.PROTECT,
        related_name="petitionprojects",
        editable=False,
        blank=True,
        null=True,
        verbose_name="Département",
    )

    hedge_data = models.ForeignKey(
        HedgeData,
        on_delete=models.PROTECT,
    )

    demarches_simplifiees_dossier_number = models.IntegerField(
        help_text=_("Dossier number on demarches-simplifiees.fr"), blank=True, null=True
    )

    demarches_simplifiees_dossier_id = models.CharField(
        help_text=_("Dossier ID on demarches-simplifiees.fr"), blank=True, null=True
    )

    demarches_simplifiees_state = models.CharField(
        _("State of the dossier on demarches-simplifiees.fr"),
        max_length=20,
        choices=DOSSIER_STATES,
        default=DOSSIER_STATES.draft,
    )

    demarches_simplifiees_date_depot = models.DateTimeField(
        "Date de dépôt dans Démarches Simplifiées", null=True, blank=True
    )

    demarches_simplifiees_raw_dossier = models.JSONField(
        "Données brutes du dossier provenant de Démarches Simplifiées",
        default=dict,
        blank=True,
    )

    demarches_simplifiees_last_sync = models.DateTimeField(
        "Date de la dernière synchronisation avec Démarches Simplifiées",
        null=True,
        blank=True,
    )

    onagre_number = models.CharField(
        "Référence ONAGRE du dossier", max_length=64, blank=True
    )

    instructor_free_mention = models.TextField(
        "Mention libre de l'instructeur", blank=True
    )

    followed_by = models.ManyToManyField(
        "users.User",
        related_name="followed_petition_projects",
        blank=True,
        verbose_name="Instructeurs suivant le projet",
    )

    # Meta fields
    created_at = models.DateTimeField(_("Date created"), default=timezone.now)

    class Meta:
        verbose_name = _("Petition project")
        verbose_name_plural = _("Petition projects")

    def __str__(self):
        return self.reference

    def save(self, *args, **kwargs):
        """Set department code before saving"""
        if not self.department:
            department_code = self.get_department_code()
            try:
                self.department = Department.objects.defer("geometry").get(
                    department=department_code
                )
            except ObjectDoesNotExist:
                self.department = None
        super().save(*args, **kwargs)

    def get_department_code(self):
        """Get department from moulinette url"""
        return extract_param_from_url(self.moulinette_url, "department")

    def get_log_event_data(self):
        """Get log event data for analytics"""
        hedge_centroid_coords = self.hedge_data.get_centroid_to_remove()
        return {
            "reference": self.reference,
            "department": self.get_department_code(),
            "longueur_detruite": (
                self.hedge_data.length_to_remove() if self.hedge_data else None
            ),
            "longueur_plantee": (
                self.hedge_data.length_to_plant() if self.hedge_data else None
            ),
            "lnglat_centroide_haie_detruite": (
                f"{hedge_centroid_coords.x}, {hedge_centroid_coords.y}"
            ),
            "dept_haie_detruite": self.hedge_data.get_department(),
        }

    @property
    def is_dossier_submitted(self):
        return (
            self.demarches_simplifiees_state != DOSSIER_STATES.draft
            and self.demarches_simplifiees_state != DOSSIER_STATES.prefilled
        )

    def synchronize_with_demarches_simplifiees(self, dossier: dict):
        """Update the petition project with the latest data from demarches-simplifiees.fr

        a notification is sent to the mattermost channel when the dossier is submitted for the first time
        """

        def get_admin_url():
            return reverse(
                "admin:petitions_petitionproject_change",
                args=[self.pk],
            )

        def get_instructor_url():
            return reverse(
                "petition_project_instructor_view", kwargs={"reference": self.reference}
            )

        def get_ds_url():
            demarche_number = (
                dossier["demarche"]["number"]
                if "demarche" in dossier and "number" in dossier["demarche"]
                else "Numéro inconnu"
            )

            return self.get_demarches_simplifiees_instructor_url(demarche_number)

        logger.info(f"Synchronizing file {self.reference} with DS")

        if not self.is_dossier_submitted:
            # first time we have some data about this dossier
            department = extract_param_from_url(self.moulinette_url, "department")
            usager_email = (
                dossier["usager"]["email"]
                if "usager" in dossier and "email" in dossier["usager"]
                else "non renseigné"
            )
            haie_site = Site.objects.get(domain=settings.ENVERGO_HAIE_DOMAIN)

            message_body = render_to_string(
                "haie/petitions/mattermost_dossier_submission_notif.txt",
                context={
                    "department": dict(DEPARTMENT_CHOICES).get(department, department),
                    "dossier_number": self.demarches_simplifiees_dossier_number,
                    "instructor_url": f"https://{haie_site.domain}{get_instructor_url()}",
                    "ds_url": get_ds_url(),
                    "admin_url": f"https://{haie_site.domain}{get_admin_url()}",
                    "usager_email": usager_email,
                    "length_to_remove": self.hedge_data.length_to_remove(),
                },
            )
            notify(message_body, "haie")

            creation_event = (
                Event.objects.order_by("-date_created")
                .filter(
                    metadata__reference=self.reference,
                    category="dossier",
                    event="creation",
                )
                .first()
            )
            if not creation_event:
                logger.warning(
                    f"Unable to find creation event for project {self.reference}. "
                    f"The submission event will be logged with a mocked session key.",
                    extra={
                        "project": self,
                        "session_key": SESSION_KEY,
                    },
                )

            visitor_id = creation_event.session_key if creation_event else SESSION_KEY

            user = User(is_staff=False)

            log_event_raw(
                "dossier",
                "depot",
                visitor_id,
                user,
                haie_site,
                **self.get_log_event_data(),
            )
        elif (
            self.demarches_simplifiees_state
            and dossier["state"] != self.demarches_simplifiees_state
        ):
            # DS state have been changed outside of GUH. We are trying to prevent this. Notify admin
            department = extract_param_from_url(self.moulinette_url, "department")
            haie_site = Site.objects.get(domain=settings.ENVERGO_HAIE_DOMAIN)

            message_body = render_to_string(
                "haie/petitions/mattermost_dossier_state_updated_outside_of_guh.txt",
                context={
                    "department": dict(DEPARTMENT_CHOICES).get(department, department),
                    "instructor_url": f"https://{haie_site.domain}{get_instructor_url()}",
                    "ds_url": get_ds_url(),
                    "admin_url": f"https://{haie_site.domain}{get_admin_url()}",
                },
            )
            notify(message_body, "haie")

        self.demarches_simplifiees_dossier_id = dossier["id"]
        self.demarches_simplifiees_state = dossier["state"]
        if "dateDepot" in dossier and dossier["dateDepot"]:
            self.demarches_simplifiees_date_depot = parser.isoparse(
                dossier["dateDepot"]
            )

        self.demarches_simplifiees_raw_dossier = dossier

        self.demarches_simplifiees_last_sync = datetime.now(timezone.utc)
        self.save()

    def get_moulinette(self):
        """Recreate moulinette from moulinette url and hedge data"""
        moulinette_data = self._parse_moulinette_data()
        moulinette_data["haies"] = self.hedge_data
        moulinette = MoulinetteHaie(
            moulinette_data,
            moulinette_data,
            False,
        )
        return moulinette

    def get_triage_form(self):
        """Recreate triage form from moulinette url"""
        moulinette_data = self._parse_moulinette_data()
        return TriageFormHaie(data=moulinette_data)

    def _parse_moulinette_data(self):
        parsed_url = urlparse(self.moulinette_url)
        query_string = parsed_url.query
        # We need to convert the query string to a flat dict
        raw_data = QueryDict(query_string)
        moulinette_data = raw_data.dict()
        return moulinette_data

    def has_user_as_department_instructor(self, user):
        department = self.department
        return user.is_superuser or all(
            (
                user.is_active,
                user.access_haie,
                user.departments.filter(id=department.id).exists(),
            )
        )

    def has_user_as_invited_instructor(self, user):
        return user.is_superuser or all(
            (
                user.is_active,
                user.access_haie,
                user.invitation_tokens.filter(petition_project_id=self.pk).exists(),
            )
        )

    def has_user_as_instructor(self, user):
        return self.has_user_as_invited_instructor(
            user
        ) or self.has_user_as_department_instructor(user)

    @property
    def demarches_simplifiees_petitioner_url(self) -> str | None:
        """
        Returns the URL of the dossier for the petitioner.
        """
        if self.demarches_simplifiees_dossier_number:
            return (
                f"{settings.DEMARCHES_SIMPLIFIEES["DOSSIER_BASE_URL"]}/dossiers/"
                f"{self.demarches_simplifiees_dossier_number}/"
            )
        return None

    def get_demarches_simplifiees_instructor_url(self, demarche_number) -> str | None:
        """
        Returns the URL of the dossier for the instructor.
        """
        if self.demarches_simplifiees_dossier_number:
            return (
                f"{settings.DEMARCHES_SIMPLIFIEES["DOSSIER_BASE_URL"]}/procedures/{demarche_number}/dossiers/"
                f"{self.demarches_simplifiees_dossier_number}/"
            )
        return None

    @property
    def prefetched_dossier(self) -> Dossier | None:
        """Returns the dossier from demarches-simplifiees.fr if it has been fetched before."""
        dossier_as_dict = self.demarches_simplifiees_raw_dossier
        return Dossier.from_dict(dossier_as_dict) if dossier_as_dict else None


def one_month_from_now():
    return timezone.now() + timedelta(days=30)


def generate_token():
    return secrets.token_urlsafe(32)


class InvitationToken(models.Model):
    """A token used to invite a user to join a petition project."""

    token = models.CharField(
        "Jeton", max_length=64, unique=True, default=generate_token
    )
    created_by = models.ForeignKey(
        "users.User",
        on_delete=models.CASCADE,
        verbose_name="Compte invitant",
    )
    petition_project = models.ForeignKey(
        PetitionProject,
        on_delete=models.CASCADE,
        related_name="invitation_tokens",
        verbose_name="Projet",
    )
    valid_until = models.DateTimeField(
        "Valide jusqu'au",
        help_text="Date d'expiration du jeton",
        null=True,
        blank=True,
        default=one_month_from_now,
    )
    user = models.ForeignKey(
        "users.User",
        on_delete=models.CASCADE,
        null=True,
        blank=True,
        related_name="invitation_tokens",
        verbose_name="Compte invité",
    )

    # Meta fields
    created_at = models.DateTimeField(_("Date created"), default=timezone.now)

    class Meta:
        verbose_name = "Jeton d'invitation"
        verbose_name_plural = "Jetons d'invitation"

    def is_valid(self):
        """Check if the token is still valid."""
        return self.user_id is None and self.valid_until >= timezone.now()


class StatusLog(models.Model):
    """A petition project status (stage + decision) change log entry."""

    petition_project = models.ForeignKey(
        PetitionProject,
        on_delete=models.CASCADE,
        related_name="status_history",
        verbose_name="Projet",
    )
    created_by = models.ForeignKey(
        "users.User",
        on_delete=models.SET_NULL,
        verbose_name=_("Created by"),
        null=True,
    )
    stage = models.CharField(
        "Étape",
        max_length=30,
        choices=STAGES,
        default=STAGES.to_be_processed,
    )
    decision = models.CharField(
        "Décision",
        max_length=30,
        choices=DECISIONS,
        default=DECISIONS.unset,
    )
    update_comment = models.TextField(
        "Commentaire",
        help_text="Ajouter un commentaire expliquant le contexte du changement.",
<<<<<<< HEAD
        null=True,
=======
>>>>>>> 2452ca6b
        blank=True,
    )
    status_date = models.DateField(
        "Date effective du changement",
        help_text="Vous pouvez choisir une date rétroactive si nécessaire.",
        default=timezone.now,
    )
    due_date = models.DateField(
        "Date de prochaine échéance",
        null=True,
        blank=True,
    )

    # Meta fields
    created_at = models.DateTimeField(
        "Date de saisie du changement de statut", default=timezone.now
    )

    class Meta:
        verbose_name = "Log de changement de statut de projet"
        verbose_name_plural = "Historique des changements de statut de projet"
        constraints = [
            models.CheckConstraint(
                check=~(Q(stage=STAGES.closed) & Q(decision=DECISIONS.unset)),
                name="forbid_closed_with_unset_decision",
            )
        ]<|MERGE_RESOLUTION|>--- conflicted
+++ resolved
@@ -466,10 +466,6 @@
     update_comment = models.TextField(
         "Commentaire",
         help_text="Ajouter un commentaire expliquant le contexte du changement.",
-<<<<<<< HEAD
-        null=True,
-=======
->>>>>>> 2452ca6b
         blank=True,
     )
     status_date = models.DateField(
