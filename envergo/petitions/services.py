--- conflicted
+++ resolved
@@ -2,23 +2,13 @@
 from dataclasses import dataclass
 from textwrap import dedent
 from typing import Any, List, Literal
-<<<<<<< HEAD
-from urllib.parse import urlparse
 
 import requests
 from django.conf import settings
-from django.http import QueryDict
-=======
-
-import requests
-from django.conf import settings
-from django.contrib.sites.models import Site
 from django.template.loader import render_to_string
->>>>>>> 6138978c
 from django.urls import reverse
 
 from envergo.moulinette.forms import MOTIF_CHOICES
-from envergo.moulinette.models import MoulinetteHaie
 from envergo.utils.mattermost import notify
 from envergo.utils.tools import display_form_details
 
@@ -559,37 +549,14 @@
     return DemarchesSimplifieesDetails(applicant_name, city, pacage, usager)
 
 
-<<<<<<< HEAD
-def get_moulinette_from_project(petition_project):
-    parsed_url = urlparse(petition_project.moulinette_url)
-    query_string = parsed_url.query
-    # We need to convert the query string to a flat dict
-    raw_data = QueryDict(query_string)
-    moulinette_data = raw_data.dict()
-    moulinette_data["haies"] = petition_project.hedge_data
-    moulinette = MoulinetteHaie(
-        moulinette_data,
-        moulinette_data,
-        False,
-    )
-    return moulinette
-
-
-class Alert:
-=======
 class PetitionProjectCreationProblem:
     """An object to store a problem during the creation of a petition project"""
 
->>>>>>> 6138978c
     def __init__(self, key, extra: dict[str, Any] = dict, is_fatal=False):
         self.key = key
         self.extra = extra
         self.is_fatal = is_fatal
 
-<<<<<<< HEAD
-
-class AlertList(List[Alert]):
-=======
     def compute_message(self, index):
         return render_to_string(
             "haie/petitions/mattermost_project_creation_problem.txt",
@@ -604,7 +571,6 @@
     """This class list all the problems that occured during the creation of a petition project.
     It can then be used to generate a notification to send to the admin."""
 
->>>>>>> 6138978c
     def __init__(self, request):
         super().__init__()
         self.request = request
@@ -645,21 +611,12 @@
     def user_error_reference(self, value):
         self._user_error_reference = value
 
-<<<<<<< HEAD
-    def append(self, item: Alert) -> None:
-        if not isinstance(item, Alert):
-=======
     def append(self, item: PetitionProjectCreationProblem) -> None:
         if not isinstance(item, PetitionProjectCreationProblem):
->>>>>>> 6138978c
             raise TypeError("Only Alert instances can be added to AlertList")
         super().append(item)
 
     def compute_message(self):
-<<<<<<< HEAD
-        lines = []
-=======
->>>>>>> 6138978c
         config_url = None
         if self.config:
             config_relative_url = reverse(
@@ -668,172 +625,18 @@
             config_url = self.request.build_absolute_uri(config_relative_url)
 
         if self._petition_project:
-<<<<<<< HEAD
-            lines.append("#### Mapping avec Démarches-simplifiées : :warning: anomalie")
-=======
->>>>>>> 6138978c
             projet_relative_url = reverse(
                 "admin:petitions_petitionproject_change",
                 args=[self._petition_project.id],
             )
             projet_url = self.request.build_absolute_uri(projet_relative_url)
-<<<<<<< HEAD
-
-            lines.append("Un dossier a été créé sur démarches-simplifiées : ")
-            lines.append(f"* [projet dans l’admin]({projet_url})")
-
-=======
             dossier_url = None
->>>>>>> 6138978c
             if self.config:
                 dossier_url = (
                     f"https://www.demarches-simplifiees.fr/procedures/"
                     f"{self.config.demarche_simplifiee_number}/dossiers/"
                     f"{self._petition_project.demarches_simplifiees_dossier_number}"
                 )
-<<<<<<< HEAD
-                lines.append(
-                    f"* [dossier DS n°{self._petition_project.demarches_simplifiees_dossier_number}]"
-                    f"({dossier_url}) (:icon-info:  le lien ne sera fonctionnel qu’après le dépôt du dossier"
-                    f" par le pétitionnaire)"
-                )
-            if config_url:
-                lines.append("")
-                lines.append(
-                    f"Une ou plusieurs anomalies ont été détectées dans la [configuration du département "
-                    f"{self.config.department}]({config_url})"
-                )
-
-            lines.append("")
-            lines.append(
-                "Le dossier a été créé sans encombres, mais il contient peut-être des réponses sans pré-remplissage "
-                "ou avec une valeur erronnée."
-            )
-
-        else:
-            lines.append("### Mapping avec Démarches-simplifiées : :x: erreur")
-
-            lines.append(
-                "La création d’un dossier démarches-simplifiées n’a pas pu aboutir."
-            )
-
-            if config_url:
-                lines.append(
-                    f"Cette erreur révèle une possible anomalie de la [configuration du département "
-                    f"{self.config.department}]({config_url})"
-                )
-
-            lines.append(
-                f"L’utilisateur a reçu un message d’erreur avec l’identifiant `{self.user_error_reference.upper()}` "
-                f"l’invitant à nous contacter."
-            )
-
-            if self.form:
-                lines.append(
-                    f"""
-* form :
-```
-{display_form_details(self.form)}
-```
-"""
-                )
-
-        index = 0
-
-        for alert in self:
-            index = index + 1
-            if alert.is_fatal:
-                lines.append("")
-                lines.append(f"#### :x: Description de l’erreur #{index}")
-            else:
-                lines.append("")
-                lines.append(f"#### :warning: Description de l’anomalie #{index}")
-
-            if alert.key == "missing_demarche_simplifiee_number":
-                lines.append(
-                    "Un département activé doit toujours avoir un numéro de démarche sur Démarches Simplifiées"
-                )
-
-            elif alert.key == "invalid_prefill_field":
-                lines.append(
-                    "Chaque entrée de la configuration de pré-remplissage doit obligatoirement avoir un id et une "
-                    "valeur. Le mapping est optionnel."
-                )
-                lines.append(f"* Champ : {alert.extra['field']}")
-
-            elif alert.key == "ds_api_http_error":
-                lines.append(
-                    "L'API de Démarches Simplifiées a retourné une erreur lors de la création du dossier."
-                )
-                lines.append(
-                    dedent(
-                        f"""
-                **Requête:**
-                * url : {alert.extra['api_url']}
-                * body :
-                ```
-                {alert.extra['request_body']}
-                ```
-
-                **Réponse:**
-                * status : {alert.extra['response'].status_code}
-                * content:
-                ```
-                {alert.extra['response'].text}
-                ```
-                """
-                    )
-                )
-
-            elif alert.key == "missing_source_regulation":
-                lines.append(
-                    f"La configuration demande de pré-remplir un champ avec la valeur de **{alert.extra['source']}** "
-                    f"mais la moulinette n'a pas de résultat pour la réglementation "
-                    f"**{alert.extra['regulation_slug']}**."
-                )
-
-            elif alert.key == "missing_source_criterion":
-                lines.append(
-                    f"La configuration demande de pré-remplir un champ avec la valeur de **{alert.extra['source']}** "
-                    f"mais la moulinette n'a pas de résultat pour le critère "
-                    f"**{alert.extra['criterion_slug']}**."
-                )
-
-            elif alert.key == "missing_source_moulinette":
-                lines.append(
-                    f"La configuration demande de pré-remplir un champ avec la valeur de **{alert.extra['source']}** "
-                    f"mais la simulation ne possède pas cette valeur."
-                )
-
-            elif alert.key == "mapping_missing_value":
-                lines.append(
-                    dedent(
-                        f"""\
-               Une valeur prise en entrée n’a pas été reconnue dans le mapping
-               * Champ : {alert.extra['source']}
-               * Valeur : {alert.extra['value']}
-               * mapping :
-               ```
-               {alert.extra['mapping']}
-               ```
-               """
-                    )
-                )
-
-            elif alert.key == "invalid_form":
-                lines.append("Le formulaire contient des erreurs")
-
-            elif alert.key == "unknown_error":
-                lines.append("Nous ne savons pas d'où provient ce problème...")
-
-            else:
-                logger.error(
-                    "Unknown alert key during petition project creation",
-                    extra={"alert": alert},
-                )
-
-        return "\n".join(lines)
-=======
 
             message = render_to_string(
                 "haie/petitions/mattermost_project_creation_anomalie.txt",
@@ -861,5 +664,4 @@
             index = index + 1
             message = message + "\n" + alert.compute_message(index)
 
-        return message
->>>>>>> 6138978c
+        return message