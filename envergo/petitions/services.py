--- conflicted
+++ resolved
@@ -294,13 +294,8 @@
 
 
 def fetch_project_details_from_demarches_simplifiees(
-<<<<<<< HEAD
-    petition_project, config, site, visitor_id, user
+    petition_project, config, site
 ) -> Dossier | None:
-=======
-    petition_project, config, site
-) -> dict | None:
->>>>>>> 7811d98d
     dossier_number = petition_project.demarches_simplifiees_dossier_number
 
     if (
@@ -352,41 +347,9 @@
             f"{dossier_number}"
         )
         petition_project.synchronize_with_demarches_simplifiees(
-            dossier, site, demarche_label, ds_url, visitor_id, user
-        )
-
-<<<<<<< HEAD
-=======
-        message = render_to_string(
-            "haie/petitions/mattermost_demarches_simplifiees_api_unexpected_format.txt",
-            context={
-                "status_code": response.status_code,
-                "response": response.text,
-                "api_url": api_url,
-                "body": body,
-                "command": "fetch_project_details_from_demarches_simplifiees",
-            },
-        )
-        notify(dedent(message), "haie")
-        return None
-
-    # we have got a dossier from DS for this petition project,
-    # let's synchronize project
-    dossier_number = petition_project.demarches_simplifiees_dossier_number
-
-    demarche_name = dossier.get("demarche", {}).get("title", "Nom inconnu")
-    demarche_number = dossier.get("demarche", {}).get("number", "Numéro inconnu")
-    demarche_label = f"la démarche n°{demarche_number} ({demarche_name})"
-
-    ds_url = (
-        f"https://www.demarches-simplifiees.fr/procedures/{demarche_number}/dossiers/"
-        f"{dossier_number}"
-    )
-    petition_project.synchronize_with_demarches_simplifiees(
-        dossier, site, demarche_label, ds_url
-    )
-
->>>>>>> 7811d98d
+            dossier, site, demarche_label, ds_url
+        )
+
     return dossier
 
 
