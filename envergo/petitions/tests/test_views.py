from datetime import date, timedelta
from unittest.mock import ANY, Mock, patch

import factory
import pytest
from django.contrib import messages
from django.contrib.auth.models import AnonymousUser
from django.core.files.uploadedfile import SimpleUploadedFile
from django.test import RequestFactory, override_settings
from django.urls import reverse
from django.utils import timezone

from envergo.analytics.models import Event
from envergo.geodata.conftest import france_map, loire_atlantique_map  # noqa
from envergo.geodata.tests.factories import Department34Factory
from envergo.hedges.models import TO_PLANT
from envergo.hedges.tests.factories import HedgeDataFactory, HedgeFactory
from envergo.moulinette.tests.factories import (
    CriterionFactory,
    DCConfigHaieFactory,
    RegulationFactory,
)
from envergo.petitions.models import (
    DOSSIER_STATES,
    InvitationToken,
    LatestMessagerieAccess,
)
from envergo.petitions.tests.factories import (
    DEMARCHES_SIMPLIFIEES_FAKE,
    DEMARCHES_SIMPLIFIEES_FAKE_DISABLED,
    DOSSIER_SEND_MESSAGE_FAKE_RESPONSE,
    FILE_TEST_NOK_PATH,
    FILE_TEST_PATH,
    GET_DOSSIER_FAKE_RESPONSE,
    GET_DOSSIER_MESSAGES_0_FAKE_RESPONSE,
    GET_DOSSIER_MESSAGES_FAKE_RESPONSE,
    InvitationTokenFactory,
    PetitionProject34Factory,
    PetitionProjectFactory,
    SimulationFactory,
)
from envergo.petitions.views import (
    PetitionProjectCreate,
    PetitionProjectCreationAlert,
    PetitionProjectInstructorView,
)
from envergo.users.tests.factories import UserFactory

pytestmark = [pytest.mark.django_db, pytest.mark.urls("config.urls_haie")]


@pytest.fixture(autouse=True)
def fake_haie_settings(settings):
    settings.ENVERGO_HAIE_DOMAIN = "testserver"
    settings.ENVERGO_AMENAGEMENT_DOMAIN = "otherserver"


@pytest.fixture()
def conditionnalite_pac_criteria(loire_atlantique_map):  # noqa
    regulation = RegulationFactory(regulation="conditionnalite_pac")
    criteria = [
        CriterionFactory(
            title="Bonnes conditions agricoles et environnementales - Fiche VIII",
            regulation=regulation,
            evaluator="envergo.moulinette.regulations.conditionnalitepac.Bcae8",
            activation_map=loire_atlantique_map,
            activation_mode="department_centroid",
        ),
    ]
    return criteria


@pytest.fixture
def ep_criteria(france_map):  # noqa
    regulation = RegulationFactory(regulation="ep")
    criteria = [
        CriterionFactory(
            title="Espèces protégées",
            regulation=regulation,
            evaluator="envergo.moulinette.regulations.ep.EspecesProtegeesAisne",
            activation_map=france_map,
            activation_mode="department_centroid",
        ),
    ]
    return criteria


@override_settings(DEMARCHES_SIMPLIFIEES=DEMARCHES_SIMPLIFIEES_FAKE)
@patch("requests.post")
@patch("envergo.petitions.views.reverse")
def test_pre_fill_demarche_simplifiee(mock_reverse, mock_post):
    mock_reverse.return_value = "http://haie.local:3000/projet/ABC123"

    mock_post.return_value.status_code = 200
    mock_post.return_value.json.return_value = {
        "dossier_url": "demarche_simplifiee_url",
        "state": "prefilled",
        "dossier_id": "RG9zc2llci0yMTA3NTY2NQ==",
        "dossier_number": 21075665,
        "dossier_prefill_token": "W3LFL68vStyL62kRBdJSGU1f",
    }

    config = DCConfigHaieFactory()
    config.demarche_simplifiee_pre_fill_config.append(
        {"id": "abc", "value": "plantation_adequate"}
    )
    config.demarche_simplifiee_pre_fill_config.append(
        {"id": "def", "value": "sur_talus_d"}
    )
    config.demarche_simplifiee_pre_fill_config.append(
        {"id": "ghi", "value": "sur_talus_p"}
    )
    config.save()

    view = PetitionProjectCreate()
    factory = RequestFactory()
    request = factory.get("")
    view.request = request
    request.alerts = PetitionProjectCreationAlert(request)

    hedge_to_plant = HedgeFactory(type=TO_PLANT, additionalData__sur_talus=True)
    hedge_data = HedgeDataFactory()
    hedge_data.data = [hedge_to_plant.toDict()]

    petition_project = PetitionProjectFactory(reference="ABC123", hedge_data=hedge_data)
    demarche_simplifiee_url, dossier_number = view.pre_fill_demarche_simplifiee(
        petition_project
    )

    assert demarche_simplifiee_url == "demarche_simplifiee_url"
    assert dossier_number == 21075665

    # Assert the body of the requests.post call
    expected_body = {
        "champ_123": None,
        "champ_321": "ABC123",
        "champ_456": None,  # improve this test by configuring a result for bcae8
        "champ_654": ANY,
        "champ_789": "http://haie.local:3000/projet/ABC123",
        "champ_abc": "true",
        "champ_def": "false",
        "champ_ghi": "false",
    }
    mock_post.assert_called_once()
    assert mock_post.call_args[1]["json"] == expected_body


@override_settings(DEMARCHES_SIMPLIFIEES=DEMARCHES_SIMPLIFIEES_FAKE_DISABLED)
@patch("requests.post")
@patch("envergo.petitions.views.reverse")
def test_pre_fill_demarche_simplifiee_not_enabled(mock_reverse, mock_post, caplog):
    mock_reverse.return_value = "http://haie.local:3000/projet/ABC123"
    DCConfigHaieFactory()

    view = PetitionProjectCreate()
    factory = RequestFactory()
    request = factory.get("")
    view.request = request
    request.alerts = PetitionProjectCreationAlert(request)

    petition_project = PetitionProjectFactory()
    demarche_simplifiee_url, dossier_number = view.pre_fill_demarche_simplifiee(
        petition_project
    )
    assert (
        len(
            [
                rec.message
                for rec in caplog.records
                if "Demarches Simplifiees is not enabled" in rec.message
            ]
        )
        > 0
    )
    assert demarche_simplifiee_url is None
    assert dossier_number is None


@patch("requests.post")
def test_petition_project_detail(mock_post, client, site):
    """Test consultation view"""
    mock_response = Mock()
    mock_response.status_code = 200
    mock_response.json.return_value = GET_DOSSIER_FAKE_RESPONSE

    mock_post.return_value = mock_response

    DCConfigHaieFactory(
        demarches_simplifiees_city_id="Q2hhbXAtNDcyOTE4Nw==",
        demarches_simplifiees_pacage_id="Q2hhbXAtNDU0MzkzOA==",
    )
    project = PetitionProjectFactory()

    petition_project_url = reverse(
        "petition_project",
        kwargs={"reference": project.reference},
    )

    response = client.get(petition_project_url)
    assert response.status_code == 200
    assert "moulinette" in response.context
    assert Event.objects.get(
        category="simulateur", event="consultation", metadata__user_type="anonymous"
    )
    # default PetitionProjectFactory has hedges near Aniane but is declared in department 44
    assert response.context["has_hedges_outside_department"]
    assert "Le projet est hors du département sélectionné" in response.content.decode()

    # Given hedges in department 44 and accross the department border
    hedge_44 = HedgeFactory(
        latLngs=[
            {"lat": 47.202984120693635, "lng": -1.7100316286087038},
            {"lat": 47.201198235567496, "lng": -1.7097365856170657},
        ]
    )
    hedge_44_85 = HedgeFactory(
        latLngs=[
            {"lat": 47.05281499678513, "lng": -1.2435150146484377},
            {"lat": 47.103783870991634, "lng": -1.1837768554687502},
        ]
    )
    hedges = HedgeDataFactory(hedges=[hedge_44, hedge_44_85])
    project = PetitionProjectFactory(reference="DEF456", hedge_data=hedges)
    petition_project_url = reverse(
        "petition_project",
        kwargs={"reference": project.reference},
    )

    # WHEN I get the project detail page
    response = client.get(petition_project_url)

    # THEN I should see that there is no hedges to remove outside the department
    assert not response.context["has_hedges_outside_department"]
    assert (
        "Le projet est hors du département sélectionné" not in response.content.decode()
    )


def test_petition_project_instructor_view_requires_authentication(
    haie_user,
    inactive_haie_user_44,
    haie_user_44,
    haie_instructor_44,
    admin_user,
    site,
):
    """
    Test petition project instructor page requires authentication
    User must be authenticated, haie user, and project department must be in user departments permissions
    """

    DCConfigHaieFactory()
    project = PetitionProjectFactory()
    factory = RequestFactory()
    request = factory.get(
        reverse(
            "petition_project_instructor_view", kwargs={"reference": project.reference}
        )
    )
    request.site = site
    request.session = {}

    # Add support  django messaging framework
    request._messages = messages.storage.default_storage(request)

    # Simulate an unauthenticated user
    request.user = AnonymousUser()

    response = PetitionProjectInstructorView.as_view()(
        request, reference=project.reference
    )

    # Check that the response is a redirect to the login page
    assert response.status_code == 302
    assert response.url.startswith(reverse("login"))

    # Simulate an authenticated user, by default no departments
    request.user = haie_user

    response = PetitionProjectInstructorView.as_view()(
        request, reference=project.reference
    )

    # Check that the response status code is 403
    assert response.status_code == 403
    assert response.template_name == "haie/petitions/403.html"

    # Simulate an authenticated user, with department 44, same as project, but not instructor
    request.user = inactive_haie_user_44

    response = PetitionProjectInstructorView.as_view()(
        request,
        reference=project.reference,
    )

    # Check that the response status code is 403
    assert response.status_code == 403

    # Simulate instructor user with department 44
    request.user = haie_user_44
    response = PetitionProjectInstructorView.as_view()(
        request,
        reference=project.reference,
    )

    # Check that the response status code is 200
    assert response.status_code == 200

    # Simulate instructor user with department 44
    request.user = haie_instructor_44
    response = PetitionProjectInstructorView.as_view()(
        request,
        reference=project.reference,
    )

    # Check that the response status code is 200
    assert response.status_code == 200

    # Simulate admin user, should be autorised
    request.user = admin_user

    response = PetitionProjectInstructorView.as_view()(
        request,
        reference=project.reference,
    )

    # Check that the response status code is 200 (OK)
    assert response.status_code == 200

    # Simulate instructor user with invitation token, should be authorized
    request.user = haie_user
    InvitationTokenFactory(user=haie_user, petition_project=project)
    response = PetitionProjectInstructorView.as_view()(
        request,
        reference=project.reference,
    )

    # Check that the response status code is 403
    assert response.status_code == 200


@override_settings(DEMARCHES_SIMPLIFIEES=DEMARCHES_SIMPLIFIEES_FAKE)
@patch(
    "envergo.petitions.demarches_simplifiees.client.DemarchesSimplifieesClient.execute"
)
def test_petition_project_instructor_notes_view(
    mock_post, haie_user_44, haie_instructor_44, client, site
):
    """
    Test petition project instructor notes view
    """
    mock_post.return_value = GET_DOSSIER_FAKE_RESPONSE["data"]

    DCConfigHaieFactory(
        demarches_simplifiees_city_id="Q2hhbXAtNDcyOTE4Nw==",
        demarches_simplifiees_pacage_id="Q2hhbXAtNDU0MzkzOA==",
    )
    project = PetitionProjectFactory()
    instructor_notes_url = reverse(
        "petition_project_instructor_notes_view",
        kwargs={"reference": project.reference},
    )

    # Given user is instructor on department
    client.force_login(haie_user_44)
    # Then response status code is 200
    response = client.get(instructor_notes_url)
    assert response.status_code == 200
    # And user cannot post a new note
    response = client.post(
        instructor_notes_url, {"instructor_free_mention": "Note mineure : Fa dièse"}
    )
    assert response.status_code == 403
    project.refresh_from_db()
    assert "Note mineure : Fa dièse" not in project.instructor_free_mention

    # Given user is instructor on department
    client.force_login(haie_instructor_44)
    # Then response status code is 200
    response = client.get(instructor_notes_url)
    assert response.status_code == 200
    # And user can post a new note
    assert not Event.objects.filter(category="dossier", event="edition_notes").exists()
    response = client.post(
        instructor_notes_url, {"instructor_free_mention": "Note mineure : Fa dièse"}
    )
    assert response.url == instructor_notes_url
    project.refresh_from_db()
    assert "Note mineure : Fa dièse" in project.instructor_free_mention
    # And a new SQL event is created
    assert Event.objects.filter(category="dossier", event="edition_notes").exists()


@override_settings(DEMARCHES_SIMPLIFIEES=DEMARCHES_SIMPLIFIEES_FAKE)
@patch(
    "envergo.petitions.demarches_simplifiees.client.DemarchesSimplifieesClient.execute"
)
def test_petition_project_instructor_view_reglementation_pages(
    mock_post,
    haie_instructor_44,
    haie_user,
    conditionnalite_pac_criteria,
    ep_criteria,
    client,
    site,
):
    """Test instruction pages reglementation menu and content"""

    mock_post.return_value = GET_DOSSIER_FAKE_RESPONSE["data"]

    DCConfigHaieFactory(
        demarches_simplifiees_city_id="Q2hhbXAtNDcyOTE4Nw==",
        demarches_simplifiees_pacage_id="Q2hhbXAtNDU0MzkzOA==",
    )
    project = PetitionProjectFactory()

    # Test regulation imaginaire url
    instructor_url = reverse(
        "petition_project_instructor_regulation_view",
        kwargs={
            "reference": project.reference,
            "regulation": "lutins_elfes_fees_protegees",
        },
    )

    client.force_login(haie_instructor_44)
    response = client.get(instructor_url)
    assert response.status_code == 404

    # Test existing regulation url
    instructor_url = reverse(
        "petition_project_instructor_regulation_view",
        kwargs={"reference": project.reference, "regulation": "conditionnalite_pac"},
    )

    client.force_login(haie_instructor_44)
    response = client.get(instructor_url)
    assert response.status_code == 200
    assert f"{ep_criteria[0].regulation}" in response.content.decode()

    content = response.content.decode()
    assert "Acceptabilité de la plantation" in content
    assert "Maintien des haies PAC" in content
    assert "Réponse du simulateur" in content

    # Test ep regulation url
    instructor_url = reverse(
        "petition_project_instructor_regulation_view",
        kwargs={"reference": project.reference, "regulation": "ep"},
    )
    # Submit onagre
    response = client.post(instructor_url, {"onagre_number": "1234567"})
    assert response.url == instructor_url
    project.refresh_from_db()
    assert project.onagre_number == "1234567"

    # When I go to a regulation page
    instructor_url = reverse(
        "petition_project_instructor_regulation_view",
        kwargs={"reference": project.reference, "regulation": "conditionnalite_pac"},
    )
    response = client.get(instructor_url)
    # I should get ign_url and googlemap_url
    assert "ign_url" in response.context
    assert response.context["ign_url"].startswith("https://www.geoportail.gouv.fr/")
    assert "google_maps_url" in response.context
    assert response.context["google_maps_url"].startswith(
        "https://www.google.com/maps/"
    )

    # WHEN I post some instructor data as an invited instructor
    InvitationTokenFactory(user=haie_user, petition_project=project)
    client.force_login(haie_user)
    response = client.post(
        instructor_url,
        {
            "onagre_number": "7654321",
        },
    )

    # THEN i should get a 403 forbidden response
    assert response.status_code == 403
    project.refresh_from_db()
    assert project.onagre_number == "1234567"


@override_settings(DEMARCHES_SIMPLIFIEES=DEMARCHES_SIMPLIFIEES_FAKE)
@patch(
    "envergo.petitions.demarches_simplifiees.client.DemarchesSimplifieesClient.execute"
)
def test_petition_project_instructor_display_dossier_ds_info(
    mock_post, haie_instructor_44, client, site
):
    """Test if dossier data is in template"""
    mock_post.return_value = GET_DOSSIER_FAKE_RESPONSE["data"]

    DCConfigHaieFactory(
        demarches_simplifiees_city_id="Q2hhbXAtNDcyOTE4Nw==",
        demarches_simplifiees_pacage_id="Q2hhbXAtNDU0MzkzOA==",
    )
    project = PetitionProjectFactory()

    instructor_ds_url = reverse(
        "petition_project_instructor_dossier_complet_view",
        kwargs={"reference": project.reference},
    )

    client.force_login(haie_instructor_44)
    response = client.get(instructor_ds_url)
    assert response.status_code == 200

    content = response.content.decode()
    assert "Formulaire détaillé et pièces jointes" in content
    assert "Vous déposez cette demande en tant que :" in content

    assert "Informations saisies par le demandeur" in content
    assert "<strong>Travaux envisagés\xa0:</strong> Destruction" in content


@override_settings(DEMARCHES_SIMPLIFIEES=DEMARCHES_SIMPLIFIEES_FAKE)
@patch(
    "envergo.petitions.demarches_simplifiees.client.DemarchesSimplifieesClient.execute"
)
def test_petition_project_instructor_messagerie_ds(
    mock_ds_query_execute, haie_user_44, haie_instructor_44, client, site
):
    """Test messagerie view"""

    DCConfigHaieFactory(
        demarches_simplifiees_city_id="Q2hhbXAtNDcyOTE4Nw==",
        demarches_simplifiees_pacage_id="Q2hhbXAtNDU0MzkzOA==",
    )
    project = PetitionProjectFactory()

    instructor_messagerie_url = reverse(
        "petition_project_instructor_messagerie_view",
        kwargs={"reference": project.reference},
    )

    # Test dossier get messages

    # GIVEN an invited haie user 44
    client.force_login(haie_user_44)
    # WHEN I get messagerie page
    assert not Event.objects.filter(category="message", event="lecture").exists()
    mock_ds_query_execute.return_value = GET_DOSSIER_MESSAGES_FAKE_RESPONSE["data"]
    response = client.get(instructor_messagerie_url)
    # THEN I can access to messagerie page
    assert response.status_code == 200
    # AND an event is created
    assert Event.objects.filter(category="message", event="lecture").exists()
    # AND I can read messages
    content = response.content.decode()
    assert "<h2>Messagerie</h2>" in content
    assert "Il manque les infos de la PAC" in content
    assert "mer. 2 avril 2025 11h01" in content
    assert "8 messages" in content
    assert "Coriandrum_sativum" in content
    # AND nouveau message is not in page
    assert "Nouveau message</button>" not in content

    # GIVEN an instructor haie user 44
    client.force_login(haie_instructor_44)
    mock_ds_query_execute.return_value = GET_DOSSIER_MESSAGES_FAKE_RESPONSE["data"]
    response = client.get(instructor_messagerie_url)
    # THEN I can access to messagerie page
    assert response.status_code == 200
    # AND I can read messages
    content = response.content.decode()
    assert "<h2>Messagerie</h2>" in content
    assert "Il manque les infos de la PAC" in content
    assert "mer. 2 avril 2025 11h01" in content
    assert "8 messages" in content
    assert "Coriandrum_sativum" in content
    # AND nouveau message is in page
    assert "Nouveau message" in content

    # Test if dossier has zero messages
    mock_ds_query_execute.return_value = GET_DOSSIER_MESSAGES_0_FAKE_RESPONSE["data"]
    response = client.get(instructor_messagerie_url)
    assert response.status_code == 200

    content = response.content.decode()
    assert "<h2>Messagerie</h2>" in content
    assert "0 message" in content

    # Test if dossier is empty : mock_response3_get_dossier_none
    mock_ds_query_execute.return_value = "null"
    response = client.get(instructor_messagerie_url)
    assert response.status_code == 200

    content = response.content.decode()
    assert "<h2>Messagerie</h2>" in content
    assert "Impossible de récupérer les informations du dossier" in content

    # Test send message
    assert not Event.objects.filter(category="message", event="envoi").exists()

    # Given a message and attachment image file
    attachment = SimpleUploadedFile(FILE_TEST_PATH.name, FILE_TEST_PATH.read_bytes())
    message_data = {
        "message_body": "test",
        "additional_file": attachment,
    }

    # WHEN I post message
    mock_ds_query_execute.return_value = DOSSIER_SEND_MESSAGE_FAKE_RESPONSE["data"]
    response = client.post(instructor_messagerie_url, message_data, follow=True)

    # THEN I receive ok response and an event is created
    content = response.content.decode()
    assert "Le message a bien été envoyé au demandeur." in content
    envoi_event = Event.objects.filter(category="message", event="envoi").get()
    assert envoi_event.metadata["piece_jointe"] == 1

    # GIVEN a message and doc attachment unauthorized extension
    attachment = SimpleUploadedFile(
        FILE_TEST_NOK_PATH.name, FILE_TEST_NOK_PATH.read_bytes()
    )
    message_data = {
        "message_body": "test",
        "additional_file": attachment,
    }
    # WHEN I post message
    mock_ds_query_execute.return_value = DOSSIER_SEND_MESSAGE_FAKE_RESPONSE["data"]
    response = client.post(instructor_messagerie_url, message_data, follow=True)
    # THEN I receive nok response
    content = response.content.decode()
    assert (
        "Le message n’a pas pu être envoyé.\nVérifiez que la pièce jointe respecte les conditions suivantes"
        in content
    )  # noqa


def test_petition_project_list(
    inactive_haie_user_44, haie_instructor_44, haie_user, admin_user, client, site
):

    DCConfigHaieFactory()
    DCConfigHaieFactory(department=factory.SubFactory(Department34Factory))
    # GIVEN two projects non draft, one in 34 and one in 44
    today = date.today()
    last_month = today - timedelta(days=30)
    project_34 = PetitionProject34Factory(
        demarches_simplifiees_state=DOSSIER_STATES.prefilled,
        demarches_simplifiees_date_depot=today,
    )
    project_44 = PetitionProjectFactory(
        demarches_simplifiees_state=DOSSIER_STATES.prefilled,
        demarches_simplifiees_date_depot=last_month,
    )

    # WHEN visitor acesses to project list
    response = client.get(reverse("petition_project_list"))
    # THEN response is a redirect to the login page
    assert response.status_code == 302
    assert response.url.startswith(reverse("login"))

    # WHEN an inactive user acesses to project list
    client.force_login(inactive_haie_user_44)
    response = client.get(reverse("petition_project_list"))
    # THEN response is a redirect to the login page
    assert response.status_code == 302
    assert response.url.startswith(reverse("login"))

    # WHEN an instructor on 44 acesses to project list
    client.force_login(haie_instructor_44)
    response = client.get(reverse("petition_project_list"))
    # THEN response status code is 200 (ok)
    assert response.status_code == 200
    # AND only project 44 is present
    content = response.content.decode()
    assert project_34.reference not in content
    assert project_44.reference in content

    # WHEN an admin user acesses to project list
    client.force_login(admin_user)
    response = client.get(reverse("petition_project_list"))
    # THEN all project are present
    content = response.content.decode()
    assert project_34.reference in content
    assert project_44.reference in content
    # AND ordering is correct (most recent first)
    assert content.index(project_34.reference) < content.index(project_44.reference)

    # GIVEN a user with access to haie, no departments but an invitation token
    InvitationTokenFactory(user=haie_user, petition_project=project_34)
    client.force_login(haie_user)

    # WHEN the user accesses the petition project list
    response = client.get(reverse("petition_project_list"))

    # THEN the user should see the project associated with the invitation token
    assert response.status_code == 200
    content = response.content.decode()
    assert project_34.reference in content
    assert project_44.reference not in content
    # AND the project is read only
    assert f'aria-describedby="read-only-tooltip-{project_34.reference}' in content


def test_petition_project_list_filters(
    haie_user_44, haie_instructor_44, haie_user, admin_user, client, site
):
    """Test filters on project list"""

    project_list_url = reverse("petition_project_list")
    # Given config haie on 44
    config_haie_44 = DCConfigHaieFactory()
    department_44 = config_haie_44.department

    # Given two haie instructors, haie user, `haie_user_44` and admin user instructor
    haie_instructor_44_instructor1 = UserFactory(is_haie_instructor=True)
    haie_instructor_44_instructor1.departments.add(department_44)
    haie_instructor_44_instructor2 = UserFactory(is_haie_instructor=True)
    haie_instructor_44_instructor2.departments.add(department_44)
    admin_user.is_instructor = True
    admin_user.save()

    # GIVEN projects non draft followed by users and instructors
    today = date.today()
    project_44_followed_by_instructor1 = PetitionProjectFactory(
        demarches_simplifiees_state=DOSSIER_STATES.prefilled,
        demarches_simplifiees_date_depot=today,
    )
    project_44_followed_by_instructor1.followed_by.add(haie_instructor_44_instructor1)
    project_44_followed_by_instructor2 = PetitionProjectFactory(
        reference="ACB132",
        demarches_simplifiees_state=DOSSIER_STATES.prefilled,
        demarches_simplifiees_date_depot=today,
    )
    project_44_followed_by_instructor2.followed_by.add(haie_instructor_44_instructor2)
    project_44_followed_by_invited = PetitionProjectFactory(
        reference="XYZ123",
        demarches_simplifiees_state=DOSSIER_STATES.prefilled,
        demarches_simplifiees_date_depot=today,
    )
    project_44_followed_by_invited.followed_by.add(haie_user_44)
    project_44_followed_by_invited_and_instructor2 = PetitionProjectFactory(
        reference="XYZ456",
        demarches_simplifiees_state=DOSSIER_STATES.prefilled,
        demarches_simplifiees_date_depot=today,
    )
    project_44_followed_by_invited_and_instructor2.followed_by.add(haie_user_44)
    project_44_followed_by_invited_and_instructor2.followed_by.add(
        haie_instructor_44_instructor2
    )
    project_44_followed_by_superuser = PetitionProjectFactory(
        reference="ADM123",
        demarches_simplifiees_state=DOSSIER_STATES.prefilled,
        demarches_simplifiees_date_depot=today,
    )
    project_44_followed_by_superuser.followed_by.add(admin_user)
    project_44_no_instructor = PetitionProjectFactory(
        reference="XYZ789",
        demarches_simplifiees_state=DOSSIER_STATES.prefilled,
        demarches_simplifiees_date_depot=today,
    )

    # AS haie user with no project
    client.force_login(haie_user)
    # WHEN I search on my projects
    response = client.get(f"{project_list_url}?f=mes_dossiers")
    content = response.content.decode()
    # THEN alert "aucun dossier" is displayed
    assert "Aucun dossier n’est accessible pour le moment" in content

    # AS haie user invited on one project
    InvitationTokenFactory(
        user=haie_user, petition_project=project_44_followed_by_instructor1
    )
    # WHEN I search on my projects
    response = client.get(f"{project_list_url}?f=mes_dossiers")
    content = response.content.decode()
    # THEN alert "aucun dossier" is not displayed, only a table
    assert "Aucun dossier n’est accessible pour le moment" not in content
    # AND followed by me project list is empty
    assert response.context["object_list"].count() == 0

    # AS Instructor 1 on 44
    client.force_login(haie_instructor_44_instructor1)
    # WHEN I search on my projects
    response = client.get(f"{project_list_url}?f=mes_dossiers")
    content = response.content.decode()

    # THEN project list is filtered on user followed projects
    assert project_44_followed_by_instructor1.reference in content
    assert project_44_followed_by_instructor2.reference not in content
    assert project_44_followed_by_invited.reference not in content
    assert project_44_followed_by_superuser.reference not in content
    assert project_44_no_instructor.reference not in content

    # WHEN I search on projects followed by no instructor
    response = client.get(f"{project_list_url}?f=dossiers_sans_instructeur")
    content = response.content.decode()

    # Then project list is filtered on project followed by no instructor, excluding admin users
    assert project_44_followed_by_instructor1.reference not in content
    assert project_44_followed_by_instructor2.reference not in content
    assert project_44_followed_by_invited.reference in content
    assert project_44_followed_by_superuser.reference in content
    assert project_44_no_instructor.reference in content

    # AS Instructor 2 on 44
    client.force_login(haie_instructor_44_instructor2)
    # WHEN I search on my projects
    response = client.get(f"{project_list_url}?f=mes_dossiers")
    content = response.content.decode()

    # Then project list is filtered on user followed projects
    assert project_44_followed_by_instructor1.reference not in content
    assert project_44_followed_by_instructor2.reference in content
    assert project_44_followed_by_invited.reference not in content
    assert project_44_followed_by_superuser.reference not in content
    assert project_44_no_instructor.reference not in content

    # AS admin user
    client.force_login(admin_user)
    # WHEN I visit project list page
    response = client.get(project_list_url)
    # THEN followers are in project
    projects_followers = dict(
        response.context["object_list"].values_list("reference", "followers")
    )
    # Project followed by only superuser has no follower
    assert projects_followers[project_44_followed_by_superuser.reference] == []
    # Project followed by instructor1 has only instructor1 as follower
    assert projects_followers[project_44_followed_by_instructor1.reference] == [
        haie_instructor_44_instructor1.email
    ]
    # Project followed by haie user and instructor2 has only instructor2 as follower
    assert projects_followers[
        project_44_followed_by_invited_and_instructor2.reference
    ] == [haie_instructor_44_instructor2.email]
    content = response.content.decode()


def test_petition_project_dl_geopkg(client, haie_user, site):
    """Test Geopkg download"""

    DCConfigHaieFactory()
    project = PetitionProjectFactory()
    geopkg_url = reverse(
        "petition_project_hedge_data_export",
        kwargs={"reference": project.reference},
    )
    client.force_login(haie_user)
    response = client.get(geopkg_url)
    response.get("Content-Disposition")
    assert (
        f'filename="haies_dossier_{project.demarches_simplifiees_dossier_number}.gpkg"'
        in response.get("Content-Disposition")
    )
    # TODO: check the features


def test_petition_project_invitation_token(client, haie_user, haie_instructor_44, site):
    """Test invitation token creation for petition project"""

    DCConfigHaieFactory()
    project = PetitionProjectFactory()
    invitation_token_url = reverse(
        "petition_project_invitation_token",
        kwargs={"reference": project.reference},
    )

    # no user loged in
    response = client.post(invitation_token_url)
    assert response.status_code == 302
    assert "/comptes/connexion/?next=" in response.url

    # user not authorized
    client.force_login(haie_user)
    response = client.post(invitation_token_url)
    assert response.status_code == 403
    assert (
        "You are not authorized to create an invitation token for this project."
        == response.json()["error"]
    )

    # WHEN the user is an invited instructor
    InvitationTokenFactory(user=haie_user, petition_project=project)
    client.force_login(haie_user)
    response = client.post(invitation_token_url)
    # THEN creation is not authorized
    assert response.status_code == 403
    assert (
        "You are not authorized to create an invitation token for this project."
        == response.json()["error"]
    )

    # WHEN the user is a department instructor
    client.force_login(haie_instructor_44)
    response = client.post(invitation_token_url)

    # THEN an invitation token is created
    token = InvitationToken.objects.get(created_by=haie_instructor_44)
    assert token.created_by == haie_instructor_44
    assert token.petition_project == project
    assert token.token in response.json()["invitation_url"]
    event = Event.objects.get(category="dossier", event="invitation")
    assert event.metadata["reference"] == project.reference
    assert event.metadata["department"] == "44"


def test_petition_project_accept_invitation(client, haie_user, site):
    """Test accepting an invitation token for a petition project"""
    DCConfigHaieFactory()
    invitation = InvitationTokenFactory()
    accept_invitation_url = reverse(
        "petition_project_accept_invitation",
        kwargs={
            "reference": invitation.petition_project.reference,
            "token": invitation.token,
        },
    )

    # no user loged in
    response = client.get(accept_invitation_url)
    assert response.status_code == 302
    assert (
        f"/comptes/connexion/?next=/projet/{invitation.petition_project.reference}/invitations/{invitation.token}/"
        in response.url
    )

    # valid token used by its creator should not be consumed
    client.force_login(invitation.created_by)
    client.get(accept_invitation_url)
    invitation.refresh_from_db()
    assert invitation.user is None

    # valid token
    another_user = UserFactory(is_haie_user=True)
    client.force_login(another_user)
    client.get(accept_invitation_url)
    invitation.refresh_from_db()
    assert invitation.user == another_user

    # already used token
    another_user_again = UserFactory(is_haie_user=True)
    client.force_login(another_user_again)
    response = client.get(accept_invitation_url)
    invitation.refresh_from_db()
    assert invitation.user == another_user
    assert response.status_code == 403

    # outdated token
    invitation = InvitationTokenFactory(
        petition_project=invitation.petition_project,
        valid_until=timezone.now() - timezone.timedelta(days=1),
    )
    accept_invitation_url = reverse(
        "petition_project_accept_invitation",
        kwargs={
            "reference": invitation.petition_project.reference,
            "token": invitation.token,
        },
    )
    client.force_login(haie_user)
    response = client.get(accept_invitation_url)
    assert response.status_code == 403

    # unexpected token
    accept_invitation_url = reverse(
        "petition_project_accept_invitation",
        kwargs={
            "reference": invitation.petition_project.reference,
            "token": "something-farfelue",
        },
    )
    client.force_login(haie_user)
    response = client.get(accept_invitation_url)
    assert response.status_code == 403


def test_petition_project_instructor_notes_form(
    client, haie_user, haie_instructor_44, site
):
    """Post instruction note as different users"""

    # GIVEN a petition project
    DCConfigHaieFactory()
    project = PetitionProjectFactory()
    instructor_notes_form_url = reverse(
        "petition_project_instructor_notes_view",
        kwargs={"reference": project.reference},
    )

    # WHEN I post some instructor data without being logged in
    response = client.post(
        instructor_notes_form_url,
        {
            "instructor_free_mention": "Coupez moi ces vieux chênes tétard et mettez moi du thuya à la place",
        },
    )
    # THEN i should be redirected to the login page
    assert response.status_code == 302
    assert "/comptes/connexion/?next=" in response.url

    # WHEN I post some instructor data without being authorized
    client.force_login(haie_user)
    response = client.post(
        instructor_notes_form_url,
        {
            "instructor_free_mention": "Coupez moi ces vieux chênes tétard et mettez moi du thuya à la place",
        },
    )

    # THEN i should get a 403 forbidden response
    assert response.status_code == 403

    # WHEN I post some instructor data with as an invited instructor
    InvitationTokenFactory(user=haie_user, petition_project=project)
    client.force_login(haie_user)
    response = client.post(
        instructor_notes_form_url,
        {
            "instructor_free_mention": "Coupez moi ces vieux chênes tétard et mettez moi du thuya à la place",
        },
    )

    # THEN i should get a 403 forbidden response
    assert response.status_code == 403
    assert project.onagre_number == ""
    assert project.instructor_free_mention == ""

    # WHEN I post some instructor data with a department instructor
    client.force_login(haie_instructor_44)
    response = client.post(
        instructor_notes_form_url,
        {
            "instructor_free_mention": "Coupez moi ces vieux chênes tétard et mettez moi du thuya à la place",
        },
    )
    # THEN it should update the project
    assert response.status_code == 302
    assert response.url == instructor_notes_form_url
    project.refresh_from_db()
    assert (
        project.instructor_free_mention
        == "Coupez moi ces vieux chênes tétard et mettez moi du thuya à la place"
    )


<<<<<<< HEAD
=======
def test_petition_project_alternative(client, haie_user, haie_instructor_44, site):
    """Test alternative flow for petition project"""
    # GIVEN a petition project
    DCConfigHaieFactory()
    project = PetitionProjectFactory()
    alternative_url = reverse(
        "petition_project_instructor_alternative_view",
        kwargs={"reference": project.reference},
    )

    # WHEN We try to fetch the alternative page by no user is logged in
    response = client.get(alternative_url)

    # THEN we should be redirected to the login page
    assert response.status_code == 302
    assert "/comptes/connexion/?next=" in response.url

    # WHEN the user is not an instructor
    client.force_login(haie_user)
    response = client.get(alternative_url)

    # THEN we should be redirected to a 403 error page
    assert response.status_code == 403

    # WHEN the user is a department instructor
    client.force_login(haie_instructor_44)
    response = client.get(alternative_url)

    # THEN the page is displayed
    assert response.status_code == 200
    content = response.content.decode()
    assert "<h2>Simulation alternative</h2>" in content

    # Find all href attributes in the HTML
    hrefs = re.findall(r'href="([^"]+)"', content)

    alternative_url = None
    for raw_href in hrefs:
        href = html.unescape(raw_href)
        parsed_url = urlparse(href)
        qs = parse_qs(parsed_url.query)
        if qs.get("alternative") == ["true"]:
            # Found the first matching href
            assert href.startswith("/")
            alternative_url = href
            break
    else:
        assert False, "No href with alternative=true found"

    # WHEN the user create an alternative
    res = client.get(alternative_url)

    # THEN the alternative form is displayed
    assert res.status_code == 200
    content = res.content.decode()
    assert "<b>Simulation alternative</b> à la simulation initiale" in content
    assert (
        'var MATOMO_CUSTOM_URL = "http://testserver/simulateur/formulaire/pre-rempli/?alternative=true";'
        in content
    )

    # WHEN the user visit the result page of an alternative
    result_url = alternative_url.replace("/formulaire", "/resultat")
    res = client.get(result_url, follow=True)
    # THEN the result page is displayed
    assert res.status_code == 200
    content = res.content.decode()
    assert "<b>Simulation alternative</b> à la simulation initiale" in content
    assert (
        'var MATOMO_CUSTOM_URL = "http://testserver/simulateur/resultat/?alternative=true";'
        in content
    )
    assert "Partager cette page par email" not in content
    assert Event.objects.get(
        category="simulateur", event="soumission_d", metadata__alternative="true"
    )

    # WHEN the user visit the result plantation page of an alternative
    result_url = alternative_url.replace("/formulaire", "/resultat-plantation")
    res = client.get(result_url, follow=True)
    # THEN the result page is displayed
    assert res.status_code == 200
    content = res.content.decode()
    assert "<b>Simulation alternative</b> à la simulation initiale" in content
    assert (
        'var MATOMO_CUSTOM_URL = "http://testserver/simulateur/resultat-plantation/?alternative=true";'
        in content
    )
    assert "Partager cette page par email" not in content
    assert "La demande d'autorisation est prête à être complétée" not in content
    assert "Copier le lien de cette page" in content
    assert Event.objects.get(
        category="simulateur", event="soumission_p", metadata__alternative="true"
    )


>>>>>>> be4d2632
def test_instructor_view_with_hedges_outside_department(client, haie_instructor_44):
    """Test if a warning is displayed when some hedges are outside department"""
    # GIVEN a moulinette with at least an hedge to remove outside the department

    client.force_login(haie_instructor_44)
    DCConfigHaieFactory()
    hedge_14 = HedgeFactory(
        latLngs=[
            {"lat": 49.37830760743562, "lng": 0.10241746902465822},
            {"lat": 49.37828490574639, "lng": 0.10244965553283693},
        ]
    )  # this hedge is in department 14
    hedges = HedgeDataFactory(hedges=[hedge_14])
    project = PetitionProjectFactory(reference="GHI789", hedge_data=hedges)

    # WHEN requesting the result plantation page
    project_url = reverse(
        "petition_project_instructor_view", kwargs={"reference": project.reference}
    )
    res = client.get(project_url)

    # THEN the result page is displayed with a warning
    assert res.context["has_hedges_outside_department"]
    assert "Le projet est hors du département sélectionné" in res.content.decode()

    # Given hedges in department 44 and accross the department border
    hedge_44 = HedgeFactory(
        latLngs=[
            {"lat": 47.202984120693635, "lng": -1.7100316286087038},
            {"lat": 47.201198235567496, "lng": -1.7097365856170657},
        ]
    )
    hedge_44_85 = HedgeFactory(
        latLngs=[
            {"lat": 47.05281499678513, "lng": -1.2435150146484377},
            {"lat": 47.103783870991634, "lng": -1.1837768554687502},
        ]
    )
    hedges = HedgeDataFactory(hedges=[hedge_44, hedge_44_85])
    project = PetitionProjectFactory(reference="JKL101", hedge_data=hedges)
    project_url = reverse(
        "petition_project_instructor_view", kwargs={"reference": project.reference}
    )
    # WHEN requesting the result plantation page
    res = client.get(project_url)

    # THEN the result page is displayed without warning
    assert not res.context["has_hedges_outside_department"]
    assert "Le projet est hors du département sélectionné" not in res.content.decode()


@patch("envergo.petitions.views.notify")
@pytest.mark.django_db(transaction=True)
def test_petition_project_procedure(
    mock_notify, client, haie_user, haie_instructor_44, site
):
    """Test procedure flow for petition project"""
    # GIVEN a petition project
    DCConfigHaieFactory()
    project = PetitionProjectFactory()
    status_url = reverse(
        "petition_project_instructor_procedure_view",
        kwargs={"reference": project.reference},
    )

    # WHEN We try to fetch the status page by no user is logged in
    response = client.get(status_url)

    # THEN we should be redirected to the login page
    assert response.status_code == 302
    assert "/comptes/connexion/?next=" in response.url

    # WHEN the user is not an instructor
    client.force_login(haie_user)
    response = client.get(status_url)

    # THEN we should be redirected to a 403 error page
    assert response.status_code == 403

    # WHEN the user is an invited instructor
    InvitationTokenFactory(user=haie_user, petition_project=project)
    client.force_login(haie_user)
    response = client.get(status_url)

    # THEN the page is displayed but the edition button is not there
    assert response.status_code == 200
    content = response.content.decode()
    assert "<h2>Procédure</h2>" in content
    assert "Modifier l'état du dossier</button>" not in content

    # WHEN the user is a department instructor
    client.force_login(haie_instructor_44)
    response = client.get(status_url)

    # THEN the page is displayed and the edition button is there
    assert response.status_code == 200
    content = response.content.decode()
    assert "<h2>Procédure</h2>" in content
    assert "Modifier l'état du dossier</button>" in content

    # WHEN the user try to go from to_be_processed to closed
    data = {
        "stage": "closed",
        "decision": "dropped",
        "update_comment": "aucun retour depuis 15 ans",
        "status_date": "10/09/2025",
    }
    res = client.post(status_url, data, follow=True)
    # THEN this step is not authorized
    assert res.status_code == 200
    project.refresh_from_db()
    assert project.status_history.all().count() == 1

    # WHEN the user edit the status
    data = {
        "stage": "preparing_decision",
        "decision": "dropped",
        "update_comment": "aucun retour depuis 15 ans",
        "status_date": "10/09/2025",
    }
    res = client.post(status_url, data, follow=True)

    # THEN the state is up to date
    assert res.status_code == 200
    project.refresh_from_db()
    last_status = project.status_history.all().order_by("-created_at").first()
    assert last_status.stage == "preparing_decision"
    assert last_status.decision == "dropped"
    event = Event.objects.get(category="dossier", event="modification_etat")
    assert event.metadata["reference"] == project.reference
    assert event.metadata["etape_f"] == "preparing_decision"
    assert event.metadata["decision_f"] == "dropped"
    assert event.metadata["etape_i"] == "to_be_processed"
    assert event.metadata["decision_i"] == "unset"

    assert mock_notify.call_count == 1
    args, kwargs = mock_notify.call_args_list[0]
    assert "### Mise à jour du statut d'un dossier GUH Loire-Atlantique (44)" in args[0]
    assert "haie" in args[1]

    # WHEN the user try to edit the status as an invited instructor
    InvitationTokenFactory(user=haie_user, petition_project=project)
    client.force_login(haie_user)
    res = client.post(status_url, data)

    # THEN he should be redirected to a 403 error page
    assert res.status_code == 403


def test_petition_project_follow_up(client, haie_user, haie_instructor_44, site):
    """Test follow up flow for petition project"""
    # GIVEN a petition project
    DCConfigHaieFactory()
    project = PetitionProjectFactory()
    toggle_follow_url = reverse(
        "petition_project_toggle_follow",
        kwargs={"reference": project.reference},
    )
    data = {
        "next": reverse(
            "petition_project_instructor_procedure_view",
            kwargs={"reference": project.reference},
        ),
        "follow": "true",
    }

    # WHEN We try to follow the status page but no user is logged in
    response = client.post(toggle_follow_url, data)

    # THEN we should be redirected to the login page
    assert response.status_code == 302
    assert "/comptes/connexion/?next=" in response.url

    # WHEN the user is not an instructor
    client.force_login(haie_user)
    response = client.post(toggle_follow_url, data)

    # THEN we should be redirected to a 403 error page
    assert response.status_code == 403

    # WHEN the user is an invited instructor
    InvitationTokenFactory(user=haie_user, petition_project=project)
    client.force_login(haie_user)
    response = client.post(toggle_follow_url, data, follow=True)

    # THEN the project is followed
    assert response.status_code == 200
    haie_user.refresh_from_db()
    assert haie_user.followed_petition_projects.get(id=project.id)
    event = Event.objects.get(category="dossier", event="suivi")
    assert event.metadata["reference"] == project.reference
    assert event.metadata["switch"] == "on"
    assert event.metadata["view"] == "detail"

    # WHEN the user is a department instructor
    client.force_login(haie_instructor_44)
    response = client.post(toggle_follow_url, data, follow=True)

    # THEN the project is followed
    assert response.status_code == 200
    haie_instructor_44.refresh_from_db()
    assert haie_instructor_44.followed_petition_projects.get(id=project.id)
    assert Event.objects.filter(category="dossier", event="suivi").count() == 2

    # WHEN I switch off the follow up
    data = {
        "next": reverse("petition_project_list"),
        "follow": "false",
    }
    response = client.post(toggle_follow_url, data, follow=True)

    # THEN the project is followed
    assert response.status_code == 200
    haie_instructor_44.refresh_from_db()
    assert not haie_instructor_44.followed_petition_projects.filter(
        id=project.id
    ).exists()

    assert Event.objects.filter(category="dossier", event="suivi").count() == 3
    event = Event.objects.filter(category="dossier", event="suivi").last()
    assert event.metadata["reference"] == project.reference
    assert event.metadata["switch"] == "off"
    assert event.metadata["view"] == "liste"


def test_petition_project_follow_buttons(client, haie_instructor_44, site):
    """Test the buttons to toggle follow up are on the pages"""
    # GIVEN a petition project
    DCConfigHaieFactory()
    project = PetitionProjectFactory()
    status_url = reverse(
        "petition_project_instructor_procedure_view",
        kwargs={"reference": project.reference},
    )

    # WHEN the user is a department instructor that is not following the project
    client.force_login(haie_instructor_44)
    response = client.get(status_url)

    # THEN there is a "Suivre" button to follow up the project
    assert response.status_code == 200
    assert 'type="submit">Suivre</button>' in response.content.decode()

    # WHEN the user is following the project
    project.followed_by.add(haie_instructor_44)
    response = client.get(status_url)

    # THEN there is a "Ne plus suivre" button to stop following up the project
    assert response.status_code == 200
    assert 'type="submit">Ne plus suivre</button>' in response.content.decode()


def test_petition_invited_instructor_cannot_see_send_message_button(
    client, haie_instructor_44, haie_user
):
    client.force_login(haie_instructor_44)
    DCConfigHaieFactory()
    project = PetitionProjectFactory()
    messagerie_url = reverse(
        "petition_project_instructor_messagerie_view",
        kwargs={"reference": project.reference},
    )
    res = client.get(messagerie_url)
    assert "Nouveau message</button>" in res.content.decode()

    InvitationTokenFactory(user=haie_user, petition_project=project)
    client.force_login(haie_user)
    res = client.get(messagerie_url)
    assert "Nouveau message</button>" not in res.content.decode()
    assert (
        '<span class="fr-icon-eye-line fr-icon--sm fr-mr-1w"></span>Lecture seule'
        in res.content.decode()
    )


@override_settings(DEMARCHES_SIMPLIFIEES=DEMARCHES_SIMPLIFIEES_FAKE)
@patch(
    "envergo.petitions.demarches_simplifiees.client.DemarchesSimplifieesClient.execute"
)
def test_petition_invited_instructor_cannot_send_message(
    mock_ds_query_execute, client, haie_instructor_44, haie_user
):
    client.force_login(haie_instructor_44)
    DCConfigHaieFactory()
    project = PetitionProjectFactory()
    messagerie_url = reverse(
        "petition_project_instructor_messagerie_view",
        kwargs={"reference": project.reference},
    )
    attachment = SimpleUploadedFile(FILE_TEST_PATH.name, FILE_TEST_PATH.read_bytes())
    message_data = {
        "message_body": "test",
        "additional_file": attachment,
    }
    mock_ds_query_execute.return_value = DOSSIER_SEND_MESSAGE_FAKE_RESPONSE["data"]
    res = client.post(messagerie_url, message_data, follow=True)
    assert res.status_code == 200

    InvitationTokenFactory(user=haie_user, petition_project=project)
    client.force_login(haie_user)
    attachment = SimpleUploadedFile(FILE_TEST_PATH.name, FILE_TEST_PATH.read_bytes())
    message_data = {
        "message_body": "test",
        "additional_file": attachment,
    }
    res = client.post(messagerie_url, message_data, follow=True)
    assert res.status_code == 403


@pytest.mark.django_db(transaction=True)
def test_petition_project_rai_button(client, haie_user, haie_instructor_44, site):
    """Only department admin can see the "request additional info" button"""

    DCConfigHaieFactory()
    project = PetitionProjectFactory()
    status_url = reverse(
        "petition_project_instructor_procedure_view",
        kwargs={"reference": project.reference},
    )

    # WHEN the user is an invited instructor
    InvitationTokenFactory(user=haie_user, petition_project=project)
    client.force_login(haie_user)
    response = client.get(status_url)

    # THEN the page is displayed but the edition button is not there
    assert response.status_code == 200
    content = response.content.decode()
    assert "<h2>Procédure</h2>" in content
    assert "Demander des compléments" not in content

    # WHEN the user is a department instructor
    client.force_login(haie_instructor_44)
    response = client.get(status_url)

    # THEN the page is displayed and the edition button is there
    assert response.status_code == 200
    content = response.content.decode()
    assert "<h2>Procédure</h2>" in content
    assert "Demander des compléments" in content


@pytest.mark.django_db(transaction=True)
@patch("envergo.petitions.views.send_message_dossier_ds")
def test_petition_project_request_for_info(
    mock_ds_msg, client, haie_instructor_44, site
):
    """Instructors can request for additional info."""

    client.force_login(haie_instructor_44)
    mock_ds_msg.return_value = DOSSIER_SEND_MESSAGE_FAKE_RESPONSE["data"]

    today = date.today()
    next_month = today + timedelta(days=30)

    DCConfigHaieFactory()
    project = PetitionProjectFactory(status__due_date=today)
    assert project.due_date == today
    assert project.is_paused is False

    # Request for additional info
    rai_url = reverse(
        "petition_project_instructor_request_info_view",
        kwargs={"reference": project.reference},
    )
    form_data = {
        "response_due_date": next_month,
        "request_message": "Test",
    }
    res = client.post(rai_url, form_data, follow=True)
    assert res.status_code == 200
    assert "Le message au demandeur a bien été envoyé." in res.content.decode()

    project.refresh_from_db()
    project.current_status.refresh_from_db()
    assert project.is_paused is True
    assert project.current_status.due_date == next_month
    assert project.current_status.original_due_date == today


@pytest.mark.django_db(transaction=True)
@patch("envergo.petitions.views.send_message_dossier_ds")
def test_petition_project_resume_instruction(
    mock_ds_msg, client, haie_instructor_44, site
):
    """Instructors can resume_instruction."""

    client.force_login(haie_instructor_44)
    mock_ds_msg.return_value = DOSSIER_SEND_MESSAGE_FAKE_RESPONSE["data"]

    today = date.today()
    last_month = today - timedelta(days=30)
    next_month = today + timedelta(days=30)

    DCConfigHaieFactory()
    project = PetitionProjectFactory(
        status__suspension_date=last_month,
        status__original_due_date=today,
        status__due_date=next_month,
        status__response_due_date=next_month,
    )
    assert project.is_paused is True
    assert project.due_date == next_month

    # Request for additional info
    rai_url = reverse(
        "petition_project_instructor_request_info_view",
        kwargs={"reference": project.reference},
    )
    form_data = {
        "info_receipt_date": today,
    }
    res = client.post(rai_url, form_data, follow=True)
    assert res.status_code == 200
    assert "L'instruction du dossier a repris." in res.content.decode()

    project.refresh_from_db()
    project.current_status.refresh_from_db()
    assert project.is_paused is False
    assert project.current_status.due_date == next_month


def test_messagerie_access_stores_access_date(client, haie_instructor_44, haie_user):

    qs = LatestMessagerieAccess.objects.all()
    assert qs.count() == 0

    DCConfigHaieFactory()
    project = PetitionProjectFactory()
    messagerie_url = reverse(
        "petition_project_instructor_messagerie_view",
        kwargs={"reference": project.reference},
    )

    # User is not instructor
    client.force_login(haie_user)
    res = client.get(messagerie_url)
    assert res.status_code == 403
    assert qs.count() == 0

    # Logged user accessed it's messagerie
    client.force_login(haie_instructor_44)
    res = client.get(messagerie_url)
    assert res.status_code == 200
    assert qs.count() == 1

    # Access was logged
    access = qs[0]
    assert access.user == haie_instructor_44
    assert access.project == project
    assert access.access.timestamp() == pytest.approx(
        timezone.now().timestamp(), abs=100
    )

    # Another access does not create new access object
    res = client.get(messagerie_url)
    assert res.status_code == 200
    assert qs.count() == 1


def test_project_list_unread_pill(client, haie_instructor_44):
    DCConfigHaieFactory()

    read_msg = '<td class="messagerie-col read">'
    unread_msg = '<td class="messagerie-col unread">'

    today = date.today()
    last_week = today - timedelta(days=7)
    last_month = today - timedelta(days=30)
    project = PetitionProjectFactory(
        demarches_simplifiees_state=DOSSIER_STATES.prefilled,
        demarches_simplifiees_date_depot=last_month,
        latest_petitioner_msg=None,
    )
    client.force_login(haie_instructor_44)
    url = reverse("petition_project_list")

    # The messagerie was never accessed, there is no message in the project
    qs = LatestMessagerieAccess.objects.all()
    assert qs.count() == 0

    res = client.get(url)
    assert res.status_code == 200
    assert read_msg in res.content.decode()
    assert unread_msg not in res.content.decode()

    # The messagerie was never accessed,
    # there is an existing message in the project before the user joined in
    project.latest_petitioner_msg = last_week
    project.save()
    haie_instructor_44.date_joined = today
    haie_instructor_44.save()
    res = client.get(url)
    assert res.status_code == 200
    assert read_msg in res.content.decode()
    assert unread_msg not in res.content.decode()

    # The messagerie was never accessed,
    # there is an existing message in the project after the user joined in
    project.latest_petitioner_msg = last_week
    project.save()
    haie_instructor_44.date_joined = last_month
    haie_instructor_44.save()
    res = client.get(url)
    assert res.status_code == 200
    assert read_msg not in res.content.decode()
    assert unread_msg in res.content.decode()

    # The messagerie was accessed before the latest message
    access = LatestMessagerieAccess.objects.create(
        project=project, user=haie_instructor_44, access=last_month
    )
    res = client.get(url)
    assert res.status_code == 200
    assert read_msg not in res.content.decode()
    assert unread_msg in res.content.decode()

    # The messagerie was accessed after the latest message
    access.access = today
    access.save()
    res = client.get(url)
    assert res.status_code == 200
    assert read_msg in res.content.decode()
    assert unread_msg not in res.content.decode()


def test_alternatives_list_permission(client, haie_user, haie_instructor_44, site):
    """Test alternative flow for petition project"""

    # GIVEN a petition project
    DCConfigHaieFactory()
    project = PetitionProjectFactory()
    alternative_url = reverse(
        "petition_project_instructor_alternative_view",
        kwargs={"reference": project.reference},
    )

    # WHEN We try to fetch the alternative page by no user is logged in
    response = client.get(alternative_url)

    # THEN we should be redirected to the login page
    assert response.status_code == 302
    assert "/comptes/connexion/?next=" in response.url

    # WHEN the user is not an instructor
    client.force_login(haie_user)
    response = client.get(alternative_url)

    # THEN we should be redirected to a 403 error page
    assert response.status_code == 403

    # WHEN the user is a department instructor
    client.force_login(haie_instructor_44)
    response = client.get(alternative_url)

    # THEN the page is displayed
    assert response.status_code == 200
    content = response.content.decode()
    assert "<h2>Simulations alternatives</h2>" in content


def test_alternatives_list_shows_data(client, haie_instructor_44):

    # GIVEN a petition project
    DCConfigHaieFactory()
    project = PetitionProjectFactory()
    alternative_url = reverse(
        "petition_project_instructor_alternative_view",
        kwargs={"reference": project.reference},
    )

    # Let's make sure the factory setup works as intended
    assert project.simulations.all().count() == 1
    alternative = project.simulations.all()[0]
    assert alternative.is_initial
    assert alternative.is_active
    assert alternative.moulinette_url == project.moulinette_url

    SimulationFactory(project=project, comment="Simulation schtroumpf")
    SimulationFactory(project=project, comment="Simulation gloubi-boulga")
    SimulationFactory(project=project, comment="Simulation schmilblick")

    SimulationFactory(comment="Simulation test")

    assert project.simulations.all().count() == 4

    # WHEN the user is a department instructor
    client.force_login(haie_instructor_44)
    response = client.get(alternative_url)

    assert response.status_code == 200
    content = response.content.decode()
    assert "<h2>Simulations alternatives</h2>" in content
    assert "Simulation schtroumpf" in content
    assert "Simulation gloubi-boulga" in content
    assert "Simulation schmilblick" in content
    assert "Simulation test" not in content


def test_alternative_edit_permission(client, haie_user, haie_instructor_44):
    DCConfigHaieFactory()
    project = PetitionProjectFactory(reference="ABC123")
    s2 = SimulationFactory(project=project, comment="Simulation 2")

    activate_url = reverse(
        "petition_project_instructor_alternative_edit",
        kwargs={
            "reference": project.reference,
            "simulation_id": s2.id,
            "action": "activate",
        },
    )

    # Redirect to login
    res = client.post(activate_url)
    assert res.status_code == 302
    assert res.url.startswith("/comptes/connexion")

    # Non-instructors cannot update alternatives
    client.force_login(haie_user)
    res = client.post(activate_url)
    assert res.status_code == 403

    # Instructors can update alternatives
    client.force_login(haie_instructor_44)
    res = client.post(activate_url)
    assert res.status_code == 302
    assert res.url == "/projet/ABC123/instruction/alternatives/"


def test_alternative_activate(client, haie_instructor_44):

    DCConfigHaieFactory()
    project = PetitionProjectFactory()
    SimulationFactory(project=project, comment="Simulation 2")

    s1 = project.simulations.all()[0]
    assert s1.is_initial
    assert s1.is_active

    s2 = project.simulations.all()[1]
    assert not s2.is_initial
    assert not s2.is_active

    activate_url = reverse(
        "petition_project_instructor_alternative_edit",
        kwargs={
            "reference": project.reference,
            "simulation_id": s2.id,
            "action": "activate",
        },
    )

    client.force_login(haie_instructor_44)
    response = client.post(activate_url)
    assert response.status_code == 302

    s1.refresh_from_db()
    assert s1.is_initial
    assert not s1.is_active

    s2.refresh_from_db()
    assert not s2.is_initial
    assert s2.is_active


def test_alternative_delete(client, haie_instructor_44):

    DCConfigHaieFactory()
    project = PetitionProjectFactory()
    s2 = SimulationFactory(project=project, comment="Simulation 2")
    s3 = SimulationFactory(project=project, comment="Simulation 3")

    s1 = project.simulations.all()[0]
    s1.is_active = False
    s1.save()

    s2.is_active = True
    s2.save()

    client.force_login(haie_instructor_44)

    # Initial simulation cannot be deleted
    delete_url = reverse(
        "petition_project_instructor_alternative_edit",
        kwargs={
            "reference": project.reference,
            "simulation_id": s1.id,
            "action": "delete",
        },
    )
    response = client.post(delete_url)
    assert response.status_code == 302
    assert project.simulations.all().count() == 3

    # Active simulation cannot be deleted
    delete_url = reverse(
        "petition_project_instructor_alternative_edit",
        kwargs={
            "reference": project.reference,
            "simulation_id": s2.id,
            "action": "delete",
        },
    )

    response = client.post(delete_url)
    assert response.status_code == 302
    assert project.simulations.all().count() == 3

    # Others simulations can be deleted
    delete_url = reverse(
        "petition_project_instructor_alternative_edit",
        kwargs={
            "reference": project.reference,
            "simulation_id": s3.id,
            "action": "delete",
        },
    )

    response = client.post(delete_url)
    assert response.status_code == 302
    assert project.simulations.all().count() == 2<|MERGE_RESOLUTION|>--- conflicted
+++ resolved
@@ -1042,105 +1042,6 @@
     )
 
 
-<<<<<<< HEAD
-=======
-def test_petition_project_alternative(client, haie_user, haie_instructor_44, site):
-    """Test alternative flow for petition project"""
-    # GIVEN a petition project
-    DCConfigHaieFactory()
-    project = PetitionProjectFactory()
-    alternative_url = reverse(
-        "petition_project_instructor_alternative_view",
-        kwargs={"reference": project.reference},
-    )
-
-    # WHEN We try to fetch the alternative page by no user is logged in
-    response = client.get(alternative_url)
-
-    # THEN we should be redirected to the login page
-    assert response.status_code == 302
-    assert "/comptes/connexion/?next=" in response.url
-
-    # WHEN the user is not an instructor
-    client.force_login(haie_user)
-    response = client.get(alternative_url)
-
-    # THEN we should be redirected to a 403 error page
-    assert response.status_code == 403
-
-    # WHEN the user is a department instructor
-    client.force_login(haie_instructor_44)
-    response = client.get(alternative_url)
-
-    # THEN the page is displayed
-    assert response.status_code == 200
-    content = response.content.decode()
-    assert "<h2>Simulation alternative</h2>" in content
-
-    # Find all href attributes in the HTML
-    hrefs = re.findall(r'href="([^"]+)"', content)
-
-    alternative_url = None
-    for raw_href in hrefs:
-        href = html.unescape(raw_href)
-        parsed_url = urlparse(href)
-        qs = parse_qs(parsed_url.query)
-        if qs.get("alternative") == ["true"]:
-            # Found the first matching href
-            assert href.startswith("/")
-            alternative_url = href
-            break
-    else:
-        assert False, "No href with alternative=true found"
-
-    # WHEN the user create an alternative
-    res = client.get(alternative_url)
-
-    # THEN the alternative form is displayed
-    assert res.status_code == 200
-    content = res.content.decode()
-    assert "<b>Simulation alternative</b> à la simulation initiale" in content
-    assert (
-        'var MATOMO_CUSTOM_URL = "http://testserver/simulateur/formulaire/pre-rempli/?alternative=true";'
-        in content
-    )
-
-    # WHEN the user visit the result page of an alternative
-    result_url = alternative_url.replace("/formulaire", "/resultat")
-    res = client.get(result_url, follow=True)
-    # THEN the result page is displayed
-    assert res.status_code == 200
-    content = res.content.decode()
-    assert "<b>Simulation alternative</b> à la simulation initiale" in content
-    assert (
-        'var MATOMO_CUSTOM_URL = "http://testserver/simulateur/resultat/?alternative=true";'
-        in content
-    )
-    assert "Partager cette page par email" not in content
-    assert Event.objects.get(
-        category="simulateur", event="soumission_d", metadata__alternative="true"
-    )
-
-    # WHEN the user visit the result plantation page of an alternative
-    result_url = alternative_url.replace("/formulaire", "/resultat-plantation")
-    res = client.get(result_url, follow=True)
-    # THEN the result page is displayed
-    assert res.status_code == 200
-    content = res.content.decode()
-    assert "<b>Simulation alternative</b> à la simulation initiale" in content
-    assert (
-        'var MATOMO_CUSTOM_URL = "http://testserver/simulateur/resultat-plantation/?alternative=true";'
-        in content
-    )
-    assert "Partager cette page par email" not in content
-    assert "La demande d'autorisation est prête à être complétée" not in content
-    assert "Copier le lien de cette page" in content
-    assert Event.objects.get(
-        category="simulateur", event="soumission_p", metadata__alternative="true"
-    )
-
-
->>>>>>> be4d2632
 def test_instructor_view_with_hedges_outside_department(client, haie_instructor_44):
     """Test if a warning is displayed when some hedges are outside department"""
     # GIVEN a moulinette with at least an hedge to remove outside the department
