import html
import re
from datetime import date, timedelta
from unittest.mock import ANY, Mock, patch
from urllib.parse import parse_qs, urlparse

import factory
import pytest
from django.contrib import messages
from django.contrib.auth.models import AnonymousUser
from django.core.files.uploadedfile import SimpleUploadedFile
from django.test import RequestFactory, override_settings
from django.urls import reverse
from django.utils import timezone

from envergo.analytics.models import Event
from envergo.geodata.conftest import france_map, loire_atlantique_map  # noqa
from envergo.geodata.tests.factories import Department34Factory
from envergo.hedges.models import TO_PLANT
from envergo.hedges.tests.factories import HedgeDataFactory, HedgeFactory
from envergo.moulinette.tests.factories import (
    CriterionFactory,
    DCConfigHaieFactory,
    RegulationFactory,
)
from envergo.petitions.models import (
    DOSSIER_STATES,
    InvitationToken,
    LatestMessagerieAccess,
)
from envergo.petitions.tests.factories import (
    DEMARCHES_SIMPLIFIEES_FAKE,
    DEMARCHES_SIMPLIFIEES_FAKE_DISABLED,
    DOSSIER_SEND_MESSAGE_FAKE_RESPONSE,
    FILE_TEST_NOK_PATH,
    FILE_TEST_PATH,
    GET_DOSSIER_FAKE_RESPONSE,
    GET_DOSSIER_MESSAGES_0_FAKE_RESPONSE,
    GET_DOSSIER_MESSAGES_FAKE_RESPONSE,
    InvitationTokenFactory,
    PetitionProject34Factory,
    PetitionProjectFactory,
)
from envergo.petitions.views import (
    PetitionProjectCreate,
    PetitionProjectCreationAlert,
    PetitionProjectInstructorView,
)
from envergo.users.tests.factories import UserFactory

pytestmark = [pytest.mark.django_db, pytest.mark.urls("config.urls_haie")]


@pytest.fixture(autouse=True)
def fake_haie_settings(settings):
    settings.ENVERGO_HAIE_DOMAIN = "testserver"
    settings.ENVERGO_AMENAGEMENT_DOMAIN = "otherserver"


@pytest.fixture()
def conditionnalite_pac_criteria(loire_atlantique_map):  # noqa
    regulation = RegulationFactory(regulation="conditionnalite_pac")
    criteria = [
        CriterionFactory(
            title="Bonnes conditions agricoles et environnementales - Fiche VIII",
            regulation=regulation,
            evaluator="envergo.moulinette.regulations.conditionnalitepac.Bcae8",
            activation_map=loire_atlantique_map,
            activation_mode="department_centroid",
        ),
    ]
    return criteria


@pytest.fixture
def ep_criteria(france_map):  # noqa
    regulation = RegulationFactory(regulation="ep")
    criteria = [
        CriterionFactory(
            title="Espèces protégées",
            regulation=regulation,
            evaluator="envergo.moulinette.regulations.ep.EspecesProtegeesAisne",
            activation_map=france_map,
            activation_mode="department_centroid",
        ),
    ]
    return criteria


@override_settings(DEMARCHES_SIMPLIFIEES=DEMARCHES_SIMPLIFIEES_FAKE)
@patch("requests.post")
@patch("envergo.petitions.views.reverse")
def test_pre_fill_demarche_simplifiee(mock_reverse, mock_post):
    mock_reverse.return_value = "http://haie.local:3000/projet/ABC123"

    mock_post.return_value.status_code = 200
    mock_post.return_value.json.return_value = {
        "dossier_url": "demarche_simplifiee_url",
        "state": "prefilled",
        "dossier_id": "RG9zc2llci0yMTA3NTY2NQ==",
        "dossier_number": 21075665,
        "dossier_prefill_token": "W3LFL68vStyL62kRBdJSGU1f",
    }

    config = DCConfigHaieFactory()
    config.demarche_simplifiee_pre_fill_config.append(
        {"id": "abc", "value": "plantation_adequate"}
    )
    config.demarche_simplifiee_pre_fill_config.append(
        {"id": "def", "value": "sur_talus_d"}
    )
    config.demarche_simplifiee_pre_fill_config.append(
        {"id": "ghi", "value": "sur_talus_p"}
    )
    config.save()

    view = PetitionProjectCreate()
    factory = RequestFactory()
    request = factory.get("")
    view.request = request
    request.alerts = PetitionProjectCreationAlert(request)

    hedge_to_plant = HedgeFactory(type=TO_PLANT, additionalData__sur_talus=True)
    hedge_data = HedgeDataFactory()
    hedge_data.data = [hedge_to_plant.toDict()]

    petition_project = PetitionProjectFactory(hedge_data=hedge_data)
    demarche_simplifiee_url, dossier_number = view.pre_fill_demarche_simplifiee(
        petition_project
    )

    assert demarche_simplifiee_url == "demarche_simplifiee_url"
    assert dossier_number == 21075665

    # Assert the body of the requests.post call
    expected_body = {
        "champ_123": None,
        "champ_321": "ABC123",
        "champ_456": None,  # improve this test by configuring a result for bcae8
        "champ_654": ANY,
        "champ_789": "http://haie.local:3000/projet/ABC123",
        "champ_abc": "true",
        "champ_def": "false",
        "champ_ghi": "false",
    }
    mock_post.assert_called_once()
    assert mock_post.call_args[1]["json"] == expected_body


@override_settings(DEMARCHES_SIMPLIFIEES=DEMARCHES_SIMPLIFIEES_FAKE_DISABLED)
@patch("requests.post")
@patch("envergo.petitions.views.reverse")
def test_pre_fill_demarche_simplifiee_not_enabled(mock_reverse, mock_post, caplog):
    mock_reverse.return_value = "http://haie.local:3000/projet/ABC123"
    DCConfigHaieFactory()

    view = PetitionProjectCreate()
    factory = RequestFactory()
    request = factory.get("")
    view.request = request
    request.alerts = PetitionProjectCreationAlert(request)

    petition_project = PetitionProjectFactory()
    demarche_simplifiee_url, dossier_number = view.pre_fill_demarche_simplifiee(
        petition_project
    )
    assert (
        len(
            [
                rec.message
                for rec in caplog.records
                if "Demarches Simplifiees is not enabled" in rec.message
            ]
        )
        > 0
    )
    assert demarche_simplifiee_url is None
    assert dossier_number is None


@patch("requests.post")
def test_petition_project_detail(mock_post, client, site):
    """Test consultation view"""
    mock_response = Mock()
    mock_response.status_code = 200
    mock_response.json.return_value = GET_DOSSIER_FAKE_RESPONSE

    mock_post.return_value = mock_response

    DCConfigHaieFactory(
        demarches_simplifiees_city_id="Q2hhbXAtNDcyOTE4Nw==",
        demarches_simplifiees_pacage_id="Q2hhbXAtNDU0MzkzOA==",
    )
    project = PetitionProjectFactory()

    petition_project_url = reverse(
        "petition_project",
        kwargs={"reference": project.reference},
    )

    response = client.get(petition_project_url)
    assert response.status_code == 200
    assert "moulinette" in response.context
    # default PetitionProjectFactory has hedges near Aniane but is declared in department 44
    assert response.context["has_hedges_outside_department"]
    assert "Le projet est hors du département sélectionné" in response.content.decode()

    # Given hedges in department 44 and accross the department border
    hedge_44 = HedgeFactory(
        latLngs=[
            {"lat": 47.202984120693635, "lng": -1.7100316286087038},
            {"lat": 47.201198235567496, "lng": -1.7097365856170657},
        ]
    )
    hedge_44_85 = HedgeFactory(
        latLngs=[
            {"lat": 47.05281499678513, "lng": -1.2435150146484377},
            {"lat": 47.103783870991634, "lng": -1.1837768554687502},
        ]
    )
    hedges = HedgeDataFactory(hedges=[hedge_44, hedge_44_85])
    project = PetitionProjectFactory(reference="DEF456", hedge_data=hedges)
    petition_project_url = reverse(
        "petition_project",
        kwargs={"reference": project.reference},
    )

    # WHEN I get the project detail page
    response = client.get(petition_project_url)

    # THEN I should see that there is no hedges to remove outside the department
    assert not response.context["has_hedges_outside_department"]
    assert (
        "Le projet est hors du département sélectionné" not in response.content.decode()
    )


def test_petition_project_instructor_view_requires_authentication(
    haie_user,
    inactive_haie_user_44,
    haie_user_44,
    haie_instructor_44,
    admin_user,
    site,
):
    """
    Test petition project instructor page requires authentication
    User must be authenticated, haie user, and project department must be in user departments permissions
    """

    DCConfigHaieFactory()
    project = PetitionProjectFactory()
    factory = RequestFactory()
    request = factory.get(
        reverse(
            "petition_project_instructor_view", kwargs={"reference": project.reference}
        )
    )
    request.site = site
    request.session = {}

    # Add support  django messaging framework
    request._messages = messages.storage.default_storage(request)

    # Simulate an unauthenticated user
    request.user = AnonymousUser()

    response = PetitionProjectInstructorView.as_view()(
        request, reference=project.reference
    )

    # Check that the response is a redirect to the login page
    assert response.status_code == 302
    assert response.url.startswith(reverse("login"))

    # Simulate an authenticated user, by default no departments
    request.user = haie_user

    response = PetitionProjectInstructorView.as_view()(
        request, reference=project.reference
    )

    # Check that the response status code is 403
    assert response.status_code == 403
    assert response.template_name == "haie/petitions/403.html"

    # Simulate an authenticated user, with department 44, same as project, but not instructor
    request.user = inactive_haie_user_44

    response = PetitionProjectInstructorView.as_view()(
        request,
        reference=project.reference,
    )

    # Check that the response status code is 403
    assert response.status_code == 403

    # Simulate instructor user with department 44
    request.user = haie_user_44
    response = PetitionProjectInstructorView.as_view()(
        request,
        reference=project.reference,
    )

    # Check that the response status code is 200
    assert response.status_code == 200

    # Simulate instructor user with department 44
    request.user = haie_instructor_44
    response = PetitionProjectInstructorView.as_view()(
        request,
        reference=project.reference,
    )

    # Check that the response status code is 200
    assert response.status_code == 200

    # Simulate admin user, should be autorised
    request.user = admin_user

    response = PetitionProjectInstructorView.as_view()(
        request,
        reference=project.reference,
    )

    # Check that the response status code is 200 (OK)
    assert response.status_code == 200

    # Simulate instructor user with invitation token, should be authorized
    request.user = haie_user
    InvitationTokenFactory(user=haie_user, petition_project=project)
    response = PetitionProjectInstructorView.as_view()(
        request,
        reference=project.reference,
    )

    # Check that the response status code is 403
    assert response.status_code == 200


@override_settings(DEMARCHES_SIMPLIFIEES=DEMARCHES_SIMPLIFIEES_FAKE)
@patch(
    "envergo.petitions.demarches_simplifiees.client.DemarchesSimplifieesClient.execute"
)
def test_petition_project_instructor_notes_view(
    mock_post, haie_user_44, haie_instructor_44, client, site
):
    """
    Test petition project instructor notes view
    """
    mock_post.return_value = GET_DOSSIER_FAKE_RESPONSE["data"]

    DCConfigHaieFactory(
        demarches_simplifiees_city_id="Q2hhbXAtNDcyOTE4Nw==",
        demarches_simplifiees_pacage_id="Q2hhbXAtNDU0MzkzOA==",
    )
    project = PetitionProjectFactory()
    instructor_notes_url = reverse(
        "petition_project_instructor_notes_view",
        kwargs={"reference": project.reference},
    )

    # Given user is instructor on department
    client.force_login(haie_user_44)
    # Then response status code is 200
    response = client.get(instructor_notes_url)
    assert response.status_code == 200
    # And user cannot post a new note
    response = client.post(
        instructor_notes_url, {"instructor_free_mention": "Note mineure : Fa dièse"}
    )
    assert response.status_code == 403
    project.refresh_from_db()
    assert "Note mineure : Fa dièse" not in project.instructor_free_mention

    # Given user is instructor on department
    client.force_login(haie_instructor_44)
    # Then response status code is 200
    response = client.get(instructor_notes_url)
    assert response.status_code == 200
    # And user can post a new note
    assert not Event.objects.filter(category="dossier", event="edition_notes").exists()
    response = client.post(
        instructor_notes_url, {"instructor_free_mention": "Note mineure : Fa dièse"}
    )
    assert response.url == instructor_notes_url
    project.refresh_from_db()
    assert "Note mineure : Fa dièse" in project.instructor_free_mention
    # And a new SQL event is created
    assert Event.objects.filter(category="dossier", event="edition_notes").exists()


@override_settings(DEMARCHES_SIMPLIFIEES=DEMARCHES_SIMPLIFIEES_FAKE)
@patch(
    "envergo.petitions.demarches_simplifiees.client.DemarchesSimplifieesClient.execute"
)
def test_petition_project_instructor_view_reglementation_pages(
    mock_post,
    haie_instructor_44,
    haie_user,
    conditionnalite_pac_criteria,
    ep_criteria,
    client,
    site,
):
    """Test instruction pages reglementation menu and content"""

    mock_post.return_value = GET_DOSSIER_FAKE_RESPONSE["data"]

    DCConfigHaieFactory(
        demarches_simplifiees_city_id="Q2hhbXAtNDcyOTE4Nw==",
        demarches_simplifiees_pacage_id="Q2hhbXAtNDU0MzkzOA==",
    )
    project = PetitionProjectFactory()

    # Test regulation imaginaire url
    instructor_url = reverse(
        "petition_project_instructor_regulation_view",
        kwargs={
            "reference": project.reference,
            "regulation": "lutins_elfes_fees_protegees",
        },
    )

    client.force_login(haie_instructor_44)
    response = client.get(instructor_url)
    assert response.status_code == 404

    # Test existing regulation url
    instructor_url = reverse(
        "petition_project_instructor_regulation_view",
        kwargs={"reference": project.reference, "regulation": "conditionnalite_pac"},
    )

    client.force_login(haie_instructor_44)
    response = client.get(instructor_url)
    assert response.status_code == 200
    assert f"{ep_criteria[0].regulation}" in response.content.decode()

    content = response.content.decode()
    assert "Acceptabilité de la plantation" in content
    assert "Maintien des haies PAC" in content
    assert "Réponse du simulateur" in content

    # Test ep regulation url
    instructor_url = reverse(
        "petition_project_instructor_regulation_view",
        kwargs={"reference": project.reference, "regulation": "ep"},
    )
    # Submit onagre
    response = client.post(instructor_url, {"onagre_number": "1234567"})
    assert response.url == instructor_url
    project.refresh_from_db()
    assert project.onagre_number == "1234567"

    # When I go to a regulation page
    instructor_url = reverse(
        "petition_project_instructor_regulation_view",
        kwargs={"reference": project.reference, "regulation": "conditionnalite_pac"},
    )
    response = client.get(instructor_url)
    # I should get ign_url and googlemap_url
    assert "ign_url" in response.context
    assert response.context["ign_url"].startswith("https://www.geoportail.gouv.fr/")
    assert "google_maps_url" in response.context
    assert response.context["google_maps_url"].startswith(
        "https://www.google.com/maps/"
    )

    # WHEN I post some instructor data as an invited instructor
    InvitationTokenFactory(user=haie_user, petition_project=project)
    client.force_login(haie_user)
    response = client.post(
        instructor_url,
        {
            "onagre_number": "7654321",
        },
    )

    # THEN i should get a 403 forbidden response
    assert response.status_code == 403
    project.refresh_from_db()
    assert project.onagre_number == "1234567"


@override_settings(DEMARCHES_SIMPLIFIEES=DEMARCHES_SIMPLIFIEES_FAKE)
@patch(
    "envergo.petitions.demarches_simplifiees.client.DemarchesSimplifieesClient.execute"
)
def test_petition_project_instructor_display_dossier_ds_info(
    mock_post, haie_instructor_44, client, site
):
    """Test if dossier data is in template"""
    mock_post.return_value = GET_DOSSIER_FAKE_RESPONSE["data"]

    DCConfigHaieFactory(
        demarches_simplifiees_city_id="Q2hhbXAtNDcyOTE4Nw==",
        demarches_simplifiees_pacage_id="Q2hhbXAtNDU0MzkzOA==",
    )
    project = PetitionProjectFactory()

    instructor_ds_url = reverse(
        "petition_project_instructor_dossier_complet_view",
        kwargs={"reference": project.reference},
    )

    client.force_login(haie_instructor_44)
    response = client.get(instructor_ds_url)
    assert response.status_code == 200

    content = response.content.decode()
    assert "Formulaire détaillé et pièces jointes" in content
    assert "Vous déposez cette demande en tant que :" in content

    assert "Informations saisies par le demandeur" in content
    assert "<strong>Travaux envisagés\xa0:</strong> Destruction" in content


@override_settings(DEMARCHES_SIMPLIFIEES=DEMARCHES_SIMPLIFIEES_FAKE)
@patch(
    "envergo.petitions.demarches_simplifiees.client.DemarchesSimplifieesClient.execute"
)
def test_petition_project_instructor_messagerie_ds(
    mock_ds_query_execute, haie_user_44, haie_instructor_44, client, site
):
    """Test messagerie view"""

    DCConfigHaieFactory(
        demarches_simplifiees_city_id="Q2hhbXAtNDcyOTE4Nw==",
        demarches_simplifiees_pacage_id="Q2hhbXAtNDU0MzkzOA==",
    )
    project = PetitionProjectFactory()

    instructor_messagerie_url = reverse(
        "petition_project_instructor_messagerie_view",
        kwargs={"reference": project.reference},
    )

    # Test dossier get messages

    # GIVEN an invited haie user 44
    client.force_login(haie_user_44)
    # WHEN I get messagerie page
    assert not Event.objects.filter(category="message", event="lecture").exists()
    mock_ds_query_execute.return_value = GET_DOSSIER_MESSAGES_FAKE_RESPONSE["data"]
    response = client.get(instructor_messagerie_url)
    # THEN I can access to messagerie page
    assert response.status_code == 200
    # AND an event is created
    assert Event.objects.filter(category="message", event="lecture").exists()
    # AND I can read messages
    content = response.content.decode()
    assert "<h2>Messagerie</h2>" in content
    assert "Il manque les infos de la PAC" in content
    assert "mer. 2 avril 2025 11h01" in content
    assert "8 messages" in content
    assert "Coriandrum_sativum" in content
    # AND nouveau message is not in page
    assert "Nouveau message</button>" not in content

    # GIVEN an instructor haie user 44
    client.force_login(haie_instructor_44)
    mock_ds_query_execute.return_value = GET_DOSSIER_MESSAGES_FAKE_RESPONSE["data"]
    response = client.get(instructor_messagerie_url)
    # THEN I can access to messagerie page
    assert response.status_code == 200
    # AND I can read messages
    content = response.content.decode()
    assert "<h2>Messagerie</h2>" in content
    assert "Il manque les infos de la PAC" in content
    assert "mer. 2 avril 2025 11h01" in content
    assert "8 messages" in content
    assert "Coriandrum_sativum" in content
    # AND nouveau message is in page
    assert "Nouveau message" in content

    # Test if dossier has zero messages
    mock_ds_query_execute.return_value = GET_DOSSIER_MESSAGES_0_FAKE_RESPONSE["data"]
    response = client.get(instructor_messagerie_url)
    assert response.status_code == 200

    content = response.content.decode()
    assert "<h2>Messagerie</h2>" in content
    assert "0 message" in content

    # Test if dossier is empty : mock_response3_get_dossier_none
    mock_ds_query_execute.return_value = "null"
    response = client.get(instructor_messagerie_url)
    assert response.status_code == 200

    content = response.content.decode()
    assert "<h2>Messagerie</h2>" in content
    assert "Impossible de récupérer les informations du dossier" in content

    # Test send message
    assert not Event.objects.filter(category="message", event="envoi").exists()

    # Given a message and attachment image file
    attachment = SimpleUploadedFile(FILE_TEST_PATH.name, FILE_TEST_PATH.read_bytes())
    message_data = {
        "message_body": "test",
        "additional_file": attachment,
    }

    # WHEN I post message
    mock_ds_query_execute.return_value = DOSSIER_SEND_MESSAGE_FAKE_RESPONSE["data"]
    response = client.post(instructor_messagerie_url, message_data, follow=True)

    # THEN I receive ok response and an event is created
    content = response.content.decode()
    assert "Le message a bien été envoyé au demandeur." in content
    envoi_event = Event.objects.filter(category="message", event="envoi").get()
    assert envoi_event.metadata["piece_jointe"] == 1

    # GIVEN a message and doc attachment unauthorized extension
    attachment = SimpleUploadedFile(
        FILE_TEST_NOK_PATH.name, FILE_TEST_NOK_PATH.read_bytes()
    )
    message_data = {
        "message_body": "test",
        "additional_file": attachment,
    }
    # WHEN I post message
    mock_ds_query_execute.return_value = DOSSIER_SEND_MESSAGE_FAKE_RESPONSE["data"]
    response = client.post(instructor_messagerie_url, message_data, follow=True)
    # THEN I receive nok response
    content = response.content.decode()
    assert (
        "Le message n’a pas pu être envoyé.\nVérifiez que la pièce jointe respecte les conditions suivantes"
        in content
    )  # noqa


def test_petition_project_list(
    inactive_haie_user_44, haie_instructor_44, haie_user, admin_user, client, site
):

    DCConfigHaieFactory()
    DCConfigHaieFactory(department=factory.SubFactory(Department34Factory))
    # Create two projects non draft, one in 34 and one in 44
    today = date.today()
    last_month = today - timedelta(days=30)
    project_34 = PetitionProject34Factory(
        demarches_simplifiees_state=DOSSIER_STATES.prefilled,
        demarches_simplifiees_date_depot=today,
    )
    project_44 = PetitionProjectFactory(
        demarches_simplifiees_state=DOSSIER_STATES.prefilled,
        demarches_simplifiees_date_depot=last_month,
    )
    response = client.get(reverse("petition_project_list"))

    # Check that the response is a redirect to the login page
    assert response.status_code == 302
    assert response.url.startswith(reverse("login"))

    # Simulate an authenticated inactive user
    client.force_login(inactive_haie_user_44)
    response = client.get(reverse("petition_project_list"))

    assert response.status_code == 302
    assert response.url.startswith(reverse("login"))

    # Simulate an authenticated user instructor
    client.force_login(haie_instructor_44)
    response = client.get(reverse("petition_project_list"))

    # Check that the response status code is 200 (ok)
    assert response.status_code == 200

    # Check only project 44 is present
    content = response.content.decode()
    assert project_34.reference not in content
    assert project_44.reference in content

    client.force_login(admin_user)
    response = client.get(reverse("petition_project_list"))
    # Check all project are present
    content = response.content.decode()
    assert project_34.reference in content
    assert project_44.reference in content
    # ensure ordering is correct (most recent first)
    assert content.index(project_34.reference) < content.index(project_44.reference)

    # GIVEN a user with access to haie, no departments but an invitation token
    InvitationTokenFactory(user=haie_user, petition_project=project_34)
    client.force_login(haie_user)

    # WHEN the user accesses the petition project list
    response = client.get(reverse("petition_project_list"))

    # THEN the user should see the project associated with the invitation token
    assert response.status_code == 200
    content = response.content.decode()
    assert project_34.reference in content
    assert project_44.reference not in content
    assert f'aria-describedby="read-only-tooltip-{project_34.reference}' in content


def test_petition_project_list_filters(
    haie_user_44, haie_instructor_44, haie_user, admin_user, client, site
):
    """Test filters on project list"""

    project_list_url = reverse("petition_project_list")
    # Given config haie on 44
    config_haie_44 = DCConfigHaieFactory()
    department_44 = config_haie_44.department

    # Given two haie instructors, haie user invited on department 44 `invited_haie_user_44` and admin user instructor
    haie_instructor_44_instructor1 = UserFactory(
        is_active=True,
        access_amenagement=False,
        access_haie=True,
        is_instructor=True,
    )
    haie_instructor_44_instructor1.departments.add(department_44)
    haie_instructor_44_instructor2 = UserFactory(
        is_active=True,
        access_amenagement=False,
        access_haie=True,
        is_instructor=True,
    )
    haie_instructor_44_instructor2.departments.add(department_44)
    admin_user.is_instructor = True
    admin_user.save()

    # Create three projects non draft
    today = date.today()
    project_44_followed_by_instructor1 = PetitionProjectFactory(
        demarches_simplifiees_state=DOSSIER_STATES.prefilled,
        demarches_simplifiees_date_depot=today,
    )
    project_44_followed_by_instructor1.followed_by.add(haie_instructor_44_instructor1)
    project_44_followed_by_instructor2 = PetitionProjectFactory(
        reference="ACB132",
        demarches_simplifiees_state=DOSSIER_STATES.prefilled,
        demarches_simplifiees_date_depot=today,
    )
    project_44_followed_by_instructor2.followed_by.add(haie_instructor_44_instructor2)
    project_44_followed_by_invited = PetitionProjectFactory(
        reference="XYZ123",
        demarches_simplifiees_state=DOSSIER_STATES.prefilled,
        demarches_simplifiees_date_depot=today,
    )
    project_44_followed_by_invited.followed_by.add(haie_user_44)
    project_44_followed_by_superuser = PetitionProjectFactory(
        reference="ADM123",
        demarches_simplifiees_state=DOSSIER_STATES.prefilled,
        demarches_simplifiees_date_depot=today,
    )
    project_44_followed_by_superuser.followed_by.add(admin_user)
    project_44_no_instructor = PetitionProjectFactory(
        reference="XYZ456",
        demarches_simplifiees_state=DOSSIER_STATES.prefilled,
        demarches_simplifiees_date_depot=today,
    )

    # GIVEN haie user has no project
    # WHEN base user search on my projects
    client.force_login(haie_user)
    response = client.get(f"{project_list_url}?f=mes_dossiers")
    content = response.content.decode()
    # THEN alert "aucun dossier" is displayed
    assert "Aucun dossier n’est accessible pour le moment" in content

    # GIVEN haie user is invited on one project
    InvitationTokenFactory(
        user=haie_user, petition_project=project_44_followed_by_instructor1
    )
    # WHEN base user search on my projects
    response = client.get(f"{project_list_url}?f=mes_dossiers")
    content = response.content.decode()
    # THEN alert "aucun dossier" is not displayed, only a table
    assert "Aucun dossier n’est accessible pour le moment" not in content
    # AND followed by me project list is empty
    assert response.context["object_list"].count() == 0

    # WHEN Instructor 1 search on my projects
    client.force_login(haie_instructor_44_instructor1)
    response = client.get(f"{project_list_url}?f=mes_dossiers")
    content = response.content.decode()

    # Then project list is filtered on user followed projects
    assert project_44_followed_by_instructor1.reference in content
    assert project_44_followed_by_instructor2.reference not in content
    assert project_44_followed_by_invited.reference not in content
    assert project_44_followed_by_superuser.reference not in content
    assert project_44_no_instructor.reference not in content

    # WHEN Instructor 1 search on projects followed by no instructor
    response = client.get(f"{project_list_url}?f=dossiers_sans_instructeur")
    content = response.content.decode()

    # Then project list is filtered on project followed by no instructor, excluding admin users
    assert project_44_followed_by_instructor1.reference not in content
    assert project_44_followed_by_instructor2.reference not in content
    assert project_44_followed_by_invited.reference in content
    assert project_44_followed_by_superuser.reference in content
    assert project_44_no_instructor.reference in content

    # WHEN I search on my projects for instructor2
    client.force_login(haie_instructor_44_instructor2)
    response = client.get(f"{project_list_url}?f=mes_dossiers")
    content = response.content.decode()

    # Then project list is filtered on user followed projects
    assert project_44_followed_by_instructor1.reference not in content
    assert project_44_followed_by_instructor2.reference in content
    assert project_44_followed_by_invited.reference not in content
    assert project_44_followed_by_superuser.reference not in content
    assert project_44_no_instructor.reference not in content


def test_petition_project_dl_geopkg(client, haie_user, site):
    """Test Geopkg download"""

    DCConfigHaieFactory()
    project = PetitionProjectFactory()
    geopkg_url = reverse(
        "petition_project_hedge_data_export",
        kwargs={"reference": project.reference},
    )
    client.force_login(haie_user)
    response = client.get(geopkg_url)
    response.get("Content-Disposition")
    assert (
        f'filename="haies_dossier_{project.demarches_simplifiees_dossier_number}.gpkg"'
        in response.get("Content-Disposition")
    )
    # TODO: check the features


def test_petition_project_invitation_token(client, haie_user, haie_instructor_44, site):
    """Test invitation token creation for petition project"""

    DCConfigHaieFactory()
    project = PetitionProjectFactory()
    invitation_token_url = reverse(
        "petition_project_invitation_token",
        kwargs={"reference": project.reference},
    )

    # no user loged in
    response = client.post(invitation_token_url)
    assert response.status_code == 302
    assert "/comptes/connexion/?next=" in response.url

    # user not authorized
    client.force_login(haie_user)
    response = client.post(invitation_token_url)
    assert response.status_code == 403
    assert (
        "You are not authorized to create an invitation token for this project."
        == response.json()["error"]
    )

    # WHEN the user is an invited instructor
    InvitationTokenFactory(user=haie_user, petition_project=project)
    client.force_login(haie_user)
    response = client.post(invitation_token_url)
    # THEN creation is not authorized
    assert response.status_code == 403
    assert (
        "You are not authorized to create an invitation token for this project."
        == response.json()["error"]
    )

    # WHEN the user is a department instructor
    client.force_login(haie_instructor_44)
    response = client.post(invitation_token_url)

    # THEN an invitation token is created
    token = InvitationToken.objects.get(created_by=haie_instructor_44)
    assert token.created_by == haie_instructor_44
    assert token.petition_project == project
    assert token.token in response.json()["invitation_url"]
    event = Event.objects.get(category="dossier", event="invitation")
    assert event.metadata["reference"] == project.reference
    assert event.metadata["department"] == "44"


def test_petition_project_accept_invitation(client, haie_user, site):
    """Test accepting an invitation token for a petition project"""
    DCConfigHaieFactory()
    invitation = InvitationTokenFactory()
    accept_invitation_url = reverse(
        "petition_project_accept_invitation",
        kwargs={
            "reference": invitation.petition_project.reference,
            "token": invitation.token,
        },
    )

    # no user loged in
    response = client.get(accept_invitation_url)
    assert response.status_code == 302
    assert (
        f"/comptes/connexion/?next=/projet/{invitation.petition_project.reference}/invitations/{invitation.token}/"
        in response.url
    )

    # valid token used by its creator should not be consumed
    client.force_login(invitation.created_by)
    client.get(accept_invitation_url)
    invitation.refresh_from_db()
    assert invitation.user is None

    # valid token
    another_user = UserFactory(is_haie_user=True)
    client.force_login(another_user)
    client.get(accept_invitation_url)
    invitation.refresh_from_db()
    assert invitation.user == another_user

    # already used token
    another_user_again = UserFactory(is_haie_user=True)
    client.force_login(another_user_again)
    response = client.get(accept_invitation_url)
    invitation.refresh_from_db()
    assert invitation.user == another_user
    assert response.status_code == 403

    # outdated token
    invitation = InvitationTokenFactory(
        petition_project=invitation.petition_project,
        valid_until=timezone.now() - timezone.timedelta(days=1),
    )
    accept_invitation_url = reverse(
        "petition_project_accept_invitation",
        kwargs={
            "reference": invitation.petition_project.reference,
            "token": invitation.token,
        },
    )
    client.force_login(haie_user)
    response = client.get(accept_invitation_url)
    assert response.status_code == 403

    # unexpected token
    accept_invitation_url = reverse(
        "petition_project_accept_invitation",
        kwargs={
            "reference": invitation.petition_project.reference,
            "token": "something-farfelue",
        },
    )
    client.force_login(haie_user)
    response = client.get(accept_invitation_url)
    assert response.status_code == 403


def test_petition_project_instructor_notes_form(
    client, haie_user, haie_instructor_44, site
):
    """Post instruction note as different users"""

    # GIVEN a petition project
    DCConfigHaieFactory()
    project = PetitionProjectFactory()
    instructor_notes_form_url = reverse(
        "petition_project_instructor_notes_view",
        kwargs={"reference": project.reference},
    )

    # WHEN I post some instructor data without being logged in
    response = client.post(
        instructor_notes_form_url,
        {
            "instructor_free_mention": "Coupez moi ces vieux chênes tétard et mettez moi du thuya à la place",
        },
    )
    # THEN i should be redirected to the login page
    assert response.status_code == 302
    assert "/comptes/connexion/?next=" in response.url

    # WHEN I post some instructor data without being authorized
    client.force_login(haie_user)
    response = client.post(
        instructor_notes_form_url,
        {
            "instructor_free_mention": "Coupez moi ces vieux chênes tétard et mettez moi du thuya à la place",
        },
    )

    # THEN i should get a 403 forbidden response
    assert response.status_code == 403

    # WHEN I post some instructor data with as an invited instructor
    InvitationTokenFactory(user=haie_user, petition_project=project)
    client.force_login(haie_user)
    response = client.post(
        instructor_notes_form_url,
        {
            "instructor_free_mention": "Coupez moi ces vieux chênes tétard et mettez moi du thuya à la place",
        },
    )

    # THEN i should get a 403 forbidden response
    assert response.status_code == 403
    assert project.onagre_number == ""
    assert project.instructor_free_mention == ""

    # WHEN I post some instructor data with a department instructor
    client.force_login(haie_instructor_44)
    response = client.post(
        instructor_notes_form_url,
        {
            "instructor_free_mention": "Coupez moi ces vieux chênes tétard et mettez moi du thuya à la place",
        },
    )
    # THEN it should update the project
    assert response.status_code == 302
    assert response.url == instructor_notes_form_url
    project.refresh_from_db()
    assert (
        project.instructor_free_mention
        == "Coupez moi ces vieux chênes tétard et mettez moi du thuya à la place"
    )


def test_petition_project_alternative(client, haie_user, haie_instructor_44, site):
    """Test alternative flow for petition project"""
    # GIVEN a petition project
    DCConfigHaieFactory()
    project = PetitionProjectFactory()
    alternative_url = reverse(
        "petition_project_instructor_alternative_view",
        kwargs={"reference": project.reference},
    )

    # WHEN We try to fetch the alternative page by no user is logged in
    response = client.get(alternative_url)

    # THEN we should be redirected to the login page
    assert response.status_code == 302
    assert "/comptes/connexion/?next=" in response.url

    # WHEN the user is not an instructor
    client.force_login(haie_user)
    response = client.get(alternative_url)

    # THEN we should be redirected to a 403 error page
    assert response.status_code == 403

    # WHEN the user is a department instructor
    client.force_login(haie_instructor_44)
    response = client.get(alternative_url)

    # THEN the page is displayed
    assert response.status_code == 200
    content = response.content.decode()
    assert "<h2>Simulation alternative</h2>" in content

    # Find all href attributes in the HTML
    hrefs = re.findall(r'href="([^"]+)"', content)

    alternative_url = None
    for raw_href in hrefs:
        href = html.unescape(raw_href)
        parsed_url = urlparse(href)
        qs = parse_qs(parsed_url.query)
        if qs.get("alternative") == ["true"]:
            # Found the first matching href
            assert href.startswith("/")
            alternative_url = href
            break
    else:
        assert False, "No href with alternative=true found"

    # WHEN the user create an alternative
    res = client.get(alternative_url)

    # THEN the alternative form is displayed
    assert res.status_code == 200
    content = res.content.decode()
    assert "<b>Simulation alternative</b> à la simulation initiale" in content
    assert (
        'var MATOMO_CUSTOM_URL = "http://testserver/simulateur/formulaire/pre-rempli/?alternative=true";'
        in content
    )

    # WHEN the user visit the result page of an alternative
    result_url = alternative_url.replace("/formulaire", "/resultat")
    res = client.get(result_url, follow=True)
    # THEN the result page is displayed
    assert res.status_code == 200
    content = res.content.decode()
    assert "<b>Simulation alternative</b> à la simulation initiale" in content
    assert (
        'var MATOMO_CUSTOM_URL = "http://testserver/simulateur/resultat/?alternative=true";'
        in content
    )
    assert "Partager cette page par email" not in content

    # WHEN the user visit the result plantation page of an alternative
    result_url = alternative_url.replace("/formulaire", "/resultat-plantation")
    res = client.get(result_url, follow=True)
    # THEN the result page is displayed
    assert res.status_code == 200
    content = res.content.decode()
    assert "<b>Simulation alternative</b> à la simulation initiale" in content
    assert (
        'var MATOMO_CUSTOM_URL = "http://testserver/simulateur/resultat-plantation/?alternative=true";'
        in content
    )
    assert "Partager cette page par email" not in content
    assert "La demande d'autorisation est prête à être complétée" not in content
    assert "Copier le lien de cette page" in content


def test_instructor_view_with_hedges_outside_department(client, haie_instructor_44):
    """Test if a warning is displayed when some hedges are outside department"""
    # GIVEN a moulinette with at least an hedge to remove outside the department

    client.force_login(haie_instructor_44)
    DCConfigHaieFactory()
    hedge_14 = HedgeFactory(
        latLngs=[
            {"lat": 49.37830760743562, "lng": 0.10241746902465822},
            {"lat": 49.37828490574639, "lng": 0.10244965553283693},
        ]
    )  # this hedge is in department 14
    hedges = HedgeDataFactory(hedges=[hedge_14])
    project = PetitionProjectFactory(reference="GHI789", hedge_data=hedges)

    # WHEN requesting the result plantation page
    project_url = reverse(
        "petition_project_instructor_view", kwargs={"reference": project.reference}
    )
    res = client.get(project_url)

    # THEN the result page is displayed with a warning
    assert res.context["has_hedges_outside_department"]
    assert "Le projet est hors du département sélectionné" in res.content.decode()

    # Given hedges in department 44 and accross the department border
    hedge_44 = HedgeFactory(
        latLngs=[
            {"lat": 47.202984120693635, "lng": -1.7100316286087038},
            {"lat": 47.201198235567496, "lng": -1.7097365856170657},
        ]
    )
    hedge_44_85 = HedgeFactory(
        latLngs=[
            {"lat": 47.05281499678513, "lng": -1.2435150146484377},
            {"lat": 47.103783870991634, "lng": -1.1837768554687502},
        ]
    )
    hedges = HedgeDataFactory(hedges=[hedge_44, hedge_44_85])
    project = PetitionProjectFactory(reference="JKL101", hedge_data=hedges)
    project_url = reverse(
        "petition_project_instructor_view", kwargs={"reference": project.reference}
    )
    # WHEN requesting the result plantation page
    res = client.get(project_url)

    # THEN the result page is displayed without warning
    assert not res.context["has_hedges_outside_department"]
    assert "Le projet est hors du département sélectionné" not in res.content.decode()


@patch("envergo.petitions.views.notify")
@pytest.mark.django_db(transaction=True)
def test_petition_project_procedure(
    mock_notify, client, haie_user, haie_instructor_44, site
):
    """Test procedure flow for petition project"""
    # GIVEN a petition project
    DCConfigHaieFactory()
    project = PetitionProjectFactory()
    status_url = reverse(
        "petition_project_instructor_procedure_view",
        kwargs={"reference": project.reference},
    )

    # WHEN We try to fetch the status page by no user is logged in
    response = client.get(status_url)

    # THEN we should be redirected to the login page
    assert response.status_code == 302
    assert "/comptes/connexion/?next=" in response.url

    # WHEN the user is not an instructor
    client.force_login(haie_user)
    response = client.get(status_url)

    # THEN we should be redirected to a 403 error page
    assert response.status_code == 403

    # WHEN the user is an invited instructor
    InvitationTokenFactory(user=haie_user, petition_project=project)
    client.force_login(haie_user)
    response = client.get(status_url)

    # THEN the page is displayed but the edition button is not there
    assert response.status_code == 200
    content = response.content.decode()
    assert "<h2>Procédure</h2>" in content
    assert "Modifier l'état du dossier</button>" not in content

    # WHEN the user is a department instructor
    client.force_login(haie_instructor_44)
    response = client.get(status_url)

    # THEN the page is displayed and the edition button is there
    assert response.status_code == 200
    content = response.content.decode()
    assert "<h2>Procédure</h2>" in content
    assert "Modifier l'état du dossier</button>" in content

    # WHEN the user try to go from to_be_processed to closed
    data = {
        "stage": "closed",
        "decision": "dropped",
        "update_comment": "aucun retour depuis 15 ans",
        "status_date": "10/09/2025",
    }
    res = client.post(status_url, data, follow=True)
    # THEN this step is not authorized
    assert res.status_code == 200
    project.refresh_from_db()
    assert project.status_history.all().count() == 1

    # WHEN the user edit the status
    data = {
        "stage": "preparing_decision",
        "decision": "dropped",
        "update_comment": "aucun retour depuis 15 ans",
        "status_date": "10/09/2025",
    }
    res = client.post(status_url, data, follow=True)

    # THEN the state is up to date
    assert res.status_code == 200
    project.refresh_from_db()
    last_status = project.status_history.all().order_by("-created_at").first()
    assert last_status.stage == "preparing_decision"
    assert last_status.decision == "dropped"
    event = Event.objects.get(category="dossier", event="modification_etat")
    assert event.metadata["reference"] == project.reference
    assert event.metadata["etape_f"] == "preparing_decision"
    assert event.metadata["decision_f"] == "dropped"
    assert event.metadata["etape_i"] == "to_be_processed"
    assert event.metadata["decision_i"] == "unset"

    assert mock_notify.call_count == 1
    args, kwargs = mock_notify.call_args_list[0]
    assert "### Mise à jour du statut d'un dossier GUH Loire-Atlantique (44)" in args[0]
    assert "haie" in args[1]

    # WHEN the user try to edit the status as an invited instructor
    InvitationTokenFactory(user=haie_user, petition_project=project)
    client.force_login(haie_user)
    res = client.post(status_url, data)

    # THEN he should be redirected to a 403 error page
    assert res.status_code == 403


def test_petition_project_follow_up(client, haie_user, haie_instructor_44, site):
    """Test follow up flow for petition project"""
    # GIVEN a petition project
    DCConfigHaieFactory()
    project = PetitionProjectFactory()
    toggle_follow_url = reverse(
        "petition_project_toggle_follow",
        kwargs={"reference": project.reference},
    )
    data = {
        "next": reverse(
            "petition_project_instructor_procedure_view",
            kwargs={"reference": project.reference},
        ),
        "follow": "true",
    }

    # WHEN We try to follow the status page but no user is logged in
    response = client.post(toggle_follow_url, data)

    # THEN we should be redirected to the login page
    assert response.status_code == 302
    assert "/comptes/connexion/?next=" in response.url

    # WHEN the user is not an instructor
    client.force_login(haie_user)
    response = client.post(toggle_follow_url, data)

    # THEN we should be redirected to a 403 error page
    assert response.status_code == 403

    # WHEN the user is an invited instructor
    InvitationTokenFactory(user=haie_user, petition_project=project)
    client.force_login(haie_user)
    response = client.post(toggle_follow_url, data, follow=True)

    # THEN the project is followed
    assert response.status_code == 200
    haie_user.refresh_from_db()
    assert haie_user.followed_petition_projects.get(id=project.id)
    event = Event.objects.get(category="dossier", event="suivi")
    assert event.metadata["reference"] == project.reference
    assert event.metadata["switch"] == "on"
    assert event.metadata["view"] == "detail"

    # WHEN the user is a department instructor
    client.force_login(haie_instructor_44)
    response = client.post(toggle_follow_url, data, follow=True)

    # THEN the project is followed
    assert response.status_code == 200
    haie_instructor_44.refresh_from_db()
    assert haie_instructor_44.followed_petition_projects.get(id=project.id)
<<<<<<< HEAD
    assert Event.objects.filter(category="dossier", event="suivi").count() == 2
=======
    assert Event.objects.filter(category="projet", event="suivi").count() == 2
>>>>>>> ee836593

    # WHEN I switch off the follow up
    data = {
        "next": reverse("petition_project_list"),
        "follow": "false",
    }
    response = client.post(toggle_follow_url, data, follow=True)

    # THEN the project is followed
    assert response.status_code == 200
    haie_instructor_44.refresh_from_db()
    assert not haie_instructor_44.followed_petition_projects.filter(
        id=project.id
    ).exists()

    assert Event.objects.filter(category="dossier", event="suivi").count() == 3
    event = Event.objects.filter(category="dossier", event="suivi").last()
    assert event.metadata["reference"] == project.reference
    assert event.metadata["switch"] == "off"
    assert event.metadata["view"] == "liste"


def test_petition_project_follow_buttons(client, haie_instructor_44, site):
    """Test the buttons to toggle follow up are on the pages"""
    # GIVEN a petition project
    DCConfigHaieFactory()
    project = PetitionProjectFactory()
    status_url = reverse(
        "petition_project_instructor_procedure_view",
        kwargs={"reference": project.reference},
    )

    # WHEN the user is a department instructor that is not following the project
    client.force_login(haie_instructor_44)
    response = client.get(status_url)

    # THEN there is a "Suivre" button to follow up the project
    assert response.status_code == 200
    assert 'type="submit">Suivre</button>' in response.content.decode()

    # WHEN the user is following the project
    project.followed_by.add(haie_instructor_44)
    response = client.get(status_url)

    # THEN there is a "Ne plus suivre" button to stop following up the project
    assert response.status_code == 200
    assert 'type="submit">Ne plus suivre</button>' in response.content.decode()


def test_petition_invited_instructor_cannot_see_send_message_button(
    client, haie_instructor_44, haie_user
):
    client.force_login(haie_instructor_44)
    DCConfigHaieFactory()
    project = PetitionProjectFactory()
    messagerie_url = reverse(
        "petition_project_instructor_messagerie_view",
        kwargs={"reference": project.reference},
    )
    res = client.get(messagerie_url)
    assert "Nouveau message</button>" in res.content.decode()

    InvitationTokenFactory(user=haie_user, petition_project=project)
    client.force_login(haie_user)
    res = client.get(messagerie_url)
    assert "Nouveau message</button>" not in res.content.decode()
    assert (
        '<span class="fr-icon-eye-line fr-icon--sm fr-mr-1w"></span>Lecture seule'
        in res.content.decode()
    )


@override_settings(DEMARCHES_SIMPLIFIEES=DEMARCHES_SIMPLIFIEES_FAKE)
@patch(
    "envergo.petitions.demarches_simplifiees.client.DemarchesSimplifieesClient.execute"
)
def test_petition_invited_instructor_cannot_send_message(
    mock_ds_query_execute, client, haie_instructor_44, haie_user
):
    client.force_login(haie_instructor_44)
    DCConfigHaieFactory()
    project = PetitionProjectFactory()
    messagerie_url = reverse(
        "petition_project_instructor_messagerie_view",
        kwargs={"reference": project.reference},
    )
    attachment = SimpleUploadedFile(FILE_TEST_PATH.name, FILE_TEST_PATH.read_bytes())
    message_data = {
        "message_body": "test",
        "additional_file": attachment,
    }
    mock_ds_query_execute.return_value = DOSSIER_SEND_MESSAGE_FAKE_RESPONSE["data"]
    res = client.post(messagerie_url, message_data, follow=True)
    assert res.status_code == 200

    InvitationTokenFactory(user=haie_user, petition_project=project)
    client.force_login(haie_user)
    attachment = SimpleUploadedFile(FILE_TEST_PATH.name, FILE_TEST_PATH.read_bytes())
    message_data = {
        "message_body": "test",
        "additional_file": attachment,
    }
    res = client.post(messagerie_url, message_data, follow=True)
    assert res.status_code == 403


@pytest.mark.django_db(transaction=True)
def test_petition_project_rai_button(client, haie_user, haie_instructor_44, site):
    """Only department admin can see the "request additional info" button"""

    DCConfigHaieFactory()
    project = PetitionProjectFactory()
    status_url = reverse(
        "petition_project_instructor_procedure_view",
        kwargs={"reference": project.reference},
    )

    # WHEN the user is an invited instructor
    InvitationTokenFactory(user=haie_user, petition_project=project)
    client.force_login(haie_user)
    response = client.get(status_url)

    # THEN the page is displayed but the edition button is not there
    assert response.status_code == 200
    content = response.content.decode()
    assert "<h2>Procédure</h2>" in content
    assert "Demander des compléments" not in content

    # WHEN the user is a department instructor
    client.force_login(haie_instructor_44)
    response = client.get(status_url)

    # THEN the page is displayed and the edition button is there
    assert response.status_code == 200
    content = response.content.decode()
    assert "<h2>Procédure</h2>" in content
    assert "Demander des compléments" in content


@pytest.mark.django_db(transaction=True)
@patch("envergo.petitions.views.send_message_dossier_ds")
def test_petition_project_request_for_info(
    mock_ds_msg, client, haie_instructor_44, site
):
    """Instructors can request for additional info."""

    client.force_login(haie_instructor_44)
    mock_ds_msg.return_value = DOSSIER_SEND_MESSAGE_FAKE_RESPONSE["data"]

    today = date.today()
    next_month = today + timedelta(days=30)

    DCConfigHaieFactory()
    project = PetitionProjectFactory(status__due_date=today)
    assert project.due_date == today
    assert project.is_paused is False

    # Request for additional info
    rai_url = reverse(
        "petition_project_instructor_request_info_view",
        kwargs={"reference": project.reference},
    )
    form_data = {
        "response_due_date": next_month,
        "request_message": "Test",
    }
    res = client.post(rai_url, form_data, follow=True)
    assert res.status_code == 200
    assert "Le message au demandeur a bien été envoyé." in res.content.decode()

    project.refresh_from_db()
    project.current_status.refresh_from_db()
    assert project.is_paused is True
    assert project.current_status.due_date == next_month
    assert project.current_status.original_due_date == today


@pytest.mark.django_db(transaction=True)
@patch("envergo.petitions.views.send_message_dossier_ds")
def test_petition_project_resume_instruction(
    mock_ds_msg, client, haie_instructor_44, site
):
    """Instructors can resume_instruction."""

    client.force_login(haie_instructor_44)
    mock_ds_msg.return_value = DOSSIER_SEND_MESSAGE_FAKE_RESPONSE["data"]

    today = date.today()
    last_month = today - timedelta(days=30)
    next_month = today + timedelta(days=30)

    DCConfigHaieFactory()
    project = PetitionProjectFactory(
        status__suspension_date=last_month,
        status__original_due_date=today,
        status__due_date=next_month,
        status__response_due_date=next_month,
    )
    assert project.is_paused is True
    assert project.due_date == next_month

    # Request for additional info
    rai_url = reverse(
        "petition_project_instructor_request_info_view",
        kwargs={"reference": project.reference},
    )
    form_data = {
        "info_receipt_date": today,
    }
    res = client.post(rai_url, form_data, follow=True)
    assert res.status_code == 200
    assert "L'instruction du dossier a repris." in res.content.decode()

    project.refresh_from_db()
    project.current_status.refresh_from_db()
    assert project.is_paused is False
    assert project.current_status.due_date == next_month


def test_messagerie_access_stores_access_date(client, haie_instructor_44, haie_user):

    qs = LatestMessagerieAccess.objects.all()
    assert qs.count() == 0

    DCConfigHaieFactory()
    project = PetitionProjectFactory()
    messagerie_url = reverse(
        "petition_project_instructor_messagerie_view",
        kwargs={"reference": project.reference},
    )

    # User is not instructor
    client.force_login(haie_user)
    res = client.get(messagerie_url)
    assert res.status_code == 403
    assert qs.count() == 0

    # Logged user accessed it's messagerie
    client.force_login(haie_instructor_44)
    res = client.get(messagerie_url)
    assert res.status_code == 200
    assert qs.count() == 1

    # Access was logged
    access = qs[0]
    assert access.user == haie_instructor_44
    assert access.project == project
    assert access.access.timestamp() == pytest.approx(
        timezone.now().timestamp(), abs=100
    )

    # Another access does not create new access object
    res = client.get(messagerie_url)
    assert res.status_code == 200
    assert qs.count() == 1


def test_project_list_unread_pill(client, haie_instructor_44):
    DCConfigHaieFactory()

    read_msg = '<td class="messagerie-col read">'
    unread_msg = '<td class="messagerie-col unread">'

    today = date.today()
    last_week = today - timedelta(days=7)
    last_month = today - timedelta(days=30)
    project = PetitionProjectFactory(
        demarches_simplifiees_state=DOSSIER_STATES.prefilled,
        demarches_simplifiees_date_depot=last_month,
        latest_petitioner_msg=None,
    )
    client.force_login(haie_instructor_44)
    url = reverse("petition_project_list")

    # The messagerie was never accessed, there is no message in the project
    qs = LatestMessagerieAccess.objects.all()
    assert qs.count() == 0

    res = client.get(url)
    assert res.status_code == 200
    assert read_msg in res.content.decode()
    assert unread_msg not in res.content.decode()

    # The messagerie was never accessed,
    # there is an existing message in the project before the user joined in
    project.latest_petitioner_msg = last_week
    project.save()
    haie_instructor_44.date_joined = today
    haie_instructor_44.save()
    res = client.get(url)
    assert res.status_code == 200
    assert read_msg in res.content.decode()
    assert unread_msg not in res.content.decode()

    # The messagerie was never accessed,
    # there is an existing message in the project after the user joined in
    project.latest_petitioner_msg = last_week
    project.save()
    haie_instructor_44.date_joined = last_month
    haie_instructor_44.save()
    res = client.get(url)
    assert res.status_code == 200
    assert read_msg not in res.content.decode()
    assert unread_msg in res.content.decode()

    # The messagerie was accessed before the latest message
    access = LatestMessagerieAccess.objects.create(
        project=project, user=haie_instructor_44, access=last_month
    )
    res = client.get(url)
    assert res.status_code == 200
    assert read_msg not in res.content.decode()
    assert unread_msg in res.content.decode()

    # The messagerie was accessed after the latest message
    access.access = today
    access.save()
    res = client.get(url)
    assert res.status_code == 200
    assert read_msg in res.content.decode()
    assert unread_msg not in res.content.decode()<|MERGE_RESOLUTION|>--- conflicted
+++ resolved
@@ -1311,11 +1311,7 @@
     assert response.status_code == 200
     haie_instructor_44.refresh_from_db()
     assert haie_instructor_44.followed_petition_projects.get(id=project.id)
-<<<<<<< HEAD
     assert Event.objects.filter(category="dossier", event="suivi").count() == 2
-=======
-    assert Event.objects.filter(category="projet", event="suivi").count() == 2
->>>>>>> ee836593
 
     # WHEN I switch off the follow up
     data = {
