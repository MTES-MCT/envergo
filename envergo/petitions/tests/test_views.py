--- conflicted
+++ resolved
@@ -929,7 +929,6 @@
 
 
 @pytest.mark.urls("config.urls_haie")
-<<<<<<< HEAD
 @override_settings(
     ENVERGO_HAIE_DOMAIN="testserver", ENVERGO_AMENAGEMENT_DOMAIN="otherserver"
 )
@@ -990,7 +989,9 @@
         "Au moins une des haies est située hors du département"
         not in res.content.decode()
     )
-=======
+
+
+@pytest.mark.urls("config.urls_haie")
 @override_settings(ENVERGO_HAIE_DOMAIN="testserver")
 @patch("envergo.petitions.views.notify")
 def test_petition_project_procedure(
@@ -1072,5 +1073,4 @@
     res = client.post(status_url, data)
 
     # THEN he should be redirected to a 403 error page
-    assert res.status_code == 403
->>>>>>> d8cefbae
+    assert res.status_code == 403