import html
import re
from datetime import date, timedelta
from unittest.mock import ANY, Mock, patch
from urllib.parse import parse_qs, urlparse

import factory
import pytest
from django.contrib import messages
from django.contrib.auth.models import AnonymousUser
from django.core.files.uploadedfile import SimpleUploadedFile
from django.test import RequestFactory, override_settings
from django.urls import reverse
from django.utils import timezone

from envergo.analytics.models import Event
from envergo.geodata.conftest import france_map, loire_atlantique_map  # noqa
from envergo.geodata.tests.factories import Department34Factory
from envergo.hedges.models import TO_PLANT
from envergo.hedges.tests.factories import HedgeDataFactory, HedgeFactory
from envergo.moulinette.tests.factories import (
    CriterionFactory,
    DCConfigHaieFactory,
    RegulationFactory,
)
from envergo.petitions.models import (
    DOSSIER_STATES,
    InvitationToken,
    LatestMessagerieAccess,
)
from envergo.petitions.tests.factories import (
    DEMARCHES_SIMPLIFIEES_FAKE,
    DEMARCHES_SIMPLIFIEES_FAKE_DISABLED,
    DOSSIER_SEND_MESSAGE_FAKE_RESPONSE,
    FILE_TEST_NOK_PATH,
    FILE_TEST_PATH,
    GET_DOSSIER_FAKE_RESPONSE,
    GET_DOSSIER_MESSAGES_0_FAKE_RESPONSE,
    GET_DOSSIER_MESSAGES_FAKE_RESPONSE,
    InvitationTokenFactory,
    PetitionProject34Factory,
    PetitionProjectFactory,
)
from envergo.petitions.views import (
    PetitionProjectCreate,
    PetitionProjectCreationAlert,
    PetitionProjectInstructorView,
)
from envergo.users.tests.factories import UserFactory

pytestmark = [pytest.mark.django_db, pytest.mark.urls("config.urls_haie")]


@pytest.fixture(autouse=True)
def fake_haie_settings(settings):
    settings.ENVERGO_HAIE_DOMAIN = "testserver"
    settings.ENVERGO_AMENAGEMENT_DOMAIN = "otherserver"


@pytest.fixture()
def conditionnalite_pac_criteria(loire_atlantique_map):  # noqa
    regulation = RegulationFactory(regulation="conditionnalite_pac")
    criteria = [
        CriterionFactory(
            title="Bonnes conditions agricoles et environnementales - Fiche VIII",
            regulation=regulation,
            evaluator="envergo.moulinette.regulations.conditionnalitepac.Bcae8",
            activation_map=loire_atlantique_map,
            activation_mode="department_centroid",
        ),
    ]
    return criteria


@pytest.fixture
def ep_criteria(france_map):  # noqa
    regulation = RegulationFactory(regulation="ep")
    criteria = [
        CriterionFactory(
            title="Espèces protégées",
            regulation=regulation,
            evaluator="envergo.moulinette.regulations.ep.EspecesProtegeesAisne",
            activation_map=france_map,
            activation_mode="department_centroid",
        ),
    ]
    return criteria


@override_settings(DEMARCHES_SIMPLIFIEES=DEMARCHES_SIMPLIFIEES_FAKE)
@patch("requests.post")
@patch("envergo.petitions.views.reverse")
def test_pre_fill_demarche_simplifiee(mock_reverse, mock_post):
    mock_reverse.return_value = "http://haie.local:3000/projet/ABC123"

    mock_post.return_value.status_code = 200
    mock_post.return_value.json.return_value = {
        "dossier_url": "demarche_simplifiee_url",
        "state": "prefilled",
        "dossier_id": "RG9zc2llci0yMTA3NTY2NQ==",
        "dossier_number": 21075665,
        "dossier_prefill_token": "W3LFL68vStyL62kRBdJSGU1f",
    }

    config = DCConfigHaieFactory()
    config.demarche_simplifiee_pre_fill_config.append(
        {"id": "abc", "value": "plantation_adequate"}
    )
    config.demarche_simplifiee_pre_fill_config.append(
        {"id": "def", "value": "sur_talus_d"}
    )
    config.demarche_simplifiee_pre_fill_config.append(
        {"id": "ghi", "value": "sur_talus_p"}
    )
    config.save()

    view = PetitionProjectCreate()
    factory = RequestFactory()
    request = factory.get("")
    view.request = request
    request.alerts = PetitionProjectCreationAlert(request)

    hedge_to_plant = HedgeFactory(type=TO_PLANT, additionalData__sur_talus=True)
    hedge_data = HedgeDataFactory()
    hedge_data.data = [hedge_to_plant.toDict()]

    petition_project = PetitionProjectFactory(hedge_data=hedge_data)
    demarche_simplifiee_url, dossier_number = view.pre_fill_demarche_simplifiee(
        petition_project
    )

    assert demarche_simplifiee_url == "demarche_simplifiee_url"
    assert dossier_number == 21075665

    # Assert the body of the requests.post call
    expected_body = {
        "champ_123": None,
        "champ_321": "ABC123",
        "champ_456": None,  # improve this test by configuring a result for bcae8
        "champ_654": ANY,
        "champ_789": "http://haie.local:3000/projet/ABC123",
        "champ_abc": "true",
        "champ_def": "false",
        "champ_ghi": "false",
    }
    mock_post.assert_called_once()
    assert mock_post.call_args[1]["json"] == expected_body


@override_settings(DEMARCHES_SIMPLIFIEES=DEMARCHES_SIMPLIFIEES_FAKE_DISABLED)
@patch("requests.post")
@patch("envergo.petitions.views.reverse")
def test_pre_fill_demarche_simplifiee_not_enabled(mock_reverse, mock_post, caplog):
    mock_reverse.return_value = "http://haie.local:3000/projet/ABC123"
    DCConfigHaieFactory()

    view = PetitionProjectCreate()
    factory = RequestFactory()
    request = factory.get("")
    view.request = request
    request.alerts = PetitionProjectCreationAlert(request)

    petition_project = PetitionProjectFactory()
    demarche_simplifiee_url, dossier_number = view.pre_fill_demarche_simplifiee(
        petition_project
    )
    assert (
        len(
            [
                rec.message
                for rec in caplog.records
                if "Demarches Simplifiees is not enabled" in rec.message
            ]
        )
        > 0
    )
    assert demarche_simplifiee_url is None
    assert dossier_number is None


@patch("requests.post")
def test_petition_project_detail(mock_post, client, site):
    """Test consultation view"""
    mock_response = Mock()
    mock_response.status_code = 200
    mock_response.json.return_value = GET_DOSSIER_FAKE_RESPONSE

    mock_post.return_value = mock_response

    DCConfigHaieFactory(
        demarches_simplifiees_city_id="Q2hhbXAtNDcyOTE4Nw==",
        demarches_simplifiees_pacage_id="Q2hhbXAtNDU0MzkzOA==",
    )
    project = PetitionProjectFactory()

    petition_project_url = reverse(
        "petition_project",
        kwargs={"reference": project.reference},
    )

    response = client.get(petition_project_url)
    assert response.status_code == 200
    assert "moulinette" in response.context
    # default PetitionProjectFactory has hedges near Aniane but is declared in department 44
    assert response.context["has_hedges_outside_department"]
    assert "Le projet est hors du département sélectionné" in response.content.decode()

    # Given hedges in department 44 and accross the department border
    hedge_44 = HedgeFactory(
        latLngs=[
            {"lat": 47.202984120693635, "lng": -1.7100316286087038},
            {"lat": 47.201198235567496, "lng": -1.7097365856170657},
        ]
    )
    hedge_44_85 = HedgeFactory(
        latLngs=[
            {"lat": 47.05281499678513, "lng": -1.2435150146484377},
            {"lat": 47.103783870991634, "lng": -1.1837768554687502},
        ]
    )
    hedges = HedgeDataFactory(hedges=[hedge_44, hedge_44_85])
    project = PetitionProjectFactory(reference="DEF456", hedge_data=hedges)
    petition_project_url = reverse(
        "petition_project",
        kwargs={"reference": project.reference},
    )

    # WHEN I get the project detail page
    response = client.get(petition_project_url)

    # THEN I should see that there is no hedges to remove outside the department
    assert not response.context["has_hedges_outside_department"]
    assert (
        "Le projet est hors du département sélectionné" not in response.content.decode()
    )


def test_petition_project_instructor_view_requires_authentication(
    haie_user,
    inactive_haie_user_44,
    invited_haie_user_44,
    instructor_haie_user_44,
    admin_user,
    site,
):
    """
    Test petition project instructor page requires authentication
    User must be authenticated, haie user, and project department must be in user departments permissions
    """

    DCConfigHaieFactory()
    project = PetitionProjectFactory()
    factory = RequestFactory()
    request = factory.get(
        reverse(
            "petition_project_instructor_view", kwargs={"reference": project.reference}
        )
    )
    request.site = site
    request.session = {}

    # Add support  django messaging framework
    request._messages = messages.storage.default_storage(request)

    # Simulate an unauthenticated user
    request.user = AnonymousUser()

    response = PetitionProjectInstructorView.as_view()(
        request, reference=project.reference
    )

    # Check that the response is a redirect to the login page
    assert response.status_code == 302
    assert response.url.startswith(reverse("login"))

    # Simulate an authenticated user, by default no departments
    request.user = haie_user

    response = PetitionProjectInstructorView.as_view()(
        request, reference=project.reference
    )

    # Check that the response status code is 403
    assert response.status_code == 403
    assert response.template_name == "haie/petitions/403.html"

    # Simulate an authenticated user, with department 44, same as project, but not instructor
    request.user = inactive_haie_user_44

    response = PetitionProjectInstructorView.as_view()(
        request,
        reference=project.reference,
    )

    # Check that the response status code is 403
    assert response.status_code == 403

    # Simulate instructor user with department 44
    request.user = invited_haie_user_44
    response = PetitionProjectInstructorView.as_view()(
        request,
        reference=project.reference,
    )

    # Check that the response status code is 200
    assert response.status_code == 200

    # Simulate instructor user with department 44
    request.user = instructor_haie_user_44
    response = PetitionProjectInstructorView.as_view()(
        request,
        reference=project.reference,
    )

    # Check that the response status code is 200
    assert response.status_code == 200

    # Simulate admin user, should be autorised
    request.user = admin_user

    response = PetitionProjectInstructorView.as_view()(
        request,
        reference=project.reference,
    )

    # Check that the response status code is 200 (OK)
    assert response.status_code == 200

    # Simulate instructor user with invitation token, should be authorized
    request.user = haie_user
    InvitationTokenFactory(user=haie_user, petition_project=project)
    response = PetitionProjectInstructorView.as_view()(
        request,
        reference=project.reference,
    )

    # Check that the response status code is 403
    assert response.status_code == 200


@override_settings(DEMARCHES_SIMPLIFIEES=DEMARCHES_SIMPLIFIEES_FAKE)
@patch(
    "envergo.petitions.demarches_simplifiees.client.DemarchesSimplifieesClient.execute"
)
def test_petition_project_instructor_notes_view(
    mock_post, invited_haie_user_44, instructor_haie_user_44, client, site
):
    """
    Test petition project instructor notes view
    """
    mock_post.return_value = GET_DOSSIER_FAKE_RESPONSE["data"]

    DCConfigHaieFactory(
        demarches_simplifiees_city_id="Q2hhbXAtNDcyOTE4Nw==",
        demarches_simplifiees_pacage_id="Q2hhbXAtNDU0MzkzOA==",
    )
    project = PetitionProjectFactory()
    instructor_notes_url = reverse(
        "petition_project_instructor_notes_view",
        kwargs={"reference": project.reference},
    )

    # Given user is instructor on department
    client.force_login(invited_haie_user_44)
    # Then response status code is 200
    response = client.get(instructor_notes_url)
    assert response.status_code == 200
    # And user cannot post a new note
    response = client.post(
        instructor_notes_url, {"instructor_free_mention": "Note mineure : Fa dièse"}
    )
    assert response.status_code == 403
    project.refresh_from_db()
    assert "Note mineure : Fa dièse" not in project.instructor_free_mention

    # Given user is instructor on department
    client.force_login(instructor_haie_user_44)
    # Then response status code is 200
    response = client.get(instructor_notes_url)
    assert response.status_code == 200
    # And user can post a new note
    assert not Event.objects.filter(category="dossier", event="edition_notes").exists()
    response = client.post(
        instructor_notes_url, {"instructor_free_mention": "Note mineure : Fa dièse"}
    )
    assert response.url == instructor_notes_url
    project.refresh_from_db()
    assert "Note mineure : Fa dièse" in project.instructor_free_mention
    # And a new SQL event is created
    assert Event.objects.filter(category="dossier", event="edition_notes").exists()


@override_settings(DEMARCHES_SIMPLIFIEES=DEMARCHES_SIMPLIFIEES_FAKE)
@patch(
    "envergo.petitions.demarches_simplifiees.client.DemarchesSimplifieesClient.execute"
)
def test_petition_project_instructor_view_reglementation_pages(
    mock_post,
    instructor_haie_user_44,
    haie_user,
    conditionnalite_pac_criteria,
    ep_criteria,
    client,
    site,
):
    """Test instruction pages reglementation menu and content"""

    mock_post.return_value = GET_DOSSIER_FAKE_RESPONSE["data"]

    DCConfigHaieFactory(
        demarches_simplifiees_city_id="Q2hhbXAtNDcyOTE4Nw==",
        demarches_simplifiees_pacage_id="Q2hhbXAtNDU0MzkzOA==",
    )
    project = PetitionProjectFactory()

    # Test regulation imaginaire url
    instructor_url = reverse(
        "petition_project_instructor_regulation_view",
        kwargs={
            "reference": project.reference,
            "regulation": "lutins_elfes_fees_protegees",
        },
    )

    client.force_login(instructor_haie_user_44)
    response = client.get(instructor_url)
    assert response.status_code == 404

    # Test existing regulation url
    instructor_url = reverse(
        "petition_project_instructor_regulation_view",
        kwargs={"reference": project.reference, "regulation": "conditionnalite_pac"},
    )

    client.force_login(instructor_haie_user_44)
    response = client.get(instructor_url)
    assert response.status_code == 200
    assert f"{ep_criteria[0].regulation}" in response.content.decode()

    content = response.content.decode()
    assert "Acceptabilité de la plantation" in content
    assert "Maintien des haies PAC" in content
    assert "Réponse du simulateur" in content

    # Test ep regulation url
    instructor_url = reverse(
        "petition_project_instructor_regulation_view",
        kwargs={"reference": project.reference, "regulation": "ep"},
    )
    # Submit onagre
    response = client.post(instructor_url, {"onagre_number": "1234567"})
    assert response.url == instructor_url
    project.refresh_from_db()
    assert project.onagre_number == "1234567"

    # When I go to a regulation page
    instructor_url = reverse(
        "petition_project_instructor_regulation_view",
        kwargs={"reference": project.reference, "regulation": "conditionnalite_pac"},
    )
    response = client.get(instructor_url)
    # I should get ign_url and googlemap_url
    assert "ign_url" in response.context
    assert response.context["ign_url"].startswith("https://www.geoportail.gouv.fr/")
    assert "google_maps_url" in response.context
    assert response.context["google_maps_url"].startswith(
        "https://www.google.com/maps/"
    )

    # WHEN I post some instructor data as an invited instructor
    InvitationTokenFactory(user=haie_user, petition_project=project)
    client.force_login(haie_user)
    response = client.post(
        instructor_url,
        {
            "onagre_number": "7654321",
        },
    )

    # THEN i should get a 403 forbidden response
    assert response.status_code == 403
    project.refresh_from_db()
    assert project.onagre_number == "1234567"


@override_settings(DEMARCHES_SIMPLIFIEES=DEMARCHES_SIMPLIFIEES_FAKE)
@patch(
    "envergo.petitions.demarches_simplifiees.client.DemarchesSimplifieesClient.execute"
)
def test_petition_project_instructor_display_dossier_ds_info(
    mock_post, instructor_haie_user_44, client, site
):
    """Test if dossier data is in template"""
    mock_post.return_value = GET_DOSSIER_FAKE_RESPONSE["data"]

    DCConfigHaieFactory(
        demarches_simplifiees_city_id="Q2hhbXAtNDcyOTE4Nw==",
        demarches_simplifiees_pacage_id="Q2hhbXAtNDU0MzkzOA==",
    )
    project = PetitionProjectFactory()

    instructor_ds_url = reverse(
        "petition_project_instructor_dossier_complet_view",
        kwargs={"reference": project.reference},
    )

    client.force_login(instructor_haie_user_44)
    response = client.get(instructor_ds_url)
    assert response.status_code == 200

    content = response.content.decode()
    assert "Formulaire détaillé et pièces jointes" in content
    assert "Vous déposez cette demande en tant que :" in content

    assert "Informations saisies par le demandeur" in content
    assert "<strong>Travaux envisagés\xa0:</strong> Destruction" in content


@override_settings(DEMARCHES_SIMPLIFIEES=DEMARCHES_SIMPLIFIEES_FAKE)
@patch(
    "envergo.petitions.demarches_simplifiees.client.DemarchesSimplifieesClient.execute"
)
def test_petition_project_instructor_messagerie_ds(
    mock_ds_query_execute, invited_haie_user_44, instructor_haie_user_44, client, site
):
    """Test messagerie view"""

    DCConfigHaieFactory(
        demarches_simplifiees_city_id="Q2hhbXAtNDcyOTE4Nw==",
        demarches_simplifiees_pacage_id="Q2hhbXAtNDU0MzkzOA==",
    )
    project = PetitionProjectFactory()

    instructor_messagerie_url = reverse(
        "petition_project_instructor_messagerie_view",
        kwargs={"reference": project.reference},
    )

    # Test dossier get messages

    # GIVEN an invited haie user 44
    client.force_login(invited_haie_user_44)
    # WHEN I get messagerie page
    assert not Event.objects.filter(category="message", event="lecture").exists()
    mock_ds_query_execute.return_value = GET_DOSSIER_MESSAGES_FAKE_RESPONSE["data"]
    response = client.get(instructor_messagerie_url)
    # THEN I can access to messagerie page
    assert response.status_code == 200
    # AND an event is created
    assert Event.objects.filter(category="message", event="lecture").exists()
    # AND I can read messages
    content = response.content.decode()
    assert "<h2>Messagerie</h2>" in content
    assert "Il manque les infos de la PAC" in content
    assert "mer. 2 avril 2025 11h01" in content
    assert "8 messages" in content
    assert "Coriandrum_sativum" in content
    # AND nouveau message is not in page
    assert "Nouveau message</button>" not in content

    # GIVEN an instructor haie user 44
    client.force_login(instructor_haie_user_44)
    mock_ds_query_execute.return_value = GET_DOSSIER_MESSAGES_FAKE_RESPONSE["data"]
    response = client.get(instructor_messagerie_url)
    # THEN I can access to messagerie page
    assert response.status_code == 200
    # AND I can read messages
    content = response.content.decode()
    assert "<h2>Messagerie</h2>" in content
    assert "Il manque les infos de la PAC" in content
    assert "mer. 2 avril 2025 11h01" in content
    assert "8 messages" in content
    assert "Coriandrum_sativum" in content
    # AND nouveau message is in page
    assert "Nouveau message" in content

    # Test if dossier has zero messages
    mock_ds_query_execute.return_value = GET_DOSSIER_MESSAGES_0_FAKE_RESPONSE["data"]
    response = client.get(instructor_messagerie_url)
    assert response.status_code == 200

    content = response.content.decode()
    assert "<h2>Messagerie</h2>" in content
    assert "0 message" in content

    # Test if dossier is empty : mock_response3_get_dossier_none
    mock_ds_query_execute.return_value = "null"
    response = client.get(instructor_messagerie_url)
    assert response.status_code == 200

    content = response.content.decode()
    assert "<h2>Messagerie</h2>" in content
    assert "Impossible de récupérer les informations du dossier" in content

    # Test send message
    assert not Event.objects.filter(category="message", event="envoi").exists()

    # Given a message and attachment image file
    attachment = SimpleUploadedFile(FILE_TEST_PATH.name, FILE_TEST_PATH.read_bytes())
    message_data = {
        "message_body": "test",
        "additional_file": attachment,
    }

    # WHEN I post message
    mock_ds_query_execute.return_value = DOSSIER_SEND_MESSAGE_FAKE_RESPONSE["data"]
    response = client.post(instructor_messagerie_url, message_data, follow=True)

    # THEN I receive ok response and an event is created
    content = response.content.decode()
    assert "Le message a bien été envoyé au demandeur." in content
    envoi_event = Event.objects.filter(category="message", event="envoi").get()
    assert envoi_event.metadata["piece_jointe"] == 1

    # GIVEN a message and doc attachment unauthorized extension
    attachment = SimpleUploadedFile(
        FILE_TEST_NOK_PATH.name, FILE_TEST_NOK_PATH.read_bytes()
    )
    message_data = {
        "message_body": "test",
        "additional_file": attachment,
    }
    # WHEN I post message
    mock_ds_query_execute.return_value = DOSSIER_SEND_MESSAGE_FAKE_RESPONSE["data"]
    response = client.post(instructor_messagerie_url, message_data, follow=True)
    # THEN I receive nok response
    content = response.content.decode()
    assert (
        "Le message n’a pas pu être envoyé.\nVérifiez que la pièce jointe respecte les conditions suivantes"
        in content
    )  # noqa


def test_petition_project_list(
    inactive_haie_user_44, instructor_haie_user_44, haie_user, admin_user, client, site
):

    DCConfigHaieFactory()
    DCConfigHaieFactory(department=factory.SubFactory(Department34Factory))
    # Create two projects non draft, one in 34 and one in 44
    today = date.today()
    last_month = today - timedelta(days=30)
    project_34 = PetitionProject34Factory(
        demarches_simplifiees_state=DOSSIER_STATES.prefilled,
        demarches_simplifiees_date_depot=today,
    )
    project_44 = PetitionProjectFactory(
        demarches_simplifiees_state=DOSSIER_STATES.prefilled,
        demarches_simplifiees_date_depot=last_month,
    )
    response = client.get(reverse("petition_project_list"))

    # Check that the response is a redirect to the login page
    assert response.status_code == 302
    assert response.url.startswith(reverse("login"))

    # Simulate an authenticated inactive user
    client.force_login(inactive_haie_user_44)
    response = client.get(reverse("petition_project_list"))

    assert response.status_code == 302
    assert response.url.startswith(reverse("login"))

    # Simulate an authenticated user instructor
    client.force_login(instructor_haie_user_44)
    response = client.get(reverse("petition_project_list"))

    # Check that the response status code is 200 (ok)
    assert response.status_code == 200

    # Check only project 44 is present
    content = response.content.decode()
    assert project_34.reference not in content
    assert project_44.reference in content

    client.force_login(admin_user)
    response = client.get(reverse("petition_project_list"))
    # Check all project are present
    content = response.content.decode()
    assert project_34.reference in content
    assert project_44.reference in content
    # ensure ordering is correct (most recent first)
    assert content.index(project_34.reference) < content.index(project_44.reference)

    # GIVEN a user with access to haie, no departments but an invitation token
    InvitationTokenFactory(user=haie_user, petition_project=project_34)
    client.force_login(haie_user)

    # WHEN the user accesses the petition project list
    response = client.get(reverse("petition_project_list"))

    # THEN the user should see the project associated with the invitation token
    assert response.status_code == 200
    content = response.content.decode()
    assert project_34.reference in content
    assert project_44.reference not in content
    assert f'aria-describedby="read-only-tooltip-{project_34.reference}' in content


def test_petition_project_list_filters(
<<<<<<< HEAD
    instructor_haie_user_44, haie_user, admin_user, client, site
=======
    invited_haie_user_44, instructor_haie_user_44, haie_user, admin_user, client, site
>>>>>>> 5b20db2f
):
    """Test filters on project list"""

    project_list_url = reverse("petition_project_list")
    # Given config haie on 44
    config_haie_44 = DCConfigHaieFactory()
    department_44 = config_haie_44.department

<<<<<<< HEAD
    # Given two haie instructors and haie invited on department 44
    haie_instructor_44_invited = UserFactory(
        is_active=True,
        access_amenagement=False,
        access_haie=True,
        is_instructor_for_departments=False,
    )
    haie_instructor_44_invited.departments.add(department_44)
=======
    # Given two haie instructors, haie user invited on department 44 `invited_haie_user_44` and admin user instructor
>>>>>>> 5b20db2f
    haie_instructor_44_instructor1 = UserFactory(
        is_active=True,
        access_amenagement=False,
        access_haie=True,
<<<<<<< HEAD
        is_instructor_for_departments=True,
=======
        is_instructor=True,
>>>>>>> 5b20db2f
    )
    haie_instructor_44_instructor1.departments.add(department_44)
    haie_instructor_44_instructor2 = UserFactory(
        is_active=True,
        access_amenagement=False,
        access_haie=True,
<<<<<<< HEAD
        is_instructor_for_departments=True,
    )
    haie_instructor_44_instructor2.departments.add(department_44)
=======
        is_instructor=True,
    )
    haie_instructor_44_instructor2.departments.add(department_44)
    admin_user.is_instructor = True
    admin_user.save()
>>>>>>> 5b20db2f

    # Create three projects non draft
    today = date.today()
    project_44_followed_by_instructor1 = PetitionProjectFactory(
        demarches_simplifiees_state=DOSSIER_STATES.prefilled,
        demarches_simplifiees_date_depot=today,
    )
    project_44_followed_by_instructor1.followed_by.add(haie_instructor_44_instructor1)
    project_44_followed_by_instructor2 = PetitionProjectFactory(
        reference="ACB132",
        demarches_simplifiees_state=DOSSIER_STATES.prefilled,
        demarches_simplifiees_date_depot=today,
    )
    project_44_followed_by_instructor2.followed_by.add(haie_instructor_44_instructor2)
    project_44_followed_by_invited = PetitionProjectFactory(
        reference="XYZ123",
        demarches_simplifiees_state=DOSSIER_STATES.prefilled,
        demarches_simplifiees_date_depot=today,
    )
<<<<<<< HEAD
    project_44_followed_by_invited.followed_by.add(haie_instructor_44_invited)
=======
    project_44_followed_by_invited.followed_by.add(invited_haie_user_44)
    project_44_followed_by_superuser = PetitionProjectFactory(
        reference="ADM123",
        demarches_simplifiees_state=DOSSIER_STATES.prefilled,
        demarches_simplifiees_date_depot=today,
    )
    project_44_followed_by_superuser.followed_by.add(admin_user)
>>>>>>> 5b20db2f
    project_44_no_instructor = PetitionProjectFactory(
        reference="XYZ456",
        demarches_simplifiees_state=DOSSIER_STATES.prefilled,
        demarches_simplifiees_date_depot=today,
    )

    # WHEN I search on my projects
    client.force_login(haie_instructor_44_instructor1)
    response = client.get(f"{project_list_url}?f=mes_dossiers")
    content = response.content.decode()

    # Then project list is filtered on user followed projects
    assert project_44_followed_by_instructor1.reference in content
    assert project_44_followed_by_instructor2.reference not in content
    assert project_44_followed_by_invited.reference not in content
<<<<<<< HEAD
    assert project_44_no_instructor.reference not in content

    # WHEN I search on projects unfollowed by any instructor
    response = client.get(f"{project_list_url}?f=dossiers_sans_instructeur")
    content = response.content.decode()

    # Then project list is filtered on user followed projects
    assert project_44_followed_by_instructor1.reference not in content
    assert project_44_followed_by_instructor2.reference not in content
    assert project_44_followed_by_invited.reference in content
=======
    assert project_44_followed_by_superuser.reference not in content
    assert project_44_no_instructor.reference not in content

    # WHEN I search on projects followed by no instructor
    response = client.get(f"{project_list_url}?f=dossiers_sans_instructeur")
    content = response.content.decode()

    # Then project list is filtered on project followed by no instructor, excluding admin users
    assert project_44_followed_by_instructor1.reference not in content
    assert project_44_followed_by_instructor2.reference not in content
    assert project_44_followed_by_invited.reference in content
    assert project_44_followed_by_superuser.reference in content
>>>>>>> 5b20db2f
    assert project_44_no_instructor.reference in content

    # WHEN I search on my projects for instructor2
    client.force_login(haie_instructor_44_instructor2)
    response = client.get(f"{project_list_url}?f=mes_dossiers")
    content = response.content.decode()

    # Then project list is filtered on user followed projects
    assert project_44_followed_by_instructor1.reference not in content
    assert project_44_followed_by_instructor2.reference in content
    assert project_44_followed_by_invited.reference not in content
<<<<<<< HEAD
=======
    assert project_44_followed_by_superuser.reference not in content
>>>>>>> 5b20db2f
    assert project_44_no_instructor.reference not in content


@pytest.mark.urls("config.urls_haie")
@override_settings(ENVERGO_HAIE_DOMAIN="testserver")
def test_petition_project_dl_geopkg(client, haie_user, site):
    """Test Geopkg download"""

    DCConfigHaieFactory()
    project = PetitionProjectFactory()
    geopkg_url = reverse(
        "petition_project_hedge_data_export",
        kwargs={"reference": project.reference},
    )
    client.force_login(haie_user)
    response = client.get(geopkg_url)
    response.get("Content-Disposition")
    assert (
        f'filename="haies_dossier_{project.demarches_simplifiees_dossier_number}.gpkg"'
        in response.get("Content-Disposition")
    )
    # TODO: check the features


def test_petition_project_invitation_token(
    client, haie_user, instructor_haie_user_44, site
):
    """Test invitation token creation for petition project"""

    DCConfigHaieFactory()
    project = PetitionProjectFactory()
    invitation_token_url = reverse(
        "petition_project_invitation_token",
        kwargs={"reference": project.reference},
    )

    # no user loged in
    response = client.post(invitation_token_url)
    assert response.status_code == 302
    assert "/comptes/connexion/?next=" in response.url

    # user not authorized
    client.force_login(haie_user)
    response = client.post(invitation_token_url)
    assert response.status_code == 403
    assert (
        "You are not authorized to create an invitation token for this project."
        == response.json()["error"]
    )

    # WHEN the user is an invited instructor
    InvitationTokenFactory(user=haie_user, petition_project=project)
    client.force_login(haie_user)
    response = client.post(invitation_token_url)
    # THEN creation is not authorized
    assert response.status_code == 403
    assert (
        "You are not authorized to create an invitation token for this project."
        == response.json()["error"]
    )

    # WHEN the user is a department instructor
    client.force_login(instructor_haie_user_44)
    response = client.post(invitation_token_url)

    # THEN an invitation token is created
    token = InvitationToken.objects.get(created_by=instructor_haie_user_44)
    assert token.created_by == instructor_haie_user_44
    assert token.petition_project == project
    assert token.token in response.json()["invitation_url"]
    event = Event.objects.get(category="dossier", event="invitation")
    assert event.metadata["reference"] == project.reference
    assert event.metadata["department"] == "44"


def test_petition_project_accept_invitation(client, haie_user, site):
    """Test accepting an invitation token for a petition project"""
    DCConfigHaieFactory()
    invitation = InvitationTokenFactory()
    accept_invitation_url = reverse(
        "petition_project_accept_invitation",
        kwargs={
            "reference": invitation.petition_project.reference,
            "token": invitation.token,
        },
    )

    # no user loged in
    response = client.get(accept_invitation_url)
    assert response.status_code == 302
    assert (
        f"/comptes/connexion/?next=/projet/{invitation.petition_project.reference}/invitations/{invitation.token}/"
        in response.url
    )

    # valid token used by its creator should not be consumed
    client.force_login(invitation.created_by)
    client.get(accept_invitation_url)
    invitation.refresh_from_db()
    assert invitation.user is None

    # valid token
    another_user = UserFactory(access_amenagement=False, access_haie=True)
    client.force_login(another_user)
    client.get(accept_invitation_url)
    invitation.refresh_from_db()
    assert invitation.user == another_user

    # already used token
    another_user_again = UserFactory(access_amenagement=False, access_haie=True)
    client.force_login(another_user_again)
    response = client.get(accept_invitation_url)
    invitation.refresh_from_db()
    assert invitation.user == another_user
    assert response.status_code == 403

    # outdated token
    invitation = InvitationTokenFactory(
        petition_project=invitation.petition_project,
        valid_until=timezone.now() - timezone.timedelta(days=1),
    )
    accept_invitation_url = reverse(
        "petition_project_accept_invitation",
        kwargs={
            "reference": invitation.petition_project.reference,
            "token": invitation.token,
        },
    )
    client.force_login(haie_user)
    response = client.get(accept_invitation_url)
    assert response.status_code == 403

    # unexpected token
    accept_invitation_url = reverse(
        "petition_project_accept_invitation",
        kwargs={
            "reference": invitation.petition_project.reference,
            "token": "something-farfelue",
        },
    )
    client.force_login(haie_user)
    response = client.get(accept_invitation_url)
    assert response.status_code == 403


def test_petition_project_instructor_notes_form(
    client, haie_user, instructor_haie_user_44, site
):
    """Post instruction note as different users"""

    # GIVEN a petition project
    DCConfigHaieFactory()
    project = PetitionProjectFactory()
    instructor_notes_form_url = reverse(
        "petition_project_instructor_notes_view",
        kwargs={"reference": project.reference},
    )

    # WHEN I post some instructor data without being logged in
    response = client.post(
        instructor_notes_form_url,
        {
            "instructor_free_mention": "Coupez moi ces vieux chênes tétard et mettez moi du thuya à la place",
        },
    )
    # THEN i should be redirected to the login page
    assert response.status_code == 302
    assert "/comptes/connexion/?next=" in response.url

    # WHEN I post some instructor data without being authorized
    client.force_login(haie_user)
    response = client.post(
        instructor_notes_form_url,
        {
            "instructor_free_mention": "Coupez moi ces vieux chênes tétard et mettez moi du thuya à la place",
        },
    )

    # THEN i should get a 403 forbidden response
    assert response.status_code == 403

    # WHEN I post some instructor data with as an invited instructor
    InvitationTokenFactory(user=haie_user, petition_project=project)
    client.force_login(haie_user)
    response = client.post(
        instructor_notes_form_url,
        {
            "instructor_free_mention": "Coupez moi ces vieux chênes tétard et mettez moi du thuya à la place",
        },
    )

    # THEN i should get a 403 forbidden response
    assert response.status_code == 403
    assert project.onagre_number == ""
    assert project.instructor_free_mention == ""

    # WHEN I post some instructor data with a department instructor
    client.force_login(instructor_haie_user_44)
    response = client.post(
        instructor_notes_form_url,
        {
            "instructor_free_mention": "Coupez moi ces vieux chênes tétard et mettez moi du thuya à la place",
        },
    )
    # THEN it should update the project
    assert response.status_code == 302
    assert response.url == instructor_notes_form_url
    project.refresh_from_db()
    assert (
        project.instructor_free_mention
        == "Coupez moi ces vieux chênes tétard et mettez moi du thuya à la place"
    )


def test_petition_project_alternative(client, haie_user, instructor_haie_user_44, site):
    """Test alternative flow for petition project"""
    # GIVEN a petition project
    DCConfigHaieFactory()
    project = PetitionProjectFactory()
    alternative_url = reverse(
        "petition_project_instructor_alternative_view",
        kwargs={"reference": project.reference},
    )

    # WHEN We try to fetch the alternative page by no user is logged in
    response = client.get(alternative_url)

    # THEN we should be redirected to the login page
    assert response.status_code == 302
    assert "/comptes/connexion/?next=" in response.url

    # WHEN the user is not an instructor
    client.force_login(haie_user)
    response = client.get(alternative_url)

    # THEN we should be redirected to a 403 error page
    assert response.status_code == 403

    # WHEN the user is a department instructor
    client.force_login(instructor_haie_user_44)
    response = client.get(alternative_url)

    # THEN the page is displayed
    assert response.status_code == 200
    content = response.content.decode()
    assert "<h2>Simulation alternative</h2>" in content

    # Find all href attributes in the HTML
    hrefs = re.findall(r'href="([^"]+)"', content)

    alternative_url = None
    for raw_href in hrefs:
        href = html.unescape(raw_href)
        parsed_url = urlparse(href)
        qs = parse_qs(parsed_url.query)
        if qs.get("alternative") == ["true"]:
            # Found the first matching href
            assert href.startswith("/")
            alternative_url = href
            break
    else:
        assert False, "No href with alternative=true found"

    # WHEN the user create an alternative
    res = client.get(alternative_url)

    # THEN the alternative form is displayed
    assert res.status_code == 200
    content = res.content.decode()
    assert "<b>Simulation alternative</b> à la simulation initiale" in content
    assert (
        'var MATOMO_CUSTOM_URL = "http://testserver/simulateur/formulaire/pre-rempli/?alternative=true";'
        in content
    )

    # WHEN the user visit the result page of an alternative
    result_url = alternative_url.replace("/formulaire", "/resultat")
    res = client.get(result_url, follow=True)
    # THEN the result page is displayed
    assert res.status_code == 200
    content = res.content.decode()
    assert "<b>Simulation alternative</b> à la simulation initiale" in content
    assert (
        'var MATOMO_CUSTOM_URL = "http://testserver/simulateur/resultat/?alternative=true";'
        in content
    )
    assert "Partager cette page par email" not in content

    # WHEN the user visit the result plantation page of an alternative
    result_url = alternative_url.replace("/formulaire", "/resultat-plantation")
    res = client.get(result_url, follow=True)
    # THEN the result page is displayed
    assert res.status_code == 200
    content = res.content.decode()
    assert "<b>Simulation alternative</b> à la simulation initiale" in content
    assert (
        'var MATOMO_CUSTOM_URL = "http://testserver/simulateur/resultat-plantation/?alternative=true";'
        in content
    )
    assert "Partager cette page par email" not in content
    assert "La demande d'autorisation est prête à être complétée" not in content
    assert "Copier le lien de cette page" in content


def test_instructor_view_with_hedges_outside_department(
    client, instructor_haie_user_44
):
    """Test if a warning is displayed when some hedges are outside department"""
    # GIVEN a moulinette with at least an hedge to remove outside the department

    client.force_login(instructor_haie_user_44)
    DCConfigHaieFactory()
    hedge_14 = HedgeFactory(
        latLngs=[
            {"lat": 49.37830760743562, "lng": 0.10241746902465822},
            {"lat": 49.37828490574639, "lng": 0.10244965553283693},
        ]
    )  # this hedge is in department 14
    hedges = HedgeDataFactory(hedges=[hedge_14])
    project = PetitionProjectFactory(reference="GHI789", hedge_data=hedges)

    # WHEN requesting the result plantation page
    project_url = reverse(
        "petition_project_instructor_view", kwargs={"reference": project.reference}
    )
    res = client.get(project_url)

    # THEN the result page is displayed with a warning
    assert res.context["has_hedges_outside_department"]
    assert "Le projet est hors du département sélectionné" in res.content.decode()

    # Given hedges in department 44 and accross the department border
    hedge_44 = HedgeFactory(
        latLngs=[
            {"lat": 47.202984120693635, "lng": -1.7100316286087038},
            {"lat": 47.201198235567496, "lng": -1.7097365856170657},
        ]
    )
    hedge_44_85 = HedgeFactory(
        latLngs=[
            {"lat": 47.05281499678513, "lng": -1.2435150146484377},
            {"lat": 47.103783870991634, "lng": -1.1837768554687502},
        ]
    )
    hedges = HedgeDataFactory(hedges=[hedge_44, hedge_44_85])
    project = PetitionProjectFactory(reference="JKL101", hedge_data=hedges)
    project_url = reverse(
        "petition_project_instructor_view", kwargs={"reference": project.reference}
    )
    # WHEN requesting the result plantation page
    res = client.get(project_url)

    # THEN the result page is displayed without warning
    assert not res.context["has_hedges_outside_department"]
    assert "Le projet est hors du département sélectionné" not in res.content.decode()


@patch("envergo.petitions.views.notify")
@pytest.mark.django_db(transaction=True)
def test_petition_project_procedure(
    mock_notify, client, haie_user, instructor_haie_user_44, site
):
    """Test procedure flow for petition project"""
    # GIVEN a petition project
    DCConfigHaieFactory()
    project = PetitionProjectFactory()
    status_url = reverse(
        "petition_project_instructor_procedure_view",
        kwargs={"reference": project.reference},
    )

    # WHEN We try to fetch the status page by no user is logged in
    response = client.get(status_url)

    # THEN we should be redirected to the login page
    assert response.status_code == 302
    assert "/comptes/connexion/?next=" in response.url

    # WHEN the user is not an instructor
    client.force_login(haie_user)
    response = client.get(status_url)

    # THEN we should be redirected to a 403 error page
    assert response.status_code == 403

    # WHEN the user is an invited instructor
    InvitationTokenFactory(user=haie_user, petition_project=project)
    client.force_login(haie_user)
    response = client.get(status_url)

    # THEN the page is displayed but the edition button is not there
    assert response.status_code == 200
    content = response.content.decode()
    assert "<h2>Procédure</h2>" in content
    assert "Modifier l'état du dossier</button>" not in content

    # WHEN the user is a department instructor
    client.force_login(instructor_haie_user_44)
    response = client.get(status_url)

    # THEN the page is displayed and the edition button is there
    assert response.status_code == 200
    content = response.content.decode()
    assert "<h2>Procédure</h2>" in content
    assert "Modifier l'état du dossier</button>" in content

    # WHEN the user try to go from to_be_processed to closed
    data = {
        "stage": "closed",
        "decision": "dropped",
        "update_comment": "aucun retour depuis 15 ans",
        "status_date": "10/09/2025",
    }
    res = client.post(status_url, data, follow=True)
    # THEN this step is not authorized
    assert res.status_code == 200
    project.refresh_from_db()
    assert project.status_history.all().count() == 1

    # WHEN the user edit the status
    data = {
        "stage": "preparing_decision",
        "decision": "dropped",
        "update_comment": "aucun retour depuis 15 ans",
        "status_date": "10/09/2025",
    }
    res = client.post(status_url, data, follow=True)

    # THEN the state is up to date
    assert res.status_code == 200
    project.refresh_from_db()
    last_status = project.status_history.all().order_by("-created_at").first()
    assert last_status.stage == "preparing_decision"
    assert last_status.decision == "dropped"
    event = Event.objects.get(category="dossier", event="modification_etat")
    assert event.metadata["reference"] == project.reference
    assert event.metadata["etape_f"] == "preparing_decision"
    assert event.metadata["decision_f"] == "dropped"
    assert event.metadata["etape_i"] == "to_be_processed"
    assert event.metadata["decision_i"] == "unset"

    assert mock_notify.call_count == 1
    args, kwargs = mock_notify.call_args_list[0]
    assert "### Mise à jour du statut d'un dossier GUH Loire-Atlantique (44)" in args[0]
    assert "haie" in args[1]

    # WHEN the user try to edit the status as an invited instructor
    InvitationTokenFactory(user=haie_user, petition_project=project)
    client.force_login(haie_user)
    res = client.post(status_url, data)

    # THEN he should be redirected to a 403 error page
    assert res.status_code == 403


def test_petition_project_follow_up(client, haie_user, instructor_haie_user_44, site):
    """Test follow up flow for petition project"""
    # GIVEN a petition project
    DCConfigHaieFactory()
    project = PetitionProjectFactory()
    toggle_follow_url = reverse(
        "petition_project_toggle_follow",
        kwargs={"reference": project.reference},
    )
    data = {
        "next": reverse(
            "petition_project_instructor_procedure_view",
            kwargs={"reference": project.reference},
        ),
        "follow": "true",
    }

    # WHEN We try to follow the status page but no user is logged in
    response = client.post(toggle_follow_url, data)

    # THEN we should be redirected to the login page
    assert response.status_code == 302
    assert "/comptes/connexion/?next=" in response.url

    # WHEN the user is not an instructor
    client.force_login(haie_user)
    response = client.post(toggle_follow_url, data)

    # THEN we should be redirected to a 403 error page
    assert response.status_code == 403

    # WHEN the user is an invited instructor
    InvitationTokenFactory(user=haie_user, petition_project=project)
    client.force_login(haie_user)
    response = client.post(toggle_follow_url, data, follow=True)

    # THEN the project is followed
    assert response.status_code == 200
    haie_user.refresh_from_db()
    assert haie_user.followed_petition_projects.get(id=project.id)
    event = Event.objects.get(category="dossier", event="suivi")
    assert event.metadata["reference"] == project.reference
    assert event.metadata["switch"] == "on"
    assert event.metadata["view"] == "detail"

    # WHEN the user is a department instructor
    client.force_login(instructor_haie_user_44)
    response = client.post(toggle_follow_url, data, follow=True)

    # THEN the project is followed
    assert response.status_code == 200
    instructor_haie_user_44.refresh_from_db()
    assert instructor_haie_user_44.followed_petition_projects.get(id=project.id)
    assert Event.objects.filter(category="dossier", event="suivi").count() == 2

    # WHEN I switch off the follow up
    data = {
        "next": reverse("petition_project_list"),
        "follow": "false",
    }
    response = client.post(toggle_follow_url, data, follow=True)

    # THEN the project is followed
    assert response.status_code == 200
    instructor_haie_user_44.refresh_from_db()
    assert not instructor_haie_user_44.followed_petition_projects.filter(
        id=project.id
    ).exists()

    assert Event.objects.filter(category="dossier", event="suivi").count() == 3
    event = Event.objects.filter(category="dossier", event="suivi").last()
    assert event.metadata["reference"] == project.reference
    assert event.metadata["switch"] == "off"
    assert event.metadata["view"] == "liste"


def test_petition_project_follow_buttons(client, instructor_haie_user_44, site):
    """Test the buttons to toggle follow up are on the pages"""
    # GIVEN a petition project
    DCConfigHaieFactory()
    project = PetitionProjectFactory()
    status_url = reverse(
        "petition_project_instructor_procedure_view",
        kwargs={"reference": project.reference},
    )

    # WHEN the user is a department instructor that is not following the project
    client.force_login(instructor_haie_user_44)
    response = client.get(status_url)

    # THEN there is a "Suivre" button to follow up the project
    assert response.status_code == 200
    assert 'type="submit">Suivre</button>' in response.content.decode()

    # WHEN the user is following the project
    project.followed_by.add(instructor_haie_user_44)
    response = client.get(status_url)

    # THEN there is a "Ne plus suivre" button to stop following up the project
    assert response.status_code == 200
    assert 'type="submit">Ne plus suivre</button>' in response.content.decode()


def test_petition_invited_instructor_cannot_see_send_message_button(
    client, instructor_haie_user_44, haie_user
):
    client.force_login(instructor_haie_user_44)
    DCConfigHaieFactory()
    project = PetitionProjectFactory()
    messagerie_url = reverse(
        "petition_project_instructor_messagerie_view",
        kwargs={"reference": project.reference},
    )
    res = client.get(messagerie_url)
    assert "Nouveau message</button>" in res.content.decode()

    InvitationTokenFactory(user=haie_user, petition_project=project)
    client.force_login(haie_user)
    res = client.get(messagerie_url)
    assert "Nouveau message</button>" not in res.content.decode()
    assert (
        '<span class="fr-icon-eye-line fr-icon--sm fr-mr-1w"></span>Lecture seule'
        in res.content.decode()
    )


@override_settings(DEMARCHES_SIMPLIFIEES=DEMARCHES_SIMPLIFIEES_FAKE)
@patch(
    "envergo.petitions.demarches_simplifiees.client.DemarchesSimplifieesClient.execute"
)
def test_petition_invited_instructor_cannot_send_message(
    mock_ds_query_execute, client, instructor_haie_user_44, haie_user
):
    client.force_login(instructor_haie_user_44)
    DCConfigHaieFactory()
    project = PetitionProjectFactory()
    messagerie_url = reverse(
        "petition_project_instructor_messagerie_view",
        kwargs={"reference": project.reference},
    )
    attachment = SimpleUploadedFile(FILE_TEST_PATH.name, FILE_TEST_PATH.read_bytes())
    message_data = {
        "message_body": "test",
        "additional_file": attachment,
    }
    mock_ds_query_execute.return_value = DOSSIER_SEND_MESSAGE_FAKE_RESPONSE["data"]
    res = client.post(messagerie_url, message_data, follow=True)
    assert res.status_code == 200

    InvitationTokenFactory(user=haie_user, petition_project=project)
    client.force_login(haie_user)
    attachment = SimpleUploadedFile(FILE_TEST_PATH.name, FILE_TEST_PATH.read_bytes())
    message_data = {
        "message_body": "test",
        "additional_file": attachment,
    }
    res = client.post(messagerie_url, message_data, follow=True)
    assert res.status_code == 403


@pytest.mark.django_db(transaction=True)
def test_petition_project_rai_button(client, haie_user, instructor_haie_user_44, site):
    """Only department admin can see the "request additional info" button"""

    DCConfigHaieFactory()
    project = PetitionProjectFactory()
    status_url = reverse(
        "petition_project_instructor_procedure_view",
        kwargs={"reference": project.reference},
    )

    # WHEN the user is an invited instructor
    InvitationTokenFactory(user=haie_user, petition_project=project)
    client.force_login(haie_user)
    response = client.get(status_url)

    # THEN the page is displayed but the edition button is not there
    assert response.status_code == 200
    content = response.content.decode()
    assert "<h2>Procédure</h2>" in content
    assert "Demander des compléments" not in content

    # WHEN the user is a department instructor
    client.force_login(instructor_haie_user_44)
    response = client.get(status_url)

    # THEN the page is displayed and the edition button is there
    assert response.status_code == 200
    content = response.content.decode()
    assert "<h2>Procédure</h2>" in content
    assert "Demander des compléments" in content


@pytest.mark.django_db(transaction=True)
@patch("envergo.petitions.views.send_message_dossier_ds")
def test_petition_project_request_for_info(
    mock_ds_msg, client, instructor_haie_user_44, site
):
    """Instructors can request for additional info."""

    client.force_login(instructor_haie_user_44)
    mock_ds_msg.return_value = DOSSIER_SEND_MESSAGE_FAKE_RESPONSE["data"]

    today = date.today()
    next_month = today + timedelta(days=30)

    DCConfigHaieFactory()
    project = PetitionProjectFactory(status__due_date=today)
    assert project.due_date == today
    assert project.is_paused is False

    # Request for additional info
    rai_url = reverse(
        "petition_project_instructor_request_info_view",
        kwargs={"reference": project.reference},
    )
    form_data = {
        "response_due_date": next_month,
        "request_message": "Test",
    }
    res = client.post(rai_url, form_data, follow=True)
    assert res.status_code == 200
    assert "Le message au demandeur a bien été envoyé." in res.content.decode()

    project.refresh_from_db()
    project.current_status.refresh_from_db()
    assert project.is_paused is True
    assert project.current_status.due_date == next_month
    assert project.current_status.original_due_date == today


@pytest.mark.django_db(transaction=True)
@patch("envergo.petitions.views.send_message_dossier_ds")
def test_petition_project_resume_instruction(
    mock_ds_msg, client, instructor_haie_user_44, site
):
    """Instructors can resume_instruction."""

    client.force_login(instructor_haie_user_44)
    mock_ds_msg.return_value = DOSSIER_SEND_MESSAGE_FAKE_RESPONSE["data"]

    today = date.today()
    last_month = today - timedelta(days=30)
    next_month = today + timedelta(days=30)

    DCConfigHaieFactory()
    project = PetitionProjectFactory(
        status__suspension_date=last_month,
        status__original_due_date=today,
        status__due_date=next_month,
        status__response_due_date=next_month,
    )
    assert project.is_paused is True
    assert project.due_date == next_month

    # Request for additional info
    rai_url = reverse(
        "petition_project_instructor_request_info_view",
        kwargs={"reference": project.reference},
    )
    form_data = {
        "info_receipt_date": today,
    }
    res = client.post(rai_url, form_data, follow=True)
    assert res.status_code == 200
    assert "L'instruction du dossier a repris." in res.content.decode()

    project.refresh_from_db()
    project.current_status.refresh_from_db()
    assert project.is_paused is False
    assert project.current_status.due_date == next_month


def test_messagerie_access_stores_access_date(
    client, instructor_haie_user_44, haie_user
):

    qs = LatestMessagerieAccess.objects.all()
    assert qs.count() == 0

    DCConfigHaieFactory()
    project = PetitionProjectFactory()
    messagerie_url = reverse(
        "petition_project_instructor_messagerie_view",
        kwargs={"reference": project.reference},
    )

    # User is not instructor
    client.force_login(haie_user)
    res = client.get(messagerie_url)
    assert res.status_code == 403
    assert qs.count() == 0

    # Logged user accessed it's messagerie
    client.force_login(instructor_haie_user_44)
    res = client.get(messagerie_url)
    assert res.status_code == 200
    assert qs.count() == 1

    # Access was logged
    access = qs[0]
    assert access.user == instructor_haie_user_44
    assert access.project == project
    assert access.access.timestamp() == pytest.approx(
        timezone.now().timestamp(), abs=100
    )

    # Another access does not create new access object
    res = client.get(messagerie_url)
    assert res.status_code == 200
    assert qs.count() == 1


def test_project_list_unread_pill(client, instructor_haie_user_44):
    DCConfigHaieFactory()

    read_msg = '<td class="messagerie-col read">'
    unread_msg = '<td class="messagerie-col unread">'

    today = date.today()
    last_week = today - timedelta(days=7)
    last_month = today - timedelta(days=30)
    project = PetitionProjectFactory(
        demarches_simplifiees_state=DOSSIER_STATES.prefilled,
        demarches_simplifiees_date_depot=last_month,
        latest_petitioner_msg=None,
    )
    client.force_login(instructor_haie_user_44)
    url = reverse("petition_project_list")

    # The messagerie was never accessed, there is no message in the project
    qs = LatestMessagerieAccess.objects.all()
    assert qs.count() == 0

    res = client.get(url)
    assert res.status_code == 200
    assert read_msg in res.content.decode()
    assert unread_msg not in res.content.decode()

    # The messagerie was never accessed,
    # there is an existing message in the project before the user joined in
    project.latest_petitioner_msg = last_week
    project.save()
    instructor_haie_user_44.date_joined = today
    instructor_haie_user_44.save()
    res = client.get(url)
    assert res.status_code == 200
    assert read_msg in res.content.decode()
    assert unread_msg not in res.content.decode()

    # The messagerie was never accessed,
    # there is an existing message in the project after the user joined in
    project.latest_petitioner_msg = last_week
    project.save()
    instructor_haie_user_44.date_joined = last_month
    instructor_haie_user_44.save()
    res = client.get(url)
    assert res.status_code == 200
    assert read_msg not in res.content.decode()
    assert unread_msg in res.content.decode()

    # The messagerie was accessed before the latest message
    access = LatestMessagerieAccess.objects.create(
        project=project, user=instructor_haie_user_44, access=last_month
    )
    res = client.get(url)
    assert res.status_code == 200
    assert read_msg not in res.content.decode()
    assert unread_msg in res.content.decode()

    # The messagerie was accessed after the latest message
    access.access = today
    access.save()
    res = client.get(url)
    assert res.status_code == 200
    assert read_msg in res.content.decode()
    assert unread_msg not in res.content.decode()<|MERGE_RESOLUTION|>--- conflicted
+++ resolved
@@ -698,11 +698,7 @@
 
 
 def test_petition_project_list_filters(
-<<<<<<< HEAD
-    instructor_haie_user_44, haie_user, admin_user, client, site
-=======
     invited_haie_user_44, instructor_haie_user_44, haie_user, admin_user, client, site
->>>>>>> 5b20db2f
 ):
     """Test filters on project list"""
 
@@ -711,44 +707,23 @@
     config_haie_44 = DCConfigHaieFactory()
     department_44 = config_haie_44.department
 
-<<<<<<< HEAD
-    # Given two haie instructors and haie invited on department 44
-    haie_instructor_44_invited = UserFactory(
-        is_active=True,
-        access_amenagement=False,
-        access_haie=True,
-        is_instructor_for_departments=False,
-    )
-    haie_instructor_44_invited.departments.add(department_44)
-=======
     # Given two haie instructors, haie user invited on department 44 `invited_haie_user_44` and admin user instructor
->>>>>>> 5b20db2f
     haie_instructor_44_instructor1 = UserFactory(
         is_active=True,
         access_amenagement=False,
         access_haie=True,
-<<<<<<< HEAD
-        is_instructor_for_departments=True,
-=======
         is_instructor=True,
->>>>>>> 5b20db2f
     )
     haie_instructor_44_instructor1.departments.add(department_44)
     haie_instructor_44_instructor2 = UserFactory(
         is_active=True,
         access_amenagement=False,
         access_haie=True,
-<<<<<<< HEAD
-        is_instructor_for_departments=True,
-    )
-    haie_instructor_44_instructor2.departments.add(department_44)
-=======
         is_instructor=True,
     )
     haie_instructor_44_instructor2.departments.add(department_44)
     admin_user.is_instructor = True
     admin_user.save()
->>>>>>> 5b20db2f
 
     # Create three projects non draft
     today = date.today()
@@ -768,9 +743,6 @@
         demarches_simplifiees_state=DOSSIER_STATES.prefilled,
         demarches_simplifiees_date_depot=today,
     )
-<<<<<<< HEAD
-    project_44_followed_by_invited.followed_by.add(haie_instructor_44_invited)
-=======
     project_44_followed_by_invited.followed_by.add(invited_haie_user_44)
     project_44_followed_by_superuser = PetitionProjectFactory(
         reference="ADM123",
@@ -778,7 +750,6 @@
         demarches_simplifiees_date_depot=today,
     )
     project_44_followed_by_superuser.followed_by.add(admin_user)
->>>>>>> 5b20db2f
     project_44_no_instructor = PetitionProjectFactory(
         reference="XYZ456",
         demarches_simplifiees_state=DOSSIER_STATES.prefilled,
@@ -794,18 +765,6 @@
     assert project_44_followed_by_instructor1.reference in content
     assert project_44_followed_by_instructor2.reference not in content
     assert project_44_followed_by_invited.reference not in content
-<<<<<<< HEAD
-    assert project_44_no_instructor.reference not in content
-
-    # WHEN I search on projects unfollowed by any instructor
-    response = client.get(f"{project_list_url}?f=dossiers_sans_instructeur")
-    content = response.content.decode()
-
-    # Then project list is filtered on user followed projects
-    assert project_44_followed_by_instructor1.reference not in content
-    assert project_44_followed_by_instructor2.reference not in content
-    assert project_44_followed_by_invited.reference in content
-=======
     assert project_44_followed_by_superuser.reference not in content
     assert project_44_no_instructor.reference not in content
 
@@ -818,7 +777,6 @@
     assert project_44_followed_by_instructor2.reference not in content
     assert project_44_followed_by_invited.reference in content
     assert project_44_followed_by_superuser.reference in content
->>>>>>> 5b20db2f
     assert project_44_no_instructor.reference in content
 
     # WHEN I search on my projects for instructor2
@@ -830,15 +788,10 @@
     assert project_44_followed_by_instructor1.reference not in content
     assert project_44_followed_by_instructor2.reference in content
     assert project_44_followed_by_invited.reference not in content
-<<<<<<< HEAD
-=======
     assert project_44_followed_by_superuser.reference not in content
->>>>>>> 5b20db2f
     assert project_44_no_instructor.reference not in content
 
 
-@pytest.mark.urls("config.urls_haie")
-@override_settings(ENVERGO_HAIE_DOMAIN="testserver")
 def test_petition_project_dl_geopkg(client, haie_user, site):
     """Test Geopkg download"""
 
