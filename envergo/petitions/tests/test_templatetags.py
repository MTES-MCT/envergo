from datetime import datetime, timedelta
from unittest.mock import patch

import pytest
from django.template import Context, Template
from django.test import override_settings

from envergo.moulinette.tests.factories import ConfigHaieFactory
from envergo.petitions.templatetags.petitions import display_due_date
from envergo.petitions.tests.factories import (
    DEMARCHES_SIMPLIFIEES_FAKE,
    GET_DOSSIER_FAKE_RESPONSE,
    PetitionProjectFactory,
)

pytestmark = pytest.mark.django_db


def test_display_choice():
    today = datetime.now()

    ten_days_ago = (today - timedelta(days=10)).date()
    one_day_ago = (today - timedelta(days=1)).date()
    in_one_day = (today + timedelta(days=1)).date()
    in_five_days = (today + timedelta(days=5)).date()
    in_ten_days = (today + timedelta(days=10)).date()

    result = display_due_date(in_ten_days)
    assert "fr-icon-timer-line" in result
    assert "10 jours restants" in result

    result = display_due_date(in_five_days)
    assert "fr-icon-hourglass-2-fill" in result
    assert "5 jours restants" in result

    result = display_due_date(in_one_day)
    assert "fr-icon-hourglass-2-fill" in result
    assert "1 jour restant" in result

    result = display_due_date(today.date())
    assert "fr-icon-hourglass-2-fill" in result
    assert "0 jour restant" in result

    result = display_due_date(one_day_ago)
    assert "fr-icon-warning-fill" in result
    assert "Dépassée depuis 1 jour" in result

    result = display_due_date(ten_days_ago)
    assert "fr-icon-warning-fill" in result
    assert "Dépassée depuis 10 jours" in result


@pytest.mark.urls("config.urls_haie")
@override_settings(ENVERGO_HAIE_DOMAIN="testserver")
@override_settings(DEMARCHES_SIMPLIFIEES=DEMARCHES_SIMPLIFIEES_FAKE)
@patch(
    "envergo.petitions.demarches_simplifiees.client.DemarchesSimplifieesClient.execute"
)
def test_display_ds_field(mock_post):
    """Test display DS field template tag"""

    # Given a config haie with a DS display field
    config_haie = ConfigHaieFactory(
        demarches_simplifiees_city_id="Q2hhbXAtNDcyOTE4Nw==",
        demarches_simplifiees_pacage_id="Q2hhbXAtNDU0MzkzOA==",
        demarches_simplifiees_display_fields={"motivation": "Q2hhbXAtNDUzNDE0Ng=="},
    )
    # Given a petition project
    petition_project = PetitionProjectFactory.create()
    # Given DS dossier is available
    mock_post.return_value = GET_DOSSIER_FAKE_RESPONSE["data"]
    # When I want to display this DS field in a template
    template_html = '{% load petitions %}{% display_ds_field "motivation" %}'
    context_data = {
        "petition_project": petition_project,
        "moulinette": petition_project.get_moulinette(),
    }
    content = Template(template_html).render(Context(context_data))
    # Then this DS field label and value are present in rendered page
    assert (
        "Pour quelle raison avez-vous le projet de détruire ces haies ou alignements d’arbres"
        in content
    )
    assert "La motivation" in content

<<<<<<< HEAD
=======
    # Given config haie with no display fields
    config_haie.demarches_simplifiees_display_fields = {}
    config_haie.save()
    # When I want to display the same content
    context_data = {
        "petition_project": petition_project,
        "moulinette": petition_project.get_moulinette(),
    }
    content = Template(template_html).render(Context(context_data))
    # Then template is rendered without any error but no DS field is in rendered page
    assert (
        "Pour quelle raison avez-vous le projet de détruire ces haies ou alignements d’arbres"
        not in content
    )
    assert "La motivation" not in content

>>>>>>> f76339b7
    # Given config haie with display fields not existing id
    config_haie.demarches_simplifiees_display_fields = {"motivation": "id_imaginaire"}
    config_haie.save()
    # When I want to display the same content
    context_data = {
        "petition_project": petition_project,
        "moulinette": petition_project.get_moulinette(),
    }
    content = Template(template_html).render(Context(context_data))
    # Then template is rendered without any error but no DS field is in rendered page
    assert (
        "Pour quelle raison avez-vous le projet de détruire ces haies ou alignements d’arbres"
        not in content
    )
    assert "La motivation" not in content

    config_haie.demarches_simplifiees_display_fields = {
        "motivation": "Q2hhbXAtNDUzNDE0Ng=="
    }
    config_haie.save()
    # Given DS dossier is not available
    petition_project.demarches_simplifiees_raw_dossier = None
    mock_post.return_value = {"data": {"weirdely_formatted": "response"}}
    # When I want to display the same content
    content = Template(template_html).render(Context(context_data))
    # Then template is rendered without any error but no DS field is in rendered page
    assert (
        "Pour quelle raison avez-vous le projet de détruire ces haies ou alignements d’arbres"
        not in content
    )
    assert "La motivation" not in content<|MERGE_RESOLUTION|>--- conflicted
+++ resolved
@@ -83,8 +83,6 @@
     )
     assert "La motivation" in content
 
-<<<<<<< HEAD
-=======
     # Given config haie with no display fields
     config_haie.demarches_simplifiees_display_fields = {}
     config_haie.save()
@@ -101,7 +99,6 @@
     )
     assert "La motivation" not in content
 
->>>>>>> f76339b7
     # Given config haie with display fields not existing id
     config_haie.demarches_simplifiees_display_fields = {"motivation": "id_imaginaire"}
     config_haie.save()
