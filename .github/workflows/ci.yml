--- conflicted
+++ resolved
@@ -121,13 +121,8 @@
           --health-retries 5
 
     steps:
-<<<<<<< HEAD
       - uses: actions/checkout@v5
-      - uses: actions/setup-node@v4
-=======
-      - uses: actions/checkout@v4
       - uses: actions/setup-node@v5
->>>>>>> 8cdc5971
         with:
           node-version: 18
       - name: Install dependencies
