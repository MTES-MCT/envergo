--- conflicted
+++ resolved
@@ -194,7 +194,7 @@
         "filename": "envergo/evaluations/models.py",
         "hashed_secret": "f8c6f1ff98c5ee78c27d34a3ca68f35ad79847af",
         "is_verified": false,
-        "line_number": 81
+        "line_number": 59
       }
     ],
     "envergo/petitions/demarches_simplifiees/data/fake_dossier_messages.json": [
@@ -264,9 +264,5 @@
       }
     ]
   },
-<<<<<<< HEAD
-  "generated_at": "2025-10-30T09:36:20Z"
-=======
   "generated_at": "2025-11-03T16:36:12Z"
->>>>>>> e2d47606
 }