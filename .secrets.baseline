--- conflicted
+++ resolved
@@ -264,9 +264,5 @@
       }
     ]
   },
-<<<<<<< HEAD
   "generated_at": "2025-11-03T16:36:12Z"
-=======
-  "generated_at": "2025-10-30T09:36:20Z"
->>>>>>> a9ab6f39
 }