{
  "version": "1.5.0",
  "plugins_used": [
    {
      "name": "ArtifactoryDetector"
    },
    {
      "name": "AWSKeyDetector"
    },
    {
      "name": "AzureStorageKeyDetector"
    },
    {
      "name": "Base64HighEntropyString",
      "limit": 4.5
    },
    {
      "name": "BasicAuthDetector"
    },
    {
      "name": "CloudantDetector"
    },
    {
      "name": "DiscordBotTokenDetector"
    },
    {
      "name": "GitHubTokenDetector"
    },
    {
      "name": "GitLabTokenDetector"
    },
    {
      "name": "HexHighEntropyString",
      "limit": 3.0
    },
    {
      "name": "IbmCloudIamDetector"
    },
    {
      "name": "IbmCosHmacDetector"
    },
    {
      "name": "IPPublicDetector"
    },
    {
      "name": "JwtTokenDetector"
    },
    {
      "name": "KeywordDetector",
      "keyword_exclude": ""
    },
    {
      "name": "MailchimpDetector"
    },
    {
      "name": "NpmDetector"
    },
    {
      "name": "OpenAIDetector"
    },
    {
      "name": "PrivateKeyDetector"
    },
    {
      "name": "PypiTokenDetector"
    },
    {
      "name": "SendGridDetector"
    },
    {
      "name": "SlackDetector"
    },
    {
      "name": "SoftlayerDetector"
    },
    {
      "name": "SquareOAuthDetector"
    },
    {
      "name": "StripeDetector"
    },
    {
      "name": "TelegramBotTokenDetector"
    },
    {
      "name": "TwilioKeyDetector"
    }
  ],
  "filters_used": [
    {
      "path": "detect_secrets.filters.allowlist.is_line_allowlisted"
    },
    {
      "path": "detect_secrets.filters.common.is_baseline_file",
      "filename": ".secrets.baseline"
    },
    {
      "path": "detect_secrets.filters.common.is_ignored_due_to_verification_policies",
      "min_level": 2
    },
    {
      "path": "detect_secrets.filters.heuristic.is_indirect_reference"
    },
    {
      "path": "detect_secrets.filters.heuristic.is_likely_id_string"
    },
    {
      "path": "detect_secrets.filters.heuristic.is_lock_file"
    },
    {
      "path": "detect_secrets.filters.heuristic.is_not_alphanumeric_string"
    },
    {
      "path": "detect_secrets.filters.heuristic.is_potential_uuid"
    },
    {
      "path": "detect_secrets.filters.heuristic.is_prefixed_with_dollar_sign"
    },
    {
      "path": "detect_secrets.filters.heuristic.is_sequential_string"
    },
    {
      "path": "detect_secrets.filters.heuristic.is_swagger_file"
    },
    {
      "path": "detect_secrets.filters.heuristic.is_templated_secret"
    }
  ],
  "results": {
    ".github/workflows/ci.yml": [
      {
        "type": "Basic Auth Credentials",
        "filename": ".github/workflows/ci.yml",
        "hashed_secret": "5598990fc472e81d1e71ee81a7fc89415c380a57",
        "is_verified": false,
        "line_number": 5
      },
      {
        "type": "Secret Keyword",
        "filename": ".github/workflows/ci.yml",
        "hashed_secret": "5598990fc472e81d1e71ee81a7fc89415c380a57",
        "is_verified": false,
        "line_number": 46
      }
    ],
    "config/settings/base.py": [
      {
        "type": "Base64 High Entropy String",
        "filename": "config/settings/base.py",
        "hashed_secret": "147864c9194800dfcf8618ba6d2e989afad8c9ef",
        "is_verified": false,
        "line_number": 448
      }
    ],
    "config/settings/ci.py": [
      {
        "type": "Base64 High Entropy String",
        "filename": "config/settings/ci.py",
        "hashed_secret": "c4d9148b122afc9ca8118d3fa8bbbfe070d93021",
        "is_verified": false,
        "line_number": 15
      }
    ],
    "config/settings/local.py": [
      {
        "type": "Base64 High Entropy String",
        "filename": "config/settings/local.py",
        "hashed_secret": "c4d9148b122afc9ca8118d3fa8bbbfe070d93021",
        "is_verified": false,
        "line_number": 11
      }
    ],
    "config/settings/test.py": [
      {
        "type": "Base64 High Entropy String",
        "filename": "config/settings/test.py",
        "hashed_secret": "5992eb71bbb1f0a5ff8ad37e3b2999f4d57ff820",
        "is_verified": false,
        "line_number": 13
      }
    ],
    "e2e/fixtures/db_seed.json": [
      {
        "type": "Secret Keyword",
        "filename": "e2e/fixtures/db_seed.json",
        "hashed_secret": "5838993cd8a69bd666ad9c1067f83c0f58b326ea",
        "is_verified": false,
        "line_number": 24
      }
    ],
    "envergo/evaluations/models.py": [
      {
        "type": "Base64 High Entropy String",
        "filename": "envergo/evaluations/models.py",
        "hashed_secret": "f8c6f1ff98c5ee78c27d34a3ca68f35ad79847af",
        "is_verified": false,
        "line_number": 81
      }
    ],
    "envergo/petitions/demarches_simplifiees/data/fake_dossier_messages.json": [
      {
        "type": "Base64 High Entropy String",
        "filename": "envergo/petitions/demarches_simplifiees/data/fake_dossier_messages.json",
        "hashed_secret": "4872d2c6996f10c529ff2a2c8124c0f41c5a22b6",
        "is_verified": false,
        "line_number": 51
      },
      {
        "type": "Base64 High Entropy String",
        "filename": "envergo/petitions/demarches_simplifiees/data/fake_dossier_messages.json",
        "hashed_secret": "674db3add05ca81b1c47a0ff413610a8248b5288",
        "is_verified": false,
        "line_number": 58
      },
      {
        "type": "Base64 High Entropy String",
        "filename": "envergo/petitions/demarches_simplifiees/data/fake_dossier_messages.json",
        "hashed_secret": "d07bef1bc2c4d23a718bdf8d9af022a5aa5b6e78",
        "is_verified": false,
        "line_number": 82
      }
    ],
    "envergo/petitions/demarches_simplifiees/models.py": [
      {
        "type": "Secret Keyword",
        "filename": "envergo/petitions/demarches_simplifiees/models.py",
        "hashed_secret": "5baa61e4c9b93f3f0682250b6cf8331b7ee68fd8",
        "is_verified": false,
        "line_number": 117
      }
    ],
    "envergo/users/tests/test_views.py": [
      {
        "type": "Secret Keyword",
        "filename": "envergo/users/tests/test_views.py",
        "hashed_secret": "7988e03d28c2a17c67acdffb2999e66c74e12614",
        "is_verified": false,
        "line_number": 40
      },
      {
        "type": "Secret Keyword",
        "filename": "envergo/users/tests/test_views.py",
        "hashed_secret": "5baa61e4c9b93f3f0682250b6cf8331b7ee68fd8",
        "is_verified": false,
        "line_number": 239
      }
    ],
    "envergo/utils/tools.py": [
      {
        "type": "Base64 High Entropy String",
        "filename": "envergo/utils/tools.py",
        "hashed_secret": "cbcdf156bb628f84025245c97d29b7faf426e141",
        "is_verified": false,
        "line_number": 39
      }
    ],
    "envs/postgres": [
      {
        "type": "Secret Keyword",
        "filename": "envs/postgres",
        "hashed_secret": "5598990fc472e81d1e71ee81a7fc89415c380a57",
        "is_verified": false,
        "line_number": 7
      }
    ]
  },
<<<<<<< HEAD
  "generated_at": "2025-11-03T16:36:12Z"
=======
  "generated_at": "2025-11-12T11:16:09Z"
>>>>>>> be7ec5c8
}<|MERGE_RESOLUTION|>--- conflicted
+++ resolved
@@ -149,7 +149,7 @@
         "filename": "config/settings/base.py",
         "hashed_secret": "147864c9194800dfcf8618ba6d2e989afad8c9ef",
         "is_verified": false,
-        "line_number": 448
+        "line_number": 446
       }
     ],
     "config/settings/ci.py": [
@@ -264,9 +264,5 @@
       }
     ]
   },
-<<<<<<< HEAD
-  "generated_at": "2025-11-03T16:36:12Z"
-=======
   "generated_at": "2025-11-12T11:16:09Z"
->>>>>>> be7ec5c8
 }