--- conflicted
+++ resolved
@@ -5,13 +5,9 @@
 
 urlpatterns = [
     path("", include("envergo.pages.urls_haie")),
-<<<<<<< HEAD
-    path(_("moulinette/"), include("envergo.moulinette.urls")),
-    path("haies/", include("envergo.haies.urls")),
-=======
     path(
         "indre/",
         include([path(_("moulinette/"), include("envergo.moulinette.urls"))]),
     ),
->>>>>>> 3bddf144
+    path("haies/", include("envergo.haies.urls")),
 ] + common_urlpatterns