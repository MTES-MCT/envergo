--- conflicted
+++ resolved
@@ -5,13 +5,9 @@
 
 urlpatterns = [
     path("", include("envergo.pages.urls_haie")),
-<<<<<<< HEAD
     path(
         "indre/",
         include([path(_("moulinette/"), include("envergo.moulinette.urls"))]),
     ),
-=======
-    path(_("moulinette/"), include("envergo.moulinette.urls")),
     path("haies/", include("envergo.haies.urls")),
->>>>>>> f09c7c22
 ] + common_urlpatterns