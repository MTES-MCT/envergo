--- conflicted
+++ resolved
@@ -394,9 +394,7 @@
 }
 
 OPS_MATTERMOST_HANDLERS = env.list("DJANGO_OPS_MATTERMOST_HANDLERS", default=[])
-<<<<<<< HEAD
 CONFIG_MATTERMOST_HANDLERS = env.list("DJANGO_CONFIG_MATTERMOST_HANDLERS", default=[])
-=======
 
 BREVO = {
     "API_URL": env("BREVO_API_URL", default="https://api.brevo.com/v3/"),
@@ -413,5 +411,4 @@
     "NEWSLETTER_DOUBLE_OPT_IN_TEMPLATE_ID": env(
         "BREVO_NEWSLETTER_DOUBLE_OPT_IN_TEMPLATE_ID", default=None
     ),
-}
->>>>>>> b4ffb2e1
+}