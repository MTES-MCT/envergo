--- conflicted
+++ resolved
@@ -441,7 +441,6 @@
     "static/gpkg/hedge_data_export_template.gpkg"
 )
 
-<<<<<<< HEAD
 FROM_EMAIL = {
     "amenagement": {
         "default": "contact@amenagement.local",
@@ -454,9 +453,8 @@
         "accounts": "comptes@haie.local",
     },
 }
-=======
+
 HAIE_BEST_ENVIRONMENTAL_LOCATION_ORGANIZATIONS_LIST = (
     "https://equatorial-red-4c6.notion.site/Liste-des-organismes-agr-s-pour-d-livrer-une-attestation-de-meilleur-"
     "emplacement-environnemental-1a7fe5fe476680f8afb2c648119f8e23"
-)
->>>>>>> 2cd2c071
+)