--- conflicted
+++ resolved
@@ -401,7 +401,7 @@
 }
 
 OPS_MATTERMOST_HANDLERS = env.list("DJANGO_OPS_MATTERMOST_HANDLERS", default=[])
-<<<<<<< HEAD
+CONFIG_MATTERMOST_HANDLERS = env.list("DJANGO_CONFIG_MATTERMOST_HANDLERS", default=[])
 
 BREVO = {
     "API_URL": env("BREVO_API_URL", default="https://api.brevo.com/v3/"),
@@ -418,7 +418,4 @@
     "NEWSLETTER_DOUBLE_OPT_IN_TEMPLATE_ID": env(
         "BREVO_NEWSLETTER_DOUBLE_OPT_IN_TEMPLATE_ID", default=None
     ),
-}
-=======
-CONFIG_MATTERMOST_HANDLERS = env.list("DJANGO_CONFIG_MATTERMOST_HANDLERS", default=[])
->>>>>>> fe3b6939
+}